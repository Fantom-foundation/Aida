--- conflicted
+++ resolved
@@ -5,42 +5,26 @@
 
 	substatecontext "github.com/Fantom-foundation/Aida/txcontext/substate"
 	"github.com/Fantom-foundation/Aida/utils"
-<<<<<<< HEAD
 	"github.com/Fantom-foundation/Aida/world-state/db/snapshot"
 	"github.com/Fantom-foundation/Substate/db"
 	"github.com/Fantom-foundation/Substate/substate"
 	substatetypes "github.com/Fantom-foundation/Substate/types"
-=======
-	substate "github.com/Fantom-foundation/Substate"
 	"github.com/ethereum/go-ethereum/common"
->>>>>>> c641a401
 )
 
 // address of sfc contract in Hex
 const sfcAddrHex = "0xFC00FACE00000000000000000000000000000000"
 
-<<<<<<< HEAD
-// LoadOperaWorldState loads opera initial world state from worldstate-db as WorldState
+// LoadOperaWorldState loads opera initial world state from worldstate-db as SubstateAlloc
 func LoadOperaWorldState(path string) (substate.WorldState, error) {
-	worldStateDB, err := snapshot.OpenStateDB(path)
-	if err != nil {
-		return nil, err
-	}
-	defer snapshot.MustCloseStateDB(worldStateDB)
-	opera, err := worldStateDB.ToWorldState(context.Background())
-	return opera, err
-=======
-// LoadOperaWorldState loads opera initial world state from worldstate-db as SubstateAlloc
-func LoadOperaWorldState(path string) (*substate.SubstateAlloc, error) {
 	//TODO: the initial world state is expected to be in updateset format
-	udb, err := substate.OpenUpdateDB(path)
+	udb, err := db.NewDefaultUpdateDB(path)
 	if err != nil {
 		return nil, err
 	}
 	defer udb.Close()
 
-	return udb.GetUpdateSet(utils.FirstOperaBlock), nil
->>>>>>> c641a401
+	return udb.GetUpdateSet(utils.FirstOperaBlock)
 }
 
 // CreateLachesisWorldState creates update-set from block 0 to the last lachesis block
