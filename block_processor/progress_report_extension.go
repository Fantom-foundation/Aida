package blockprocessor

import (
	"math/big"
	"time"

	"github.com/Fantom-foundation/Aida/logger"
	"github.com/Fantom-foundation/Aida/utils"
)

// Time constants for reports
const (
	// todo increase after testing
	BlockPeriod uint64 = 100_000 // when to issue a block report
)

// ProgressReportExtension provide the logging action for block processing
type ProgressReportExtension struct {
	ProcessorExtensions
	processingStart time.Time // start time

	// state for block range logging
	lastBlockReport       time.Time // last time when a block
	lastBlockProcessedTx  uint64    // number of transactions processed
	lastBlockProcessedGas *big.Int  // gas processed
	lastBlock             uint64    // block number of last block report
<<<<<<< HEAD
	gasUsed               *big.Float
=======
	lastBlockInitialized  bool      // true if the last block got initialized, false otherwise

>>>>>>> b8fe6994
}

// NewProgressReportExtension creates a new logging action for block processing.
func NewProgressReportExtension() *ProgressReportExtension {
	return &ProgressReportExtension{
		lastBlockProcessedGas: new(big.Int),
		gasUsed:               new(big.Float),
	}
}

// Init prepares ProgressReport Extension.
func (ext *ProgressReportExtension) Init(bp *BlockProcessor) error {
	if bp.Cfg.Quiet {
		return nil
	}
	ext.lastBlock = bp.Block - (bp.Block % BlockPeriod)
	return nil
}

// PostPrepare starts timers.
func (ext *ProgressReportExtension) PostPrepare(bp *BlockProcessor) error {
	if bp.Cfg.Quiet {
		return nil
	}
	// time for block and periodic report
	ext.lastBlockReport = time.Now()
	ext.processingStart = time.Now()

	return nil
}

<<<<<<< HEAD
=======
func (ext *ProgressReportExtension) PostBlock(bp *BlockProcessor) error {
	// ignored.
	return nil
}

// PostTransaction issues periodic, block, and stateDB memory reports.
>>>>>>> b8fe6994
func (ext *ProgressReportExtension) PostTransaction(bp *BlockProcessor) error {
	return nil
}

// PostBlock issues periodic, block, and stateDB memory reports.
func (ext *ProgressReportExtension) PostBlock(bp *BlockProcessor) error {
	if bp.Cfg.Quiet {
		return nil
	}
	block := bp.Block
	totalTx := bp.TotalTx.Uint64()

	// initialise the last-block variables for the first time to suppress block report
	// at the beginning (in case the user has specified a large enough starting block)
<<<<<<< HEAD
	if ext.lastBlock == 0 {
		ext.lastBlock = block - (block % BlockPeriod)
=======
	boundary := bp.block - (bp.block % BlockPeriod)
	if !ext.lastBlockInitialized {
		ext.lastBlock = boundary
		ext.lastBlockInitialized = true
>>>>>>> b8fe6994
	}

	// issue a report after a block range of length "BlockPeriod"
	if block-ext.lastBlock >= BlockPeriod {
		elapsed := time.Since(ext.lastBlockReport)
<<<<<<< HEAD
		gasUsed, _ := ext.gasUsed.SetInt(new(big.Int).Sub(bp.TotalGas, ext.lastBlockProcessedGas)).Float64()
		txRate := float64(totalTx-ext.lastBlockProcessedTx) / (float64(elapsed.Nanoseconds()) / 1e9)
		gasRate := gasUsed / (float64(elapsed.Nanoseconds()) / 1e9) / 1e6 // convert to MGas
		memoryUsage := float64(bp.Db.GetMemoryUsage().UsedBytes) / 1024 / 1024 / 1024
		diskUsage := float64(utils.GetDirectorySize(bp.stateDbDir)) / 1024 / 1024 / 1024
		hours, minutes, seconds := logger.ParseTime(time.Since(ext.processingStart))

		bp.Log.Infof("Elapsed time: %d:%02d:%02d; reached block %d using ~ %0.2f GiB of memory, ~ %0.2f GiB of disk, last interval rate ~ %.2f Tx/s, ~ %.2f MGas/s",
			hours, minutes, seconds, block, memoryUsage, diskUsage, txRate, gasRate)

		ext.lastBlock = block
=======
		gasUsed, _ := new(big.Float).SetInt(new(big.Int).Sub(bp.totalGas, ext.lastBlockProcessedGas)).Float64()
		txRate := float64(bp.totalTx-ext.lastBlockProcessedTx) / (float64(elapsed.Nanoseconds()) / 1e9)
		gasRate := gasUsed / (float64(elapsed.Nanoseconds()) / 1e9)
		memoryUsage := bp.db.GetMemoryUsage().UsedBytes
		diskUsage := utils.GetDirectorySize(bp.stateDbDir)
		hours, minutes, seconds := logger.ParseTime(time.Since(ext.processingStart))

		// Note: when modifying the output format here make sure to update the
		// parser of this line in scripts/run_throughput_eval.rb as well.
		bp.log.Infof("Elapsed time: %d:%02d:%02d; reached block %d using ~ %d bytes of memory, ~ %d bytes of disk, last interval rate ~ %.2f Tx/s, ~ %.2f Gas/s",
			hours, minutes, seconds, boundary, memoryUsage, diskUsage, txRate, gasRate)

		ext.lastBlock = boundary
>>>>>>> b8fe6994
		ext.lastBlockReport = time.Now()
		ext.lastBlockProcessedTx = totalTx
		ext.lastBlockProcessedGas.Set(bp.TotalGas)
	}

	return nil
}

// PostProcessing issues a summary report.
func (ext *ProgressReportExtension) PostProcessing(bp *BlockProcessor) error {
	if bp.Cfg.Quiet {
		return nil
	}
	totalTx := bp.TotalTx.Uint64()

	// print progress summary
	elapsed := time.Since(ext.processingStart)
	gasUsed, _ := ext.gasUsed.SetInt(bp.TotalGas).Float64()
	gasRate := gasUsed / (float64(elapsed.Nanoseconds()) / 1e9) / 1e6 // convert to MGas
	txRate := float64(totalTx) / (float64(elapsed.Nanoseconds()) / 1e9)
	hours, minutes, seconds := logger.ParseTime(time.Since(ext.processingStart))
	blocks := bp.Cfg.Last - bp.Cfg.First + 1

	bp.Log.Infof("Total elapsed time: %d:%02d:%02d, processed %v blocks, %v transactions (~ %.2f Tx/s) (~ %.2f MGas/s)\n",
		hours, minutes, seconds, blocks, bp.TotalTx, txRate, gasRate)

	return nil
}

// Exit issues disk report
func (ext *ProgressReportExtension) Exit(bp *BlockProcessor) error {
	if bp.Cfg.Quiet {
		return nil
	}
	bp.Log.Infof("Final disk usage: %v GiB\n", float32(utils.GetDirectorySize(bp.stateDbDir))/float32(1024*1024*1024))
	return nil
}<|MERGE_RESOLUTION|>--- conflicted
+++ resolved
@@ -10,7 +10,6 @@
 
 // Time constants for reports
 const (
-	// todo increase after testing
 	BlockPeriod uint64 = 100_000 // when to issue a block report
 )
 
@@ -24,12 +23,9 @@
 	lastBlockProcessedTx  uint64    // number of transactions processed
 	lastBlockProcessedGas *big.Int  // gas processed
 	lastBlock             uint64    // block number of last block report
-<<<<<<< HEAD
 	gasUsed               *big.Float
-=======
 	lastBlockInitialized  bool      // true if the last block got initialized, false otherwise
 
->>>>>>> b8fe6994
 }
 
 // NewProgressReportExtension creates a new logging action for block processing.
@@ -61,15 +57,11 @@
 	return nil
 }
 
-<<<<<<< HEAD
-=======
 func (ext *ProgressReportExtension) PostBlock(bp *BlockProcessor) error {
 	// ignored.
 	return nil
 }
 
-// PostTransaction issues periodic, block, and stateDB memory reports.
->>>>>>> b8fe6994
 func (ext *ProgressReportExtension) PostTransaction(bp *BlockProcessor) error {
 	return nil
 }
@@ -84,21 +76,15 @@
 
 	// initialise the last-block variables for the first time to suppress block report
 	// at the beginning (in case the user has specified a large enough starting block)
-<<<<<<< HEAD
-	if ext.lastBlock == 0 {
-		ext.lastBlock = block - (block % BlockPeriod)
-=======
-	boundary := bp.block - (bp.block % BlockPeriod)
+	boundary := block - (block % BlockPeriod)
 	if !ext.lastBlockInitialized {
 		ext.lastBlock = boundary
 		ext.lastBlockInitialized = true
->>>>>>> b8fe6994
 	}
 
 	// issue a report after a block range of length "BlockPeriod"
 	if block-ext.lastBlock >= BlockPeriod {
 		elapsed := time.Since(ext.lastBlockReport)
-<<<<<<< HEAD
 		gasUsed, _ := ext.gasUsed.SetInt(new(big.Int).Sub(bp.TotalGas, ext.lastBlockProcessedGas)).Float64()
 		txRate := float64(totalTx-ext.lastBlockProcessedTx) / (float64(elapsed.Nanoseconds()) / 1e9)
 		gasRate := gasUsed / (float64(elapsed.Nanoseconds()) / 1e9) / 1e6 // convert to MGas
@@ -106,25 +92,12 @@
 		diskUsage := float64(utils.GetDirectorySize(bp.stateDbDir)) / 1024 / 1024 / 1024
 		hours, minutes, seconds := logger.ParseTime(time.Since(ext.processingStart))
 
+		// Note: when modifying the output format here make sure to update the
+		// parser of this line in scripts/run_throughput_eval.rb as well.
 		bp.Log.Infof("Elapsed time: %d:%02d:%02d; reached block %d using ~ %0.2f GiB of memory, ~ %0.2f GiB of disk, last interval rate ~ %.2f Tx/s, ~ %.2f MGas/s",
 			hours, minutes, seconds, block, memoryUsage, diskUsage, txRate, gasRate)
 
-		ext.lastBlock = block
-=======
-		gasUsed, _ := new(big.Float).SetInt(new(big.Int).Sub(bp.totalGas, ext.lastBlockProcessedGas)).Float64()
-		txRate := float64(bp.totalTx-ext.lastBlockProcessedTx) / (float64(elapsed.Nanoseconds()) / 1e9)
-		gasRate := gasUsed / (float64(elapsed.Nanoseconds()) / 1e9)
-		memoryUsage := bp.db.GetMemoryUsage().UsedBytes
-		diskUsage := utils.GetDirectorySize(bp.stateDbDir)
-		hours, minutes, seconds := logger.ParseTime(time.Since(ext.processingStart))
-
-		// Note: when modifying the output format here make sure to update the
-		// parser of this line in scripts/run_throughput_eval.rb as well.
-		bp.log.Infof("Elapsed time: %d:%02d:%02d; reached block %d using ~ %d bytes of memory, ~ %d bytes of disk, last interval rate ~ %.2f Tx/s, ~ %.2f Gas/s",
-			hours, minutes, seconds, boundary, memoryUsage, diskUsage, txRate, gasRate)
-
 		ext.lastBlock = boundary
->>>>>>> b8fe6994
 		ext.lastBlockReport = time.Now()
 		ext.lastBlockProcessedTx = totalTx
 		ext.lastBlockProcessedGas.Set(bp.TotalGas)
