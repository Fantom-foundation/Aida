package blockprocessor

import (
	"fmt"

	"github.com/Fantom-foundation/Aida/state/proxy"
	"github.com/Fantom-foundation/Aida/tracer/profile"
	"github.com/Fantom-foundation/Aida/utils"
)

// ProfileExtension provide the logging action for block processing
type ProfileExtension struct {
	ProcessorExtensions

	// state for profiling StateDB operations
	dbStats          *profile.Stats
	lastDbStatsBlock uint64
}

// NewProfileExtension creates a new logging action for block processing.
func NewProfileExtension() *ProfileExtension {
	return &ProfileExtension{}
}

// Init opens the CPU profiler if specied in the cli.
func (ext *ProfileExtension) Init(bp *BlockProcessor) error {
	// CPU profiling (if enabled)
	if err := utils.StartCPUProfile(bp.cfg); err != nil {
		return fmt.Errorf("failed to open CPU profiler; %v", err)
	}
	return nil
}

// PostPrepare initialises state and reports on disk usage after priming.
func (ext *ProfileExtension) PostPrepare(bp *BlockProcessor) error {
	// print memory usage after priming/preparing
	utils.MemoryBreakdown(bp.db, bp.cfg, bp.log)

	// is StateDb profiling switched on
	if bp.cfg.Profile {
		bp.db, ext.dbStats = proxy.NewProfilerProxy(bp.db, bp.cfg.ProfileFile, bp.cfg.LogLevel)
	}

	return nil
}

<<<<<<< HEAD
// PostTransaction issues periodic stateDB reports.
func (ext *ProfileExtension) PostTransaction(bp *BlockProcessor) error {
=======
// PostBlock issues periodic stateDB reports.
func (ext *ProfileExtension) PostBlock(bp *BlockProcessor) error {
>>>>>>> b206b2a9
	// initialise the last-block variables for the first time to suppress block report
	// at the beginning (in case the user has specified a large enough starting block)
	if ext.lastDbStatsBlock == 0 {
		ext.lastDbStatsBlock = bp.block - (bp.block % bp.cfg.ProfileInterval)
	}

	// issue periodic StateDB report
	if bp.cfg.Profile {
		if bp.block-ext.lastDbStatsBlock >= bp.cfg.ProfileInterval {
			// print dbStats
			if err := ext.dbStats.PrintProfiling(ext.lastDbStatsBlock, bp.block); err != nil {
				return err
			}

			// reset stats in proxy
			ext.dbStats.Reset()
			ext.lastDbStatsBlock = bp.block
		}
	}

	return nil
}

func (ext *ProfileExtension) PostTransaction(bp *BlockProcessor) error {
	return nil
}

func (ext *ProfileExtension) PostBlock(bp *BlockProcessor) error {
	return nil
}

// PostProcessing issues a summary report.
func (ext *ProfileExtension) PostProcessing(bp *BlockProcessor) error {

	// write memory profile
	if err := utils.StartMemoryProfile(bp.cfg); err != nil {
		return err
	}

	// final block profile report
	if bp.cfg.Profile && bp.block != ext.lastDbStatsBlock {
		if err := ext.dbStats.PrintProfiling(ext.lastDbStatsBlock, bp.block); err != nil {
			return err
		}
	}

	return nil
}

// Exit stops CPU profiling and issues disk report
func (ext *ProfileExtension) Exit(bp *BlockProcessor) error {
	utils.StopCPUProfile(bp.cfg)
	return nil
}<|MERGE_RESOLUTION|>--- conflicted
+++ resolved
@@ -44,13 +44,8 @@
 	return nil
 }
 
-<<<<<<< HEAD
-// PostTransaction issues periodic stateDB reports.
-func (ext *ProfileExtension) PostTransaction(bp *BlockProcessor) error {
-=======
 // PostBlock issues periodic stateDB reports.
 func (ext *ProfileExtension) PostBlock(bp *BlockProcessor) error {
->>>>>>> b206b2a9
 	// initialise the last-block variables for the first time to suppress block report
 	// at the beginning (in case the user has specified a large enough starting block)
 	if ext.lastDbStatsBlock == 0 {
@@ -78,10 +73,6 @@
 	return nil
 }
 
-func (ext *ProfileExtension) PostBlock(bp *BlockProcessor) error {
-	return nil
-}
-
 // PostProcessing issues a summary report.
 func (ext *ProfileExtension) PostProcessing(bp *BlockProcessor) error {
 
