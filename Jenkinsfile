pipeline {
    agent { label 'pullrequest' }
    
    options { timestamps () }
    
    environment { 
        PATH = '/usr/local/bin:/usr/bin:/bin:/usr/local/go/bin'
        STORAGE = '--db-impl carmen --db-variant go-file --carmen-schema 3'
        PRIME = '--update-buffer-size 4000'
        VM = '--vm-impl lfvm'
        AIDADB = '--aida-db=/var/opera/Aida/mainnet-data/aida-db'
        TMPDB = '--db-tmp=/var/opera/Aida/dbtmpjenkins'
        DBSRC = '--db-src=/var/opera/Aida/dbtmpjenkins/state_db_carmen_go-file_${TOBLOCK}'
        TRACEDIR = 'tracefiles'
        FROMBLOCK = 'opera'
        TOBLOCK = '4600000'
    }

    stages {
        stage('Build') {
            steps {
                script {
                    currentBuild.description = "Building on ${env.NODE_NAME}"
                }
                sh "git submodule update --init --recursive"
                sh "make all"
            }
        }

	stage('Test') {
            steps {
                catchError(buildResult: 'FAILURE', stageResult: 'FAILURE', message: 'Test Suite had a failure') {
                     sh 'go test ./...'
                }
            }
	}

        stage('aida-vm') {
            steps {
                catchError(buildResult: 'FAILURE', stageResult: 'FAILURE', message: 'Test Suite had a failure') {
                    sh "build/aida-vm ${VM} --aida-db=/var/opera/Aida/mainnet-data/aida-db --cpu-profile cpu-profile.dat --workers 32 --validate-tx ${FROMBLOCK} ${TOBLOCK}"
                }
                sh "rm -rf *.dat"
            }
        }
        
        stage('aida-fuzzing') {
            steps {
                catchError(buildResult: 'FAILURE', stageResult: 'FAILURE', message: 'Test Suite had a failure') {
                    sh "build/aida-stochastic-sdb replay ${STORAGE} ${TMPDB} --db-shadow-impl geth 50 data/simulation_uniform.json"
                }
            }
        }

        stage('aida-sdb record') {
            steps {
                sh "mkdir -p ${TRACEDIR}"
                sh "rm -rf ${TRACEDIR}/*"
                catchError(buildResult: 'FAILURE', stageResult: 'FAILURE', message: 'Test Suite had a failure') {
                    sh "build/aida-sdb record --cpu-profile cpu-profile-0.dat --trace-file ${TRACEDIR}/trace-0.dat ${AIDADB} ${FROMBLOCK} ${FROMBLOCK}+1000"
                    sh "build/aida-sdb record --cpu-profile cpu-profile-1.dat --trace-file ${TRACEDIR}/trace-1.dat ${AIDADB} ${FROMBLOCK}+1001 ${FROMBLOCK}+2000"
                    sh "build/aida-sdb record --cpu-profile cpu-profile-2.dat --trace-file ${TRACEDIR}/trace-2.dat ${AIDADB} ${FROMBLOCK}+2001 ${TOBLOCK}"
                }
            }
        }

        stage('aida-sdb replay') {
            steps {
                catchError(buildResult: 'FAILURE', stageResult: 'FAILURE', message: 'Test Suite had a failure') {
                    sh "build/aida-sdb replay ${VM} ${STORAGE} ${TMPDB} ${AIDADB} ${PRIME} --shadow-db --db-shadow-impl geth --cpu-profile cpu-profile.dat --memory-profile mem-profile.dat --memory-breakdown --trace-file ${TRACEDIR}/trace-0.dat ${FROMBLOCK} ${TOBLOCK}"
                    sh "build/aida-sdb replay ${VM} ${STORAGE} ${TMPDB} ${AIDADB} ${PRIME} --cpu-profile cpu-profile.dat --memory-profile mem-profile.dat --memory-breakdown --trace-dir ${TRACEDIR} ${FROMBLOCK} ${TOBLOCK}"
                }
                sh "rm -rf ${TRACEDIR}"
            }
        }

        stage('aida-vm-sdb validate-state-hash') {
            steps {
                catchError(buildResult: 'FAILURE', stageResult: 'FAILURE', message: 'Test Suite had a failure') {
                    sh "build/aida-vm-sdb substate ${VM} ${AIDADB} ${PRIME} ${TMPDB}  --validate-state-hash --db-impl carmen --db-variant go-file  --carmen-schema 5 --archive --archive-variant s5 --validate-tx --cpu-profile cpu-profile.dat --memory-profile mem-profile.dat --memory-breakdown --continue-on-failure ${FROMBLOCK} ${TOBLOCK} "
                }
                sh "rm -rf *.dat"
            }
        }

        stage('aida-vm-sdb archive-inquirer') {
            steps {
                catchError(buildResult: 'FAILURE', stageResult: 'FAILURE', message: 'Test Suite had a failure') {
                    sh "build/aida-vm-sdb substate ${VM} ${AIDADB} ${PRIME} ${TMPDB} --db-impl carmen --db-variant go-file --archive-query-rate 5000 --carmen-schema 5 --archive --archive-variant s5 --validate-tx --cpu-profile cpu-profile.dat --memory-profile mem-profile.dat --memory-breakdown --continue-on-failure ${FROMBLOCK} ${TOBLOCK} "
                }
                sh "rm -rf *.dat"
            }
        }

        stage('aida-vm-sdb new-db') {
            steps {
                catchError(buildResult: 'FAILURE', stageResult: 'FAILURE', message: 'Test Suite had a failure') {
                    sh "build/aida-vm-sdb substate ${VM} ${STORAGE} ${TMPDB} ${AIDADB} ${PRIME} --keep-db --archive --archive-variant ldb --validate-tx --cpu-profile cpu-profile.dat --memory-profile mem-profile.dat --memory-breakdown --continue-on-failure ${FROMBLOCK} ${TOBLOCK} "
                }
                sh "rm -rf *.dat"
            }
        }

        stage('aida-vm-sdb existing-db') {
            steps {
                catchError(buildResult: 'FAILURE', stageResult: 'FAILURE', message: 'Test Suite had a failure') {
                    sh "build/aida-vm-sdb substate ${VM} ${DBSRC} ${AIDADB} --validate-tx --cpu-profile cpu-profile.dat --memory-profile mem-profile.dat --memory-breakdown --continue-on-failure 4600001 4610000"
                }
                sh "rm -rf *.dat"
            }
        }

        stage('aida-vm-adb') {
            steps {
                catchError(buildResult: 'FAILURE', stageResult: 'FAILURE', message: 'Test Suite had a failure') {
                    sh "build/aida-vm-adb ${AIDADB} --db-src /var/opera/Aida/dbtmpjenkins/state_db_carmen_go-file_4600000 --cpu-profile cpu-profile.dat --validate-tx ${FROMBLOCK} ${TOBLOCK} "
                }
                sh "rm -rf /var/opera/Aida/dbtmpjenkins/state_db_carmen_go-file_4600000"
                sh "rm -rf *.dat"
            }
        }

        stage('tear-down') {
            steps {
                sh "make clean"
                sh "rm -rf *.dat ${TRACEDIR}"
            }
        }
    }

    post {
        always {
<<<<<<< HEAD
            build job: '/Notifications/slack-notification-pipeline', parameters: [
                string(name: 'result', value: "${currentBuild.result}"),
                string(name: 'name', value: "${currentBuild.fullDisplayName}"),
                string(name: 'duration', value: "${currentBuild.duration}"),
                string(name: 'url', value: "$currentBuild.absoluteUrl"),
                string(name: 'user', value: env.GIT_COMMITTER_NAME),
                string(name: 'branch', value: env.BRANCH_NAME),
            ]
=======
            script {
                if( params.BRANCH_NAME == 'develop' ){
                    build job: '/Notifications/slack-notification-pipeline', parameters: [
                        string(name: 'result', value: "${currentBuild.result}"),
                        string(name: 'name', value: "${currentBuild.fullDisplayName}"),
                        string(name: 'duration', value: "${currentBuild.duration}"),
                        string(name: 'url', value: "$currentBuild.absoluteUrl"),
                        string(name: 'user', value: "${env.CHANGE_AUTHOR}")
                    ]
                }
            }
>>>>>>> bc9b6769
        }
    }
}<|MERGE_RESOLUTION|>--- conflicted
+++ resolved
@@ -130,28 +130,14 @@
 
     post {
         always {
-<<<<<<< HEAD
             build job: '/Notifications/slack-notification-pipeline', parameters: [
                 string(name: 'result', value: "${currentBuild.result}"),
                 string(name: 'name', value: "${currentBuild.fullDisplayName}"),
                 string(name: 'duration', value: "${currentBuild.duration}"),
                 string(name: 'url', value: "$currentBuild.absoluteUrl"),
-                string(name: 'user', value: env.GIT_COMMITTER_NAME),
+                string(name: 'user', value: env.CHANGE_AUTHOR),
                 string(name: 'branch', value: env.BRANCH_NAME),
             ]
-=======
-            script {
-                if( params.BRANCH_NAME == 'develop' ){
-                    build job: '/Notifications/slack-notification-pipeline', parameters: [
-                        string(name: 'result', value: "${currentBuild.result}"),
-                        string(name: 'name', value: "${currentBuild.fullDisplayName}"),
-                        string(name: 'duration', value: "${currentBuild.duration}"),
-                        string(name: 'url', value: "$currentBuild.absoluteUrl"),
-                        string(name: 'user', value: "${env.CHANGE_AUTHOR}")
-                    ]
-                }
-            }
->>>>>>> bc9b6769
         }
     }
 }