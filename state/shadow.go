--- conflicted
+++ resolved
@@ -40,7 +40,6 @@
 	prime, shadow int
 }
 
-<<<<<<< HEAD
 func (s *shadowStateDB) DB() erigonethdb.Database { return nil }
 
 func (s *shadowStateDB) CommitBlock(stateWriter estate.StateWriter) error { return nil }
@@ -59,8 +58,6 @@
 	return s.getError("BeginBlockApply", func(s StateDB) error { return s.BeginBlockApply() })
 }
 
-=======
->>>>>>> e34460e0
 func (s *shadowStateDB) CreateAccount(addr common.Address) {
 	s.run("CreateAccount", func(s StateDB) { s.CreateAccount(addr) })
 }
