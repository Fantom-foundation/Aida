package state

import (
	"fmt"
	"math/big"

	substate "github.com/Fantom-foundation/Substate"
	"github.com/ethereum/go-ethereum/common"
	"github.com/ethereum/go-ethereum/core/types"

	estate "github.com/ledgerwatch/erigon/core/state"
	erigonethdb "github.com/ledgerwatch/erigon/ethdb"

	"github.com/ledgerwatch/erigon-lib/kv"
)

type BasicStateDB interface {
	// Account management.
	CreateAccount(common.Address)
	Exist(common.Address) bool
	Empty(common.Address) bool

	Suicide(common.Address) bool
	HasSuicided(common.Address) bool

	// Balance
	GetBalance(common.Address) *big.Int
	AddBalance(common.Address, *big.Int)
	SubBalance(common.Address, *big.Int)

	// Nonce
	GetNonce(common.Address) uint64
	SetNonce(common.Address, uint64)

	// State
	GetCommittedState(common.Address, common.Hash) common.Hash
	GetState(common.Address, common.Hash) common.Hash
	SetState(common.Address, common.Hash, common.Hash)

	// Code handling.
	GetCodeHash(common.Address) common.Hash
	GetCode(common.Address) []byte
	SetCode(common.Address, []byte)
	GetCodeSize(common.Address) int

	// Gas calculation
	AddRefund(uint64)
	SubRefund(uint64)
	GetRefund() uint64

	// Access list
	PrepareAccessList(sender common.Address, dest *common.Address, precompiles []common.Address, txAccesses types.AccessList)
	AddressInAccessList(addr common.Address) bool
	SlotInAccessList(addr common.Address, slot common.Hash) (addressOk bool, slotOk bool)
	AddAddressToAccessList(addr common.Address)
	AddSlotToAccessList(addr common.Address, slot common.Hash)

	// Logging
	AddLog(*types.Log)
	GetLogs(common.Hash, common.Hash) []*types.Log

	// Transaction handling
	// There are 4 layers of concepts governing the visibility of state effects:
	//  - snapshots .. enclosing (sub-)contract calls, supporting reverts (=rollbacks)
	//  - transactions .. processing a single block chain event, comprising a hierachy of contract calls
	//  - blocks .. groups of transactions, at boundaries effects become visible (and final) to API servers
	//  - sync-periods .. groups of blocks, at boundaries state becomes syncable between nodes

	Snapshot() int
	RevertToSnapshot(int)

	BeginTransaction(uint32)
	EndTransaction()

	BeginBlock(uint64)
	EndBlock()

	BeginSyncPeriod(uint64)
	EndSyncPeriod()

	Error() error
}

type StateDB interface {
	BasicStateDB

	// Requests the StateDB to flush all its content to secondary storage and shut down.
	// After this call no more operations will be allowed on the state.
	Close() error

<<<<<<< HEAD
	// stateDB handler
	BeginBlockApply() error
	BeginBlockApplyBatch(erigonethdb.DbWithPendingMutations, bool, kv.RwTx) error

=======
>>>>>>> e34460e0
	// StartBulkLoad creates a interface supporting the efficient loading of large amount
	// of data as it is, for instance, needed during priming. Only one bulk load operation
	// may be active at any time and no other concurrent operations on the StateDB are
	// while it is alive.
	StartBulkLoad() BulkLoad

	// GetArchiveState creates a state instance linked to a historic block state in an
	// optionally present archive. The operation fails if there is no archive or the
	// specified block is not present in the archive.
	GetArchiveState(block uint64) (StateDB, error)

	// Requests a description of the current memory usage of this State DB. Implementations
	// not supporting this may return nil.
	GetMemoryUsage() *MemoryUsage

	// ---- Artefacts from Geth dependency ----

	// The following functions may be used by StateDB implementations for backward-compatibilty
	// and will be called accordingly by the tracer and EVM runner. However, implementations may
	// chose to ignore those.

	Prepare(common.Hash, int)
	AddPreimage(common.Hash, []byte)
	Finalise(bool)
	IntermediateRoot(bool) common.Hash
	Commit(bool) (common.Hash, error)
	CommitBlock(estate.StateWriter) error
	CommitBlockWithStateWriter() error
	NewBatch(kv.RwTx, chan struct{}) erigonethdb.DbWithPendingMutations
	ForEachStorage(common.Address, func(common.Hash, common.Hash) bool) error

	// ---- Optional Development & Debugging Features ----

	// Substate specific
	GetSubstatePostAlloc() substate.SubstateAlloc

	// Used to initiate the state DB for the next transaction.
	// This is mainly for development purposes to support in-memory DB implementations.
	PrepareSubstate(*substate.SubstateAlloc, uint64)
	DB() erigonethdb.Database
}

// BulkWrite is a faster interface to StateDB instances for writing data without
// the overhead of snapshots or transactions. It is mainly intended for priming DB
// instances before running evaluations.
type BulkLoad interface {
	CreateAccount(common.Address)
	SetBalance(common.Address, *big.Int)
	SetNonce(common.Address, uint64)
	SetState(common.Address, common.Hash, common.Hash)
	SetCode(common.Address, []byte)

	// Close ends the bulk insertion, finalizes the internal state, and released the
	// underlying StateDB instance for regular operations.
	Close() error
}

// A description of the memory usage of a StateDB implementation.
type MemoryUsage struct {
	UsedBytes uint64
	Breakdown fmt.Stringer
}<|MERGE_RESOLUTION|>--- conflicted
+++ resolved
@@ -88,13 +88,10 @@
 	// After this call no more operations will be allowed on the state.
 	Close() error
 
-<<<<<<< HEAD
 	// stateDB handler
 	BeginBlockApply() error
 	BeginBlockApplyBatch(erigonethdb.DbWithPendingMutations, bool, kv.RwTx) error
 
-=======
->>>>>>> e34460e0
 	// StartBulkLoad creates a interface supporting the efficient loading of large amount
 	// of data as it is, for instance, needed during priming. Only one bulk load operation
 	// may be active at any time and no other concurrent operations on the StateDB are
