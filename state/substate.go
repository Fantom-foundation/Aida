package state

// A legacy code for substate-cli
import (
	"errors"
	"fmt"
	"math/big"
	"sync"

	"github.com/Fantom-foundation/Aida/txcontext"
	"github.com/ethereum/go-ethereum/common"
	"github.com/ethereum/go-ethereum/core/rawdb"
	"github.com/ethereum/go-ethereum/core/state"
	"github.com/ethereum/go-ethereum/crypto"
	"github.com/ethereum/go-ethereum/ethdb"
	"github.com/ethereum/go-ethereum/trie"
)

// offTheChainDB is state.cachingDB clone without disk caches
type offTheChainDB struct {
	db *trie.Database
}

// OpenTrie opens the main account trie at a specific root hash.
func (db *offTheChainDB) OpenTrie(root common.Hash) (state.Trie, error) {
	tr, err := trie.NewSecure(root, db.db)
	if err != nil {
		return nil, err
	}
	return tr, nil
}

// OpenStorageTrie opens the storage trie of an account.
func (db *offTheChainDB) OpenStorageTrie(addrHash, root common.Hash) (state.Trie, error) {
	tr, err := trie.NewSecure(root, db.db)
	if err != nil {
		return nil, err
	}
	return tr, nil
}

// CopyTrie returns an independent copy of the given trie.
func (db *offTheChainDB) CopyTrie(t state.Trie) state.Trie {
	switch t := t.(type) {
	case *trie.SecureTrie:
		return t.Copy()
	default:
		panic(fmt.Errorf("unknown trie type %T", t))
	}
}

// ContractCode retrieves a particular contract's code.
func (db *offTheChainDB) ContractCode(addrHash, codeHash common.Hash) ([]byte, error) {
	code := rawdb.ReadCode(db.db.DiskDB(), codeHash)
	if len(code) > 0 {
		return code, nil
	}
	return nil, errors.New("not found")
}

// ContractCodeWithPrefix retrieves a particular contract's code. If the
// code can't be found in the cache, then check the existence with **new**
// db scheme.
func (db *offTheChainDB) ContractCodeWithPrefix(addrHash, codeHash common.Hash) ([]byte, error) {
	code := rawdb.ReadCodeWithPrefix(db.db.DiskDB(), codeHash)
	if len(code) > 0 {
		return code, nil
	}
	return nil, errors.New("not found")
}

// ContractCodeSize retrieves a particular contracts code's size.
func (db *offTheChainDB) ContractCodeSize(addrHash, codeHash common.Hash) (int, error) {
	code, err := db.ContractCode(addrHash, codeHash)
	return len(code), err
}

// TrieDB retrieves any intermediate trie-node caching layer.
func (db *offTheChainDB) TrieDB() *trie.Database {
	return db.db
}

// NewOffTheChainStateDB returns an empty in-memory *state.StateDB without disk caches
func NewOffTheChainStateDB(db ethdb.Database) *state.StateDB {
	// zeroed trie.Config to disable Cache, Journal, Preimages, ...
	zerodConfig := &trie.Config{}
	tdb := trie.NewDatabaseWithConfig(db, zerodConfig)

	sdb := &offTheChainDB{
		db: tdb,
	}

	statedb, err := state.New(common.Hash{}, sdb, nil)
	if err != nil {
		panic(fmt.Errorf("error calling state.New() in NewOffTheChainDB(): %v", err))
	}
	return statedb
}

type code_key struct {
	addr common.Address
	code string
}

// todo remove globals in upcoming PR!
var code_hashes_lock = sync.Mutex{}
var code_hashes = map[code_key]common.Hash{}

func getHash(addr common.Address, code []byte) common.Hash {
	key := code_key{addr, string(code)}
	code_hashes_lock.Lock()
	res, exists := code_hashes[key]
	code_hashes_lock.Unlock()
	if exists {
		return res
	}
	res = crypto.Keccak256Hash(code)
	code_hashes_lock.Lock()
	code_hashes[key] = res
	code_hashes_lock.Unlock()
	return res
}

<<<<<<< HEAD
// MakeOffTheChainStateDB returns an in-memory *state.StateDB initialized with alloc
func MakeOffTheChainStateDB(alloc substate.SubstateAlloc, block uint64, chainConduit *ChainConduit) (StateDB, error) {
	statedb := NewOffTheChainStateDB(rawdb.NewMemoryDatabase())
	for addr, a := range alloc {
		statedb.SetPrehashedCode(addr, getHash(addr, a.Code), a.Code)
		statedb.SetNonce(addr, a.Nonce)
		statedb.SetBalance(addr, a.Balance)
=======
// MakeOffTheChainStateDB returns an in-memory *state.StateDB initialized with ws
func MakeOffTheChainStateDB(alloc txcontext.WorldState, block uint64, chainConduit *ChainConduit) (StateDB, error) {
	statedb := NewOffTheChainStateDB()
	alloc.ForEachAccount(func(addr common.Address, acc txcontext.Account) {
		code := acc.GetCode()
		statedb.SetPrehashedCode(addr, getHash(addr, code), code)
		statedb.SetNonce(addr, acc.GetNonce())
		statedb.SetBalance(addr, acc.GetBalance())
>>>>>>> 387ce8e6
		// DON'T USE SetStorage because it makes REVERT and dirtyStorage unavailble
		acc.ForEachStorage(func(keyHash common.Hash, valueHash common.Hash) {
			statedb.SetState(addr, keyHash, valueHash)
		})
	})

	// Commit and re-open to start with a clean state.
	_, err := statedb.Commit(false)
	if err != nil {
		return nil, fmt.Errorf("cannot commit offTheChainDb; %v", err)
	}

	blk := new(big.Int).SetUint64(block)
	return NewInMemoryGethStateDB(statedb, chainConduit, blk), nil
}

func ReleaseCache() {
	code_hashes_lock.Lock()
	code_hashes = map[code_key]common.Hash{}
	code_hashes_lock.Unlock()
}<|MERGE_RESOLUTION|>--- conflicted
+++ resolved
@@ -12,7 +12,6 @@
 	"github.com/ethereum/go-ethereum/core/rawdb"
 	"github.com/ethereum/go-ethereum/core/state"
 	"github.com/ethereum/go-ethereum/crypto"
-	"github.com/ethereum/go-ethereum/ethdb"
 	"github.com/ethereum/go-ethereum/trie"
 )
 
@@ -81,10 +80,13 @@
 }
 
 // NewOffTheChainStateDB returns an empty in-memory *state.StateDB without disk caches
-func NewOffTheChainStateDB(db ethdb.Database) *state.StateDB {
+func NewOffTheChainStateDB() *state.StateDB {
+	// backend in-memory key-value database
+	kvdb := rawdb.NewMemoryDatabase()
+
 	// zeroed trie.Config to disable Cache, Journal, Preimages, ...
 	zerodConfig := &trie.Config{}
-	tdb := trie.NewDatabaseWithConfig(db, zerodConfig)
+	tdb := trie.NewDatabaseWithConfig(kvdb, zerodConfig)
 
 	sdb := &offTheChainDB{
 		db: tdb,
@@ -121,15 +123,6 @@
 	return res
 }
 
-<<<<<<< HEAD
-// MakeOffTheChainStateDB returns an in-memory *state.StateDB initialized with alloc
-func MakeOffTheChainStateDB(alloc substate.SubstateAlloc, block uint64, chainConduit *ChainConduit) (StateDB, error) {
-	statedb := NewOffTheChainStateDB(rawdb.NewMemoryDatabase())
-	for addr, a := range alloc {
-		statedb.SetPrehashedCode(addr, getHash(addr, a.Code), a.Code)
-		statedb.SetNonce(addr, a.Nonce)
-		statedb.SetBalance(addr, a.Balance)
-=======
 // MakeOffTheChainStateDB returns an in-memory *state.StateDB initialized with ws
 func MakeOffTheChainStateDB(alloc txcontext.WorldState, block uint64, chainConduit *ChainConduit) (StateDB, error) {
 	statedb := NewOffTheChainStateDB()
@@ -138,7 +131,6 @@
 		statedb.SetPrehashedCode(addr, getHash(addr, code), code)
 		statedb.SetNonce(addr, acc.GetNonce())
 		statedb.SetBalance(addr, acc.GetBalance())
->>>>>>> 387ce8e6
 		// DON'T USE SetStorage because it makes REVERT and dirtyStorage unavailble
 		acc.ForEachStorage(func(keyHash common.Hash, valueHash common.Hash) {
 			statedb.SetState(addr, keyHash, valueHash)
@@ -152,7 +144,7 @@
 	}
 
 	blk := new(big.Int).SetUint64(block)
-	return NewInMemoryGethStateDB(statedb, chainConduit, blk), nil
+	return &gethStateDB{db: statedb, block: blk, chainConduit: chainConduit}, nil
 }
 
 func ReleaseCache() {
