package state

import (
	"fmt"
	"math/big"

	substate "github.com/Fantom-foundation/Substate"
	"github.com/Fantom-foundation/go-opera-flat/flat"
	"github.com/Fantom-foundation/go-opera-flat/gossip/evmstore/state"
	"github.com/ethereum/go-ethereum/common"
	"github.com/ethereum/go-ethereum/core/rawdb"
	"github.com/ethereum/go-ethereum/ethdb"

	estate "github.com/ledgerwatch/erigon/core/state"
	erigonethdb "github.com/ledgerwatch/erigon/ethdb"

	"github.com/ledgerwatch/erigon-lib/kv"
)

func MakeFlatStateDB(directory, variant string, rootHash common.Hash) (s StateDB, err error) {
	var db ethdb.Database

	switch variant {
	case "go-memory":
		db = rawdb.NewMemoryDatabase()
	case "go-ldb":
		const cache_size = 512
		const file_handle = 128
		db, err = rawdb.NewLevelDBDatabase(directory, cache_size, file_handle, "", false)
		if err != nil {
			err = fmt.Errorf("Failed to create a new Level DB. %v", err)
			return
		}
	default:
		err = fmt.Errorf("unkown variant: %v", variant)
		return
	}

	fs := &flatStateDB{
		db:        flat.NewDatabase(db),
		stateRoot: rootHash,
	}

	// initialize stateDB
	fs.openStateDB()
	s = fs
	return
}

type flatStateDB struct {
	db        state.Database
	stateRoot common.Hash
	*state.StateDB
}

<<<<<<< HEAD
func (s *flatStateDB) DB() erigonethdb.Database { return nil }

func (s *flatStateDB) CommitBlock(stateWriter estate.StateWriter) error { return nil }

func (s *flatStateDB) CommitBlockWithStateWriter() error { return nil }

func (s *flatStateDB) NewBatch(kv.RwTx, chan struct{}) erigonethdb.DbWithPendingMutations { return nil }

func (s *flatStateDB) BeginBlockApplyBatch(batch erigonethdb.DbWithPendingMutations, noHistory bool, rwTx kv.RwTx) error {
	return nil
}

// BeginBlockApply creates a new statedb from an existing geth database
func (s *flatStateDB) BeginBlockApply() error {
=======
// openStateDB creates a new statedb from an existing geth database
func (s *flatStateDB) openStateDB() error {
>>>>>>> e34460e0
	var err error
	s.StateDB, err = state.New(s.stateRoot, s.db)
	return err
}

func (s *flatStateDB) BeginTransaction(number uint32) {
	// ignored
}

func (s *flatStateDB) EndTransaction() {
	// ignored
}

func (s *flatStateDB) BeginBlock(number uint64) {
	s.openStateDB()
}

func (s *flatStateDB) EndBlock() {
	var err error
	//commit at the end of a block
	s.stateRoot, err = s.Commit(true)
	if err != nil {
		panic(fmt.Errorf("StateDB commit failed\n"))
	}
}

func (s *flatStateDB) BeginSyncPeriod(number uint64) {
	// ignored
}

func (s *flatStateDB) EndSyncPeriod() {
	// ignored
}

// PrepareSubstate initiates the state DB for the next transaction.
func (s *flatStateDB) PrepareSubstate(*substate.SubstateAlloc, uint64) {
	// ignored
	return
}

func (s *flatStateDB) GetSubstatePostAlloc() substate.SubstateAlloc {
	// ignored
	return substate.SubstateAlloc{}
}

// Close requests the StateDB to flush all its content to secondary storage and shut down.
// After this call no more operations will be allowed on the state.
func (s *flatStateDB) Close() error {
	// Commit data to trie.
	hash, err := s.Commit(true)
	if err != nil {
		return err
	}
	// Close underlying trie caching intermediate results.
	db := s.Database().TrieDB()
	if err := db.Commit(hash, true, nil); err != nil {
		return err
	}
	// Close underlying LevelDB instance.
	err = db.DiskDB().Close()
	if err != nil {
		return err
	}

	return nil
}

func (s *flatStateDB) GetMemoryUsage() *MemoryUsage {
	// not supported yet
	return nil
}

func (s *flatStateDB) StartBulkLoad() BulkLoad {
	return &flatBulkLoad{db: s}
}

func (s *flatStateDB) GetArchiveState(block uint64) (StateDB, error) {
	return nil, fmt.Errorf("archive states are not (yet) supported by this DB implementation")
}

// For priming initial state of stateDB
type flatBulkLoad struct {
	db      *flatStateDB
	num_ops int64
}

func (l *flatBulkLoad) CreateAccount(addr common.Address) {
	l.db.CreateAccount(addr)
	l.digest()
}

func (l *flatBulkLoad) SetBalance(addr common.Address, value *big.Int) {
	old := l.db.GetBalance(addr)
	value = value.Sub(value, old)
	l.db.AddBalance(addr, value)
	l.digest()
}

func (l *flatBulkLoad) SetNonce(addr common.Address, nonce uint64) {
	l.db.SetNonce(addr, nonce)
	l.digest()
}

func (l *flatBulkLoad) SetState(addr common.Address, key common.Hash, value common.Hash) {
	l.db.SetState(addr, key, value)
	l.digest()
}

func (l *flatBulkLoad) SetCode(addr common.Address, code []byte) {
	l.db.SetCode(addr, code)
	l.digest()
}

func (l *flatBulkLoad) Close() error {
	l.db.EndBlock()
	_, err := l.db.Commit(false)
	return err
}

func (l *flatBulkLoad) digest() {
	// Call EndBlock every 1M insert operation.
	l.num_ops++
	if l.num_ops%(1000*1000) != 0 {
		return
	}
	l.db.EndBlock()
}<|MERGE_RESOLUTION|>--- conflicted
+++ resolved
@@ -53,7 +53,6 @@
 	*state.StateDB
 }
 
-<<<<<<< HEAD
 func (s *flatStateDB) DB() erigonethdb.Database { return nil }
 
 func (s *flatStateDB) CommitBlock(stateWriter estate.StateWriter) error { return nil }
@@ -68,10 +67,6 @@
 
 // BeginBlockApply creates a new statedb from an existing geth database
 func (s *flatStateDB) BeginBlockApply() error {
-=======
-// openStateDB creates a new statedb from an existing geth database
-func (s *flatStateDB) openStateDB() error {
->>>>>>> e34460e0
 	var err error
 	s.StateDB, err = state.New(s.stateRoot, s.db)
 	return err
