// Copyright 2024 Fantom Foundation
// This file is part of Aida Testing Infrastructure for Sonic
//
// Aida is free software: you can redistribute it and/or modify
// it under the terms of the GNU Lesser General Public License as published by
// the Free Software Foundation, either version 3 of the License, or
// (at your option) any later version.
//
// Aida is distributed in the hope that it will be useful,
// but WITHOUT ANY WARRANTY; without even the implied warranty of
// MERCHANTABILITY or FITNESS FOR A PARTICULAR PURPOSE. See the
// GNU Lesser General Public License for more details.
//
// You should have received a copy of the GNU Lesser General Public License
// along with Aida. If not, see <http://www.gnu.org/licenses/>.

package proxy

import (
	"bytes"
	"errors"
	"fmt"
	"strings"

	"github.com/Fantom-foundation/Aida/logger"
	"github.com/Fantom-foundation/Aida/state"
	"github.com/Fantom-foundation/Aida/txcontext"
	"github.com/ethereum/go-ethereum/common"
	"github.com/ethereum/go-ethereum/core/tracing"
	"github.com/ethereum/go-ethereum/core/types"
	"github.com/ethereum/go-ethereum/params"
	"github.com/holiman/uint256"
)

// NewShadowProxy creates a StateDB instance bundling two other instances and running each
// operation on both of them, cross checking results. If the results are not equal, an error
// is logged and the result of the primary instance is returned.
func NewShadowProxy(prime, shadow state.StateDB, compareStateHash bool) state.StateDB {
	return &shadowStateDb{
		shadowVmStateDb: shadowVmStateDb{
			prime:            prime,
			shadow:           shadow,
			snapshots:        []snapshotPair{},
			err:              nil,
			compareStateHash: compareStateHash,
			log:              logger.NewLogger("shadow-db", "info"),
		},
		prime:  prime,
		shadow: shadow,
	}
}

type shadowVmStateDb struct {
	prime            state.VmStateDB
	shadow           state.VmStateDB
	snapshots        []snapshotPair
	err              error
	log              logger.Logger
	compareStateHash bool
}

type shadowNonCommittableStateDb struct {
	shadowVmStateDb
	prime  state.NonCommittableStateDB
	shadow state.NonCommittableStateDB
}

type shadowStateDb struct {
	shadowVmStateDb
	prime  state.StateDB
	shadow state.StateDB
}

type snapshotPair struct {
	prime, shadow int
}

func (s *shadowVmStateDb) CreateAccount(addr common.Address) {
	s.run("CreateAccount", func(s state.VmStateDB) error {
		s.CreateAccount(addr)
		return nil
	})
}

func (s *shadowVmStateDb) Exist(addr common.Address) bool {
	return s.getBool("Exist", func(s state.VmStateDB) bool { return s.Exist(addr) }, addr)
}

func (s *shadowVmStateDb) Empty(addr common.Address) bool {
	return s.getBool("Empty", func(s state.VmStateDB) bool { return s.Empty(addr) }, addr)
}

func (s *shadowVmStateDb) SelfDestruct(addr common.Address) {
	s.run("SelfDestruct", func(s state.VmStateDB) error {
		s.SelfDestruct(addr)
		return nil
	})
}

func (s *shadowVmStateDb) HasSelfDestructed(addr common.Address) bool {
	return s.getBool("HasSelfDestructed", func(s state.VmStateDB) bool { return s.HasSelfDestructed(addr) }, addr)
}

func (s *shadowVmStateDb) GetBalance(addr common.Address) *uint256.Int {
	return s.getUint256("GetBalance", func(s state.VmStateDB) *uint256.Int { return s.GetBalance(addr) }, addr)
}

func (s *shadowVmStateDb) AddBalance(addr common.Address, value *uint256.Int, reason tracing.BalanceChangeReason) {
	s.run("AddBalance", func(s state.VmStateDB) error {
		s.AddBalance(addr, value, reason)
		return nil
	})
}

func (s *shadowVmStateDb) SubBalance(addr common.Address, value *uint256.Int, reason tracing.BalanceChangeReason) {
	s.run("SubBalance", func(s state.VmStateDB) error {
		s.SubBalance(addr, value, reason)
		return nil
	})
}

func (s *shadowVmStateDb) GetNonce(addr common.Address) uint64 {
	return s.getUint64("GetNonce", func(s state.VmStateDB) uint64 { return s.GetNonce(addr) }, addr)
}

func (s *shadowVmStateDb) SetNonce(addr common.Address, value uint64) {
	s.run("SetNonce", func(s state.VmStateDB) error {
		s.SetNonce(addr, value)
		return nil
	})
}

func (s *shadowVmStateDb) GetCommittedState(addr common.Address, key common.Hash) common.Hash {
	// error here cannot happen
	return s.getHash("GetCommittedState", func(s state.VmStateDB) common.Hash { return s.GetCommittedState(addr, key) }, addr, key)
}

func (s *shadowVmStateDb) GetState(addr common.Address, key common.Hash) common.Hash {
	return s.getHash("GetState", func(s state.VmStateDB) common.Hash { return s.GetState(addr, key) }, addr, key)
}

func (s *shadowVmStateDb) SetState(addr common.Address, key common.Hash, value common.Hash) {
	s.err = errors.Join(s.err, s.run("SetState", func(s state.VmStateDB) error {
		s.SetState(addr, key, value)
		return nil
	}))
}

func (s *shadowVmStateDb) SetTransientState(addr common.Address, key common.Hash, value common.Hash) {
	s.err = errors.Join(s.err, s.run("SetTransientState", func(s state.VmStateDB) error {
		s.SetTransientState(addr, key, value)
		return nil
	}))
}

func (s *shadowVmStateDb) GetTransientState(addr common.Address, key common.Hash) common.Hash {
	return s.getHash("GetTransientState", func(s state.VmStateDB) common.Hash { return s.GetTransientState(addr, key) }, addr, key)
}

func (s *shadowVmStateDb) GetCode(addr common.Address) []byte {
	return s.getBytes("GetCode", func(s state.VmStateDB) []byte { return s.GetCode(addr) }, addr)
}

func (s *shadowVmStateDb) GetCodeSize(addr common.Address) int {
	return s.getInt("GetCodeSize", func(s state.VmStateDB) int { return s.GetCodeSize(addr) }, addr)
}

func (s *shadowVmStateDb) GetCodeHash(addr common.Address) common.Hash {
	return s.getHash("GetCodeHash", func(s state.VmStateDB) common.Hash { return s.GetCodeHash(addr) }, addr)
}

func (s *shadowVmStateDb) SetCode(addr common.Address, code []byte) {
	s.run("SetCode", func(s state.VmStateDB) error {
		s.SetCode(addr, code)
		return nil
	})
}

func (s *shadowVmStateDb) Snapshot() int {
	pair := snapshotPair{
		s.prime.Snapshot(),
		s.shadow.Snapshot(),
	}
	s.snapshots = append(s.snapshots, pair)
	return len(s.snapshots) - 1
}

func (s *shadowVmStateDb) RevertToSnapshot(id int) {
	if id < 0 || len(s.snapshots) <= id {
		panic(fmt.Sprintf("invalid snapshot id: %v, max: %v", id, len(s.snapshots)))
	}
	s.prime.RevertToSnapshot(s.snapshots[id].prime)
	s.shadow.RevertToSnapshot(s.snapshots[id].shadow)
}

func (s *shadowVmStateDb) BeginTransaction(tx uint32) error {
	s.snapshots = s.snapshots[0:0]
	return s.run("BeginTransaction", func(s state.VmStateDB) error { return s.BeginTransaction(tx) })
}

func (s *shadowVmStateDb) EndTransaction() error {
	return s.run("EndTransaction", func(s state.VmStateDB) error { return s.EndTransaction() })
}

func (s *shadowStateDb) BeginBlock(blk uint64) error {
	return s.run("BeginBlock", func(s state.StateDB) error { return s.BeginBlock(blk) })
}

func (s *shadowStateDb) EndBlock() error {
	return s.run("EndBlock", func(s state.StateDB) error { return s.EndBlock() })
}

func (s *shadowStateDb) BeginSyncPeriod(number uint64) {
	s.run("BeginSyncPeriod", func(s state.StateDB) error {
		s.BeginSyncPeriod(number)
		return nil
	})
}

func (s *shadowStateDb) EndSyncPeriod() {
	s.run("EndSyncPeriod", func(s state.StateDB) error {
		s.EndSyncPeriod()
		return nil
	})
}

func (s *shadowStateDb) GetHash() (common.Hash, error) {
	if s.compareStateHash {
		return s.getHash("GetHash", func(s state.StateDB) (common.Hash, error) {
			return s.GetHash()
		})
	}
	return s.prime.GetHash()
}

func (s *shadowNonCommittableStateDb) GetHash() (common.Hash, error) {
	if s.compareStateHash {
		return s.getHash("GetHash", func(s state.NonCommittableStateDB) (common.Hash, error) {
			return s.GetHash()
		})
	}
	return s.prime.GetHash()
}

func (s *shadowStateDb) Close() error {
	return s.getError("Close", func(s state.StateDB) error { return s.Close() })
}

func (s *shadowNonCommittableStateDb) Release() error {
	s.run("Release", func(s state.NonCommittableStateDB) { s.Release() })
	return nil
}

func (s *shadowVmStateDb) AddRefund(amount uint64) {
	s.run("AddRefund", func(s state.VmStateDB) error {
		s.AddRefund(amount)
		return nil
	})
	// check that the update value is the same
	s.getUint64("AddRefund", func(s state.VmStateDB) uint64 { return s.GetRefund() })
}

func (s *shadowVmStateDb) SubRefund(amount uint64) {
	s.run("SubRefund", func(s state.VmStateDB) error {
		s.SubRefund(amount)
		return nil
	})
	// check that the update value is the same
	s.getUint64("SubRefund", func(s state.VmStateDB) uint64 { return s.GetRefund() })
}

func (s *shadowVmStateDb) GetRefund() uint64 {
	return s.getUint64("GetRefund", func(s state.VmStateDB) uint64 { return s.GetRefund() })
}

func (s *shadowVmStateDb) Prepare(rules params.Rules, sender, coinbase common.Address, dest *common.Address, precompiles []common.Address, txAccesses types.AccessList) {
	s.run("Prepare", func(s state.VmStateDB) error {
		s.Prepare(rules, sender, coinbase, dest, precompiles, txAccesses)
		return nil
	})
}

func (s *shadowVmStateDb) AddressInAccessList(addr common.Address) bool {
	return s.getBool("AddressInAccessList", func(s state.VmStateDB) bool { return s.AddressInAccessList(addr) }, addr)
}

func (s *shadowVmStateDb) SlotInAccessList(addr common.Address, slot common.Hash) (addressOk bool, slotOk bool) {
	return s.getBoolBool("SlotInAccessList", func(s state.VmStateDB) (bool, bool) { return s.SlotInAccessList(addr, slot) }, addr, slot)
}

func (s *shadowVmStateDb) AddAddressToAccessList(addr common.Address) {
	s.run("AddAddressToAccessList", func(s state.VmStateDB) error {
		s.AddAddressToAccessList(addr)
		return nil
	})
}

func (s *shadowVmStateDb) AddSlotToAccessList(addr common.Address, slot common.Hash) {
	s.run("AddSlotToAccessList", func(s state.VmStateDB) error {
		s.AddSlotToAccessList(addr, slot)
		return nil
	})
}

func (s *shadowVmStateDb) AddLog(log *types.Log) {
	s.run("AddPreimage", func(s state.VmStateDB) error {
		s.AddLog(log)
		return nil
	})
}

func (s *shadowVmStateDb) GetLogs(hash common.Hash, block uint64, blockHash common.Hash) []*types.Log {
	logsP := s.prime.GetLogs(hash, block, blockHash)
	logsS := s.shadow.GetLogs(hash, block, blockHash)

	equal := len(logsP) == len(logsS)
	if equal {
		// check bloom
		bloomP := types.BytesToBloom(types.LogsBloom(logsP))
		bloomS := types.BytesToBloom(types.LogsBloom(logsS))
		if bloomP != bloomS {
			equal = false
		}
	}
	if !equal {
		s.logIssue("GetLogs", logsP, logsS, hash, blockHash)
		s.err = fmt.Errorf("%v diverged from shadow DB", getOpcodeString("GetLogs", hash, blockHash))
	}
	return logsP
}

func (s *shadowStateDb) Finalise(deleteEmptyObjects bool) {
	s.run("Finalise", func(s state.StateDB) error {
		s.Finalise(deleteEmptyObjects)
		return nil
	})
}

func (s *shadowStateDb) IntermediateRoot(deleteEmptyObjects bool) common.Hash {
	// Do not check hashes for equivalents.
	s.shadow.IntermediateRoot(deleteEmptyObjects)
	return s.prime.IntermediateRoot(deleteEmptyObjects)
}

func (s *shadowStateDb) Commit(block uint64, deleteEmptyObjects bool) (common.Hash, error) {
	// Do not check hashes for equivalents.
	s.shadow.Commit(block, deleteEmptyObjects)
	return s.prime.Commit(block, deleteEmptyObjects)
}

// GetError returns an error then reset it.
func (s *shadowVmStateDb) Error() error {
	err := s.err
	// reset error message
	s.err = nil
	return err
}

func (s *shadowVmStateDb) SetTxContext(thash common.Hash, ti int) {
	s.run("SetTxContext", func(s state.VmStateDB) error {
		s.SetTxContext(thash, ti)
		return nil
	})
}

func (s *shadowStateDb) PrepareSubstate(substate txcontext.WorldState, block uint64) {
	s.run("PrepareSubstate", func(s state.StateDB) error {
		s.PrepareSubstate(substate, block)
		return nil
	})
}

func (s *shadowVmStateDb) GetSubstatePostAlloc() txcontext.WorldState {
	// Skip comparing those results.
	s.shadow.GetSubstatePostAlloc()
	return s.prime.GetSubstatePostAlloc()
}

func (s *shadowVmStateDb) AddPreimage(hash common.Hash, plain []byte) {
	s.run("AddPreimage", func(s state.VmStateDB) error {
		s.AddPreimage(hash, plain)
		return nil
	})
}

func (s *shadowStateDb) StartBulkLoad(block uint64) (state.BulkLoad, error) {
	pbl, err := s.prime.StartBulkLoad(block)
	if err != nil {
		return nil, fmt.Errorf("cannot start prime bulkload; %w", err)
	}
	sbl, err := s.shadow.StartBulkLoad(block)
	if err != nil {
		return nil, fmt.Errorf("cannot start shadow bulkload; %w", err)
	}
	return &shadowBulkLoad{pbl, sbl}, nil
}

func (s *shadowStateDb) GetArchiveState(block uint64) (state.NonCommittableStateDB, error) {
	var prime, shadow state.NonCommittableStateDB
	var err error
	if prime, err = s.prime.GetArchiveState(block); err != nil {
		return nil, err
	}
	if shadow, err = s.shadow.GetArchiveState(block); err != nil {
		return nil, err
	}
	return &shadowNonCommittableStateDb{
		shadowVmStateDb: shadowVmStateDb{
			prime:     prime,
			shadow:    shadow,
			snapshots: []snapshotPair{},
			err:       nil,
			log:       s.log,
		},
		prime:  prime,
		shadow: shadow,
	}, nil
}

func (s *shadowStateDb) GetArchiveBlockHeight() (uint64, bool, error) {
	// There is no strict need for both archives to be on the same level.
	// Thus, we report the minimum of the two available block heights.
	pBlock, pEmpty, pErr := s.prime.GetArchiveBlockHeight()
	sBlock, sEmpty, sErr := s.shadow.GetArchiveBlockHeight()
	if pErr != nil {
		return 0, false, pErr
	}
	if sErr != nil {
		return 0, false, sErr
	}
	if pEmpty || sEmpty {
		return 0, true, nil
	}
	min := pBlock
	if sBlock < min {
		min = sBlock
	}
	return min, false, nil
}

type stringStringer struct {
	str string
}

func (s stringStringer) String() string {
	return s.str
}

func (s *shadowStateDb) GetMemoryUsage() *state.MemoryUsage {
	var (
		breakdown strings.Builder
		usedBytes uint64 = 0
	)

	breakdown.WriteString("Primary:\n")
	resP := s.prime.GetMemoryUsage()
	if resP != nil {
		fmt.Fprintf(&breakdown, "%v\n", resP.Breakdown)
		usedBytes += resP.UsedBytes
	} else {
		breakdown.WriteString("\tMemory breakdown not supported.\n")
	}
	breakdown.WriteString("Shadow:\n")
	resS := s.shadow.GetMemoryUsage()
	if resS != nil {
		fmt.Fprintf(&breakdown, "%v\n", resS.Breakdown)
		usedBytes += resS.UsedBytes
	} else {
		breakdown.WriteString("\tMemory breakdown not supported.\n")
	}
	return &state.MemoryUsage{
		UsedBytes: usedBytes,
		Breakdown: stringStringer{breakdown.String()},
	}
}

func (s *shadowStateDb) GetShadowDB() state.StateDB {
	return s.shadow
}

type shadowBulkLoad struct {
	prime  state.BulkLoad
	shadow state.BulkLoad
}

func (l *shadowBulkLoad) CreateAccount(addr common.Address) {
	l.prime.CreateAccount(addr)
	l.shadow.CreateAccount(addr)
}

func (l *shadowBulkLoad) SetBalance(addr common.Address, value *uint256.Int) {
	l.prime.SetBalance(addr, value)
	l.shadow.SetBalance(addr, value)
}

func (l *shadowBulkLoad) SetNonce(addr common.Address, value uint64) {
	l.prime.SetNonce(addr, value)
	l.shadow.SetNonce(addr, value)
}

func (l *shadowBulkLoad) SetState(addr common.Address, key common.Hash, value common.Hash) {
	l.prime.SetState(addr, key, value)
	l.shadow.SetState(addr, key, value)
}

func (l *shadowBulkLoad) SetCode(addr common.Address, code []byte) {
	l.prime.SetCode(addr, code)
	l.shadow.SetCode(addr, code)
}

func (l *shadowBulkLoad) Close() error {
	return errors.Join(
		l.prime.Close(),
		l.shadow.Close(),
	)
}

func (s *shadowVmStateDb) run(opName string, op func(s state.VmStateDB) error) error {
	if err := op(s.prime); err != nil {
		return fmt.Errorf("prime: %w", err)
	}
	if err := op(s.shadow); err != nil {
		return fmt.Errorf("shadow: %w", err)
	}

	return nil
}

func (s *shadowNonCommittableStateDb) run(opName string, op func(s state.NonCommittableStateDB)) {
	op(s.prime)
	op(s.shadow)
}

func (s *shadowStateDb) run(opName string, op func(s state.StateDB) error) error {
	if err := op(s.prime); err != nil {
		return fmt.Errorf("prime: %w", err)
	}
	if err := op(s.shadow); err != nil {
		return fmt.Errorf("shadow: %w", err)
	}

	return nil
}

func (s *shadowVmStateDb) getBool(opName string, op func(s state.VmStateDB) bool, args ...any) bool {
	resP := op(s.prime)
	resS := op(s.shadow)
	if resP != resS {
		s.logIssue(opName, resP, resS, args)
		s.err = fmt.Errorf("%v diverged from shadow DB.", getOpcodeString(opName, args))
	}
	return resP
}

func (s *shadowVmStateDb) getBoolBool(opName string, op func(s state.VmStateDB) (bool, bool), args ...any) (bool, bool) {
	resP1, resP2 := op(s.prime)
	resS1, resS2 := op(s.shadow)
	if resP1 != resS1 || resP2 != resS2 {
		s.logIssue(opName, fmt.Sprintf("(%v,%v)", resP1, resP2), fmt.Sprintf("(%v,%v)", resS1, resS2), args)
		s.err = fmt.Errorf("%v diverged from shadow DB.", getOpcodeString(opName, args))
	}
	return resP1, resP2
}

func (s *shadowVmStateDb) getInt(opName string, op func(s state.VmStateDB) int, args ...any) int {
	resP := op(s.prime)
	resS := op(s.shadow)
	if resP != resS {
		s.logIssue(opName, resP, resS, args)
		s.err = fmt.Errorf("%v diverged from shadow DB.", getOpcodeString(opName, args))
	}
	return resP
}

func (s *shadowVmStateDb) getUint64(opName string, op func(s state.VmStateDB) uint64, args ...any) uint64 {
	resP := op(s.prime)
	resS := op(s.shadow)
	if resP != resS {
		s.logIssue(opName, resP, resS, args)
		s.err = fmt.Errorf("%v diverged from shadow DB.", getOpcodeString(opName, args))
	}
	return resP
}

func (s *shadowStateDb) getHash(opName string, op func(s state.StateDB) (common.Hash, error), args ...any) (common.Hash, error) {
	resP, err := op(s.prime)
	if err != nil {
		return common.Hash{}, err
	}
	resS, err := op(s.shadow)
	if err != nil {
		return common.Hash{}, err
	}
	if resP != resS {
		s.logIssue(opName, fmt.Sprintf("%x", resP), fmt.Sprintf("%x", resS), args)
		s.err = fmt.Errorf("%v diverged from shadow DB.", getOpcodeString(opName, args))
		return common.Hash{}, s.err
	}
	return resP, nil
}

func (s *shadowNonCommittableStateDb) getHash(opName string, op func(s state.NonCommittableStateDB) (common.Hash, error), args ...any) (common.Hash, error) {
	resP, err := op(s.prime)
	if err != nil {
		return common.Hash{}, err
	}
	resS, err := op(s.shadow)
	if err != nil {
		return common.Hash{}, err
	}
	if resP != resS {
		s.logIssue(opName, resP, resS, args)
		s.err = fmt.Errorf("%v diverged from shadow DB.", getOpcodeString(opName, args))
		return common.Hash{}, s.err
	}
	return resP, fmt.Errorf("%v diverged from shadow DB.", getOpcodeString(opName, args))
}

func (s *shadowVmStateDb) getStateHash(opName string, op func(s state.VmStateDB) (common.Hash, error), args ...any) (common.Hash, error) {
	resP, err := op(s.prime)
	if err != nil {
		return common.Hash{}, err
	}
	resS, err := op(s.shadow)
	if err != nil {
		return common.Hash{}, err
	}
	if resP != resS {
		s.logIssue(opName, resP, resS, args)
		s.err = fmt.Errorf("%v diverged from shadow DB.", getOpcodeString(opName, args))
	}
	return resP, nil
}

func (s *shadowVmStateDb) getHash(opName string, op func(s state.VmStateDB) common.Hash, args ...any) common.Hash {
	resP := op(s.prime)
	resS := op(s.shadow)
	if resP != resS {
		s.logIssue(opName, resP, resS, args)
		s.err = fmt.Errorf("%v diverged from shadow DB.", getOpcodeString(opName, args))
	}
	return resP
}

func (s *shadowVmStateDb) getUint256(opName string, op func(s state.VmStateDB) *uint256.Int, args ...any) *uint256.Int {
	resP := op(s.prime)
	resS := op(s.shadow)
	if resP.Cmp(resS) != 0 {
		s.logIssue(opName, resP, resS, args)
		s.err = fmt.Errorf("%v diverged from shadow DB.", getOpcodeString(opName, args))
	}
	return resP
}

func (s *shadowVmStateDb) getBytes(opName string, op func(s state.VmStateDB) []byte, args ...any) []byte {
	resP := op(s.prime)
	resS := op(s.shadow)
	if bytes.Compare(resP, resS) != 0 {
		s.logIssue(opName, resP, resS, args)
		s.err = fmt.Errorf("%v diverged from shadow DB.", getOpcodeString(opName, args))
	}
	return resP
}

func (s *shadowVmStateDb) getError(opName string, op func(s state.VmStateDB) error, args ...any) error {
	resP := op(s.prime)
	resS := op(s.shadow)
	if resP != resS {
		s.logIssue(opName, resP, resS, args)
		s.err = fmt.Errorf("%v diverged from shadow DB.", getOpcodeString(opName, args))
	}
	return resP
}

func (s *shadowStateDb) getError(opName string, op func(s state.StateDB) error, args ...any) error {
	resP := op(s.prime)
	resS := op(s.shadow)
	if resP != resS {
		s.logIssue(opName, resP, resS, args)
		s.err = fmt.Errorf("%v diverged from shadow DB.", getOpcodeString(opName, args))
	}
	return resP
}

func getOpcodeString(opName string, args ...any) string {
	var opcode strings.Builder
	opcode.WriteString(fmt.Sprintf("%v(", opName))
	for _, arg := range args {
		opcode.WriteString(fmt.Sprintf("%v ", arg))
	}
	opcode.WriteString(")")
	return opcode.String()
}

func (s *shadowVmStateDb) logIssue(opName string, prime, shadow any, args ...any) {
	s.log.Errorf("Diff for %v\n"+
		"\tPrimary: %v \n"+
		"\tShadow: %v", getOpcodeString(opName, args), prime, shadow)

}

func (s *shadowVmStateDb) CreateContract(addr common.Address) {
	s.run("CreateContract", func(s state.VmStateDB) error {
		s.CreateContract(addr)
		return nil
	})
}

func (s *shadowVmStateDb) Selfdestruct6780(addr common.Address) {
	s.run("Selfdestruct6780", func(s state.VmStateDB) error {
		s.Selfdestruct6780(addr)
		return nil
	})
}

func (s *shadowVmStateDb) GetStorageRoot(addr common.Address) common.Hash {
<<<<<<< HEAD
	// todo call both return non-empty
	primeRoot := s.prime.GetStorageRoot(addr)
	shadowRoot := s.shadow.GetStorageRoot(addr)

	if primeRoot == shadowRoot {
		return primeRoot
	}

	if shadowRoot != (common.Hash{}) {
		return shadowRoot
	}

=======
	primeRoot := s.prime.GetStorageRoot(addr)
	shadowRoot := s.shadow.GetStorageRoot(addr)

	if shadowRoot != (common.Hash{}) {
		return shadowRoot
	}

>>>>>>> ebac998b
	return primeRoot
}<|MERGE_RESOLUTION|>--- conflicted
+++ resolved
@@ -714,27 +714,12 @@
 }
 
 func (s *shadowVmStateDb) GetStorageRoot(addr common.Address) common.Hash {
-<<<<<<< HEAD
-	// todo call both return non-empty
 	primeRoot := s.prime.GetStorageRoot(addr)
 	shadowRoot := s.shadow.GetStorageRoot(addr)
 
-	if primeRoot == shadowRoot {
-		return primeRoot
-	}
-
 	if shadowRoot != (common.Hash{}) {
 		return shadowRoot
 	}
 
-=======
-	primeRoot := s.prime.GetStorageRoot(addr)
-	shadowRoot := s.shadow.GetStorageRoot(addr)
-
-	if shadowRoot != (common.Hash{}) {
-		return shadowRoot
-	}
-
->>>>>>> ebac998b
 	return primeRoot
 }