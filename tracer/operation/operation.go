package operation

import (
	"encoding/binary"
	"fmt"
	"io"
	"log"
	"math"
	"os"
	"time"

	"github.com/Fantom-foundation/Aida/tracer/dict"
	"github.com/Fantom-foundation/Aida/tracer/state"
)

var Profiling = false

// Operation IDs of the StateDB interface
const (
	GetStateID = iota
	GetStateLclsID
	GetStateLcID
	GetStateLccsID
	SetStateID
	SetStateLclsID
	GetCommittedStateID
	GetCommittedStateLclsID
	GetNonceID
	SetNonceID
	SnapshotID
	RevertToSnapshotID
	CreateAccountID
	GetBalanceID
	GetCodeID
	GetCodeHashID
	GetCodeHashLcID
	GetCodeSizeID
	SuicideID
	ExistID
	FinaliseID
	EndTransactionID
	BeginBlockID
	EndBlockID

	// Number of operations (must be last)
	NumOperations
)

// OperationDictionary data structure contains label and read function of an operation
type OperationDictionary struct {
	label    string
	readfunc func(*os.File) (Operation, error)
}

// opDict contains a dictionary of operation's label and read function.
var opDict = map[byte]OperationDictionary{
	GetStateID:              {label: "GetState", readfunc: ReadGetState},
	GetStateLclsID:          {label: "GetStateLcls", readfunc: ReadGetStateLcls},
	GetStateLcID:            {label: "GetStateLc", readfunc: ReadGetStateLc},
	GetStateLccsID:          {label: "GetStateLccs", readfunc: ReadGetStateLccs},
	SetStateID:              {label: "SetState", readfunc: ReadSetState},
	SetStateLclsID:          {label: "SetStateLcls", readfunc: ReadSetStateLcls},
	GetCommittedStateID:     {label: "GetCommittedState", readfunc: ReadGetCommittedState},
	GetCommittedStateLclsID: {label: "GetCommittedStateLcls", readfunc: ReadGetCommittedStateLcls},
	SnapshotID:              {label: "Snapshot", readfunc: ReadSnapshot},
	RevertToSnapshotID:      {label: "RevertToSnapshot", readfunc: ReadRevertToSnapshot},
	CreateAccountID:         {label: "CreateAccount", readfunc: ReadCreateAccount},
	GetBalanceID:            {label: "GetBalance", readfunc: ReadGetBalance},
<<<<<<< HEAD
	GetCodeID:               {label: "GetCode", readfunc: ReadGetCode},
	GetCodeSizeID:           {label: "GetCodeSize", readfunc: ReadGetCodeSize},
=======
	GetNonceID:              {label: "GetNonce", readfunc: ReadGetNonce},
	SetNonceID:              {label: "SetNonce", readfunc: ReadSetNonce},
>>>>>>> 249b0e92
	GetCodeHashID:           {label: "GetCodeHash", readfunc: ReadGetCodeHash},
	GetCodeHashLcID:         {label: "GetCodeLcHash", readfunc: ReadGetCodeHashLc},
	SuicideID:               {label: "Suicide", readfunc: ReadSuicide},
	ExistID:                 {label: "Exist", readfunc: ReadExist},
	FinaliseID:              {label: "Finalise", readfunc: ReadFinalise},
	EndTransactionID:        {label: "EndTransaction", readfunc: ReadEndTransaction},
	BeginBlockID:            {label: "BeginBlock", readfunc: ReadBeginBlock},
	EndBlockID:              {label: "EndBlock", readfunc: ReadEndBlock},
}

// Profiling data structures for executed operations.
var (
	opFrequencyy  [NumOperations]uint64        // operation frequency stats
	opDuration    [NumOperations]time.Duration // accumulated operation duration
	opMinDuration [NumOperations]time.Duration // min runtime observerd
	opMaxDuration [NumOperations]time.Duration // max runtime observerd
	opVariance    [NumOperations]float64       // duration variance
)

// getLabel retrieves a label of a state operation.
func getLabel(i byte) string {
	if i < 0 || i >= NumOperations {
		log.Fatalf("getLabel failed; index is out-of-bound")
	}
	if _, ok := opDict[i]; !ok {
		log.Fatalf("operation is not defined")
	}

	return opDict[i].label
}

// Operation interface.
type Operation interface {
	GetOpId() byte                                                // get operation identifier
	Write(*os.File) error                                         // write operation to a file
	Execute(state.StateDB, *dict.DictionaryContext) time.Duration // execute operation on a stateDB instance
	Debug(*dict.DictionaryContext)                                // print debug message for operation
}

// Read an operation from file.
func Read(f *os.File) Operation {
	var (
		op Operation
		ID byte
	)

	// read ID from file
	err := binary.Read(f, binary.LittleEndian, &ID)
	if err == io.EOF {
		return nil
	} else if err != nil {
		log.Fatalf("Cannot read ID from file. Error:%v", err)
	}
	if ID >= NumOperations {
		log.Fatalf("ID out of range %v", ID)
	}

	// read state operation
	op, err = opDict[ID].readfunc(f)
	if err != nil {
		log.Fatalf("Failed to read operation %v. Error %v", getLabel(ID), err)
	}
	if op.GetOpId() != ID {
		log.Fatalf("Generated object of type %v has wrong ID (%v) ", getLabel(op.GetOpId()), getLabel(ID))
	}
	return op
}

// Write an operation to file.
func Write(f *os.File, op Operation) {
	// write ID to file
	ID := op.GetOpId()
	if err := binary.Write(f, binary.LittleEndian, &ID); err != nil {
		log.Fatalf("Failed to write ID for operation %v. Error: %v", getLabel(ID), err)
	}

	// write details of operation to file
	if err := op.Write(f); err != nil {
		log.Fatalf("Failed to write operation %v. Error: %v", getLabel(ID), err)
	}
}

// Execute an operation and profile it.
func Execute(op Operation, db state.StateDB, ctx *dict.DictionaryContext) {
	elapsed := op.Execute(db, ctx)
	if Profiling {
		op := op.GetOpId()
		n := opFrequencyy[op]
		duration := opDuration[op]
		// update min/max values
		if n > 0 {
			if opMaxDuration[op] < elapsed {
				opMaxDuration[op] = elapsed
			}
			if opMinDuration[op] > elapsed {
				opMinDuration[op] = elapsed
			}
		} else {
			opMinDuration[op] = elapsed
			opMaxDuration[op] = elapsed
		}
		// compute previous mean
		prevMean := float64(0.0)
		if n > 0 {
			prevMean = float64(opDuration[op]) / float64(n)
		}
		// update variance
		newDuration := duration + elapsed
		if n > 0 {
			newMean := float64(newDuration) / float64(n+1)
			opVariance[op] = float64(n-1)*opVariance[op]/float64(n) +
				(newMean-prevMean)*(newMean-prevMean)/float64(n+1)
		} else {
			opVariance[op] = 0.0
		}

		// update execution frequency
		opFrequencyy[op] = n + 1

		// update accumulated duration and frequency
		opDuration[op] = newDuration
	}
}

// Debug prints debug information of an operation.
func Debug(ctx *dict.DictionaryContext, op Operation) {
	fmt.Printf("%v:\n", getLabel(op.GetOpId()))
	op.Debug(ctx)
}

// PrintProfiling prints replay profiling information for executed operation.
func PrintProfiling() {
	timeUnit := float64(time.Microsecond)
	tuStr := "us"
	fmt.Printf("op, n, mean(%v), std(%v), min(%v), max(%v)\n", tuStr, tuStr, tuStr, tuStr)
	total := float64(0)
	for op := byte(0); op < NumOperations; op++ {
		n := opFrequencyy[op]
		mean := (float64(opDuration[op]) / float64(n)) / timeUnit
		std := math.Sqrt(opVariance[op]) / timeUnit
		min := float64(opMinDuration[op]) / timeUnit
		max := float64(opMaxDuration[op]) / timeUnit
		fmt.Printf("%v, %v, %v, %v, %v, %v\n", getLabel(op), n, mean, std, min, max)

		total += float64(opDuration[op])
	}
	fmt.Printf("Total StateDB net execution time=%v (s)\n", total/float64(time.Second))
}<|MERGE_RESOLUTION|>--- conflicted
+++ resolved
@@ -66,13 +66,10 @@
 	RevertToSnapshotID:      {label: "RevertToSnapshot", readfunc: ReadRevertToSnapshot},
 	CreateAccountID:         {label: "CreateAccount", readfunc: ReadCreateAccount},
 	GetBalanceID:            {label: "GetBalance", readfunc: ReadGetBalance},
-<<<<<<< HEAD
+	GetNonceID:              {label: "GetNonce", readfunc: ReadGetNonce},
+	SetNonceID:              {label: "SetNonce", readfunc: ReadSetNonce},
 	GetCodeID:               {label: "GetCode", readfunc: ReadGetCode},
 	GetCodeSizeID:           {label: "GetCodeSize", readfunc: ReadGetCodeSize},
-=======
-	GetNonceID:              {label: "GetNonce", readfunc: ReadGetNonce},
-	SetNonceID:              {label: "SetNonce", readfunc: ReadSetNonce},
->>>>>>> 249b0e92
 	GetCodeHashID:           {label: "GetCodeHash", readfunc: ReadGetCodeHash},
 	GetCodeHashLcID:         {label: "GetCodeLcHash", readfunc: ReadGetCodeHashLc},
 	SuicideID:               {label: "Suicide", readfunc: ReadSuicide},
