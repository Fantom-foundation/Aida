package operation

import (
	"encoding/binary"
	"fmt"
	"io"
	"log"
	"math"
	"time"

	"github.com/Fantom-foundation/Aida/tracer/dict"
	"github.com/Fantom-foundation/Aida/tracer/state"
)

var Profiling = false

// Operation IDs of the StateDB interface
const (
	GetStateID = iota
	GetStateLclsID
	GetStateLcID
	GetStateLccsID
	SetStateID
	SetStateLclsID
	GetCommittedStateID
	GetCommittedStateLclsID
	GetNonceID
	SetNonceID
	SnapshotID
	RevertToSnapshotID
	CreateAccountID
	AddBalanceID
	GetBalanceID
	SubBalanceID
	GetCodeID
	GetCodeHashID
	GetCodeHashLcID
	GetCodeSizeID
	SetCodeID
	SuicideID
	ExistID
	FinaliseID
	EndTransactionID
	BeginBlockID
	EndBlockID

	// Number of operations (must be last)
	NumOperations
)

// OperationDictionary data structure contains a label and a read function for an operation
type OperationDictionary struct {
	label    string                             // operation's label
	readfunc func(io.Reader) (Operation, error) // operation's read-function
}

// opDict relates an operation's id with its label and read-function.
var opDict = map[byte]OperationDictionary{
	GetStateID:              {label: "GetState", readfunc: ReadGetState},
	GetStateLclsID:          {label: "GetStateLcls", readfunc: ReadGetStateLcls},
	GetStateLcID:            {label: "GetStateLc", readfunc: ReadGetStateLc},
	GetStateLccsID:          {label: "GetStateLccs", readfunc: ReadGetStateLccs},
	SetStateID:              {label: "SetState", readfunc: ReadSetState},
	SetStateLclsID:          {label: "SetStateLcls", readfunc: ReadSetStateLcls},
	GetCommittedStateID:     {label: "GetCommittedState", readfunc: ReadGetCommittedState},
	GetCommittedStateLclsID: {label: "GetCommittedStateLcls", readfunc: ReadGetCommittedStateLcls},
	SnapshotID:              {label: "Snapshot", readfunc: ReadSnapshot},
	RevertToSnapshotID:      {label: "RevertToSnapshot", readfunc: ReadRevertToSnapshot},
	CreateAccountID:         {label: "CreateAccount", readfunc: ReadCreateAccount},
	AddBalanceID:            {label: "AddBalance", readfunc: ReadAddBalance},
	GetBalanceID:            {label: "GetBalance", readfunc: ReadGetBalance},
	SubBalanceID:            {label: "SubBalance", readfunc: ReadSubBalance},
	GetNonceID:              {label: "GetNonce", readfunc: ReadGetNonce},
	SetNonceID:              {label: "SetNonce", readfunc: ReadSetNonce},
	GetCodeID:               {label: "GetCode", readfunc: ReadGetCode},
	GetCodeSizeID:           {label: "GetCodeSize", readfunc: ReadGetCodeSize},
	SetCodeID:               {label: "SetCode", readfunc: ReadSetCode},
	GetCodeHashID:           {label: "GetCodeHash", readfunc: ReadGetCodeHash},
	GetCodeHashLcID:         {label: "GetCodeLcHash", readfunc: ReadGetCodeHashLc},
	SuicideID:               {label: "Suicide", readfunc: ReadSuicide},
	ExistID:                 {label: "Exist", readfunc: ReadExist},
	FinaliseID:              {label: "Finalise", readfunc: ReadFinalise},
	EndTransactionID:        {label: "EndTransaction", readfunc: ReadEndTransaction},
	BeginBlockID:            {label: "BeginBlock", readfunc: ReadBeginBlock},
	EndBlockID:              {label: "EndBlock", readfunc: ReadEndBlock},
}

// Profiling data structures for executing operations.
var (
	opFrequencyy  [NumOperations]uint64        // operation frequency stats
	opDuration    [NumOperations]time.Duration // accumulated operation duration
	opMinDuration [NumOperations]time.Duration // min runtime observerd
	opMaxDuration [NumOperations]time.Duration // max runtime observerd
	opVariance    [NumOperations]float64       // duration variance
)

// getLabel retrieves a label of a state operation.
func getLabel(i byte) string {
	if i < 0 || i >= NumOperations {
		log.Fatalf("getLabel failed; index is out-of-bound")
	}
	if _, ok := opDict[i]; !ok {
		log.Fatalf("operation is not defined")
	}

	return opDict[i].label
}

// Operation interface.
type Operation interface {
<<<<<<< HEAD
	GetId() byte                                                // get operation identifier
	Write(*os.File) error                                         // write operation to a file
=======
	GetOpId() byte                                                // get operation identifier
	Write(io.Writer) error                                        // write operation to a file
>>>>>>> 3cb95db4
	Execute(state.StateDB, *dict.DictionaryContext) time.Duration // execute operation on a stateDB instance
	Debug(*dict.DictionaryContext)                                // print debug message for operation
}

// Read an operation from file.
func Read(f io.Reader) Operation {
	var (
		op Operation
		ID byte
	)

	// read ID from file
	err := binary.Read(f, binary.LittleEndian, &ID)
	if err == io.EOF {
		return nil
	} else if err != nil {
		log.Fatalf("Cannot read ID from file. Error:%v", err)
	}
	if ID >= NumOperations {
		log.Fatalf("ID out of range %v", ID)
	}

	// read state operation
	op, err = opDict[ID].readfunc(f)
	if err != nil {
		log.Fatalf("Failed to read operation %v. Error %v", getLabel(ID), err)
	}
	if op.GetId() != ID {
		log.Fatalf("Generated object of type %v has wrong ID (%v) ", getLabel(op.GetId()), getLabel(ID))
	}
	return op
}

// Write an operation to file.
func Write(f io.Writer, op Operation) {
	// write ID to file
	ID := op.GetId()
	if err := binary.Write(f, binary.LittleEndian, &ID); err != nil {
		log.Fatalf("Failed to write ID for operation %v. Error: %v", getLabel(ID), err)
	}

	// write details of operation to file
	if err := op.Write(f); err != nil {
		log.Fatalf("Failed to write operation %v. Error: %v", getLabel(ID), err)
	}
}

// Execute an operation and profile it.
func Execute(op Operation, db state.StateDB, ctx *dict.DictionaryContext) {
	elapsed := op.Execute(db, ctx)
	if Profiling {
		op := op.GetId()
		n := opFrequencyy[op]
		duration := opDuration[op]
		// update min/max values
		if n > 0 {
			if opMaxDuration[op] < elapsed {
				opMaxDuration[op] = elapsed
			}
			if opMinDuration[op] > elapsed {
				opMinDuration[op] = elapsed
			}
		} else {
			opMinDuration[op] = elapsed
			opMaxDuration[op] = elapsed
		}
		// compute previous mean
		prevMean := float64(0.0)
		if n > 0 {
			prevMean = float64(opDuration[op]) / float64(n)
		}
		// update variance
		newDuration := duration + elapsed
		if n > 0 {
			newMean := float64(newDuration) / float64(n+1)
			opVariance[op] = float64(n-1)*opVariance[op]/float64(n) +
				(newMean-prevMean)*(newMean-prevMean)/float64(n+1)
		} else {
			opVariance[op] = 0.0
		}

		// update execution frequency
		opFrequencyy[op] = n + 1

		// update accumulated duration and frequency
		opDuration[op] = newDuration
	}
}

// Debug prints debug information of an operation.
func Debug(ctx *dict.DictionaryContext, op Operation) {
	fmt.Printf("%v:\n", getLabel(op.GetId()))
	op.Debug(ctx)
}

// PrintProfiling prints replay profiling information for executed operation.
func PrintProfiling() {
	timeUnit := float64(time.Microsecond)
	tuStr := "us"
	fmt.Printf("op, n, mean(%v), std(%v), min(%v), max(%v)\n", tuStr, tuStr, tuStr, tuStr)
	total := float64(0)
	for op := byte(0); op < NumOperations; op++ {
		n := opFrequencyy[op]
		mean := (float64(opDuration[op]) / float64(n)) / timeUnit
		std := math.Sqrt(opVariance[op]) / timeUnit
		min := float64(opMinDuration[op]) / timeUnit
		max := float64(opMaxDuration[op]) / timeUnit
		fmt.Printf("%v, %v, %v, %v, %v, %v\n", getLabel(op), n, mean, std, min, max)

		total += float64(opDuration[op])
	}
	sec := total / float64(time.Second)
	tps := float64(opFrequencyy[EndTransactionID]) / sec
	fmt.Printf("Total StateDB net execution time=%v (s) / ~%.1f Tx/s\n", sec, tps)
}<|MERGE_RESOLUTION|>--- conflicted
+++ resolved
@@ -108,13 +108,8 @@
 
 // Operation interface.
 type Operation interface {
-<<<<<<< HEAD
-	GetId() byte                                                // get operation identifier
-	Write(*os.File) error                                         // write operation to a file
-=======
-	GetOpId() byte                                                // get operation identifier
+	GetId() byte                                                  // get operation identifier
 	Write(io.Writer) error                                        // write operation to a file
->>>>>>> 3cb95db4
 	Execute(state.StateDB, *dict.DictionaryContext) time.Duration // execute operation on a stateDB instance
 	Debug(*dict.DictionaryContext)                                // print debug message for operation
 }
