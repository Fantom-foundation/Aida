--- conflicted
+++ resolved
@@ -5,54 +5,32 @@
 	"math"
 )
 
-<<<<<<< HEAD
-// CacheLength sets the length of the cache (i.e. 2^8).
-const CacheLength = 256
-
-// IndexCache data structure
-type IndexCache struct {
-	top  int                 // last accessed element
-	data [CacheLength]uint32 // data elements of index cache
-}
-
-// ClearIndexCache clears the index cache.
-func (q *IndexCache) ClearIndexCache() {
-=======
 // IndexCacheLength sets the length of index cache (i.e. 2^8)
 const IndexCacheLength = 256
 
 // IndexCache data structure for implementing an LRU cache policy.
 type IndexCache struct {
-	top  int                      // last accessed inde
+	top  int                      // last accessed index
 	data [IndexCacheLength]uint32 // indexes of cache
 }
 
 // Clear the index cache by setting all indexes to MaxUint32
 // (representing an invalid index).
 func (q *IndexCache) Clear() {
->>>>>>> 2d135fbe
 	q.top = 0
 	for i := 0; i < IndexCacheLength; i++ {
 		q.data[i] = math.MaxUint32
 	}
 }
 
-<<<<<<< HEAD
-// NewIndexCache creates an index cache.
-=======
 // NewIndexCache creates a new index cache.
->>>>>>> 2d135fbe
 func NewIndexCache() *IndexCache {
 	q := new(IndexCache)
 	q.Clear()
 	return q
 }
 
-<<<<<<< HEAD
-// Place puts a new element into index cache.
-=======
 // Place puts a new index into the index cache.
->>>>>>> 2d135fbe
 func (q *IndexCache) Place(item uint32) int {
 	// find the index in cache
 	for i := 0; i < IndexCacheLength; i++ {
@@ -82,17 +60,10 @@
 	return -1
 }
 
-<<<<<<< HEAD
-// Lookup an element in the index cache.
-func (q *IndexCache) Lookup(pos int) (uint32, error) {
-	if pos < 0 || pos >= CacheLength {
-		return 0, errors.New("Position out of bound")
-=======
 // Get an index for a cache position.
 func (q *IndexCache) Get(pos int) (uint32, error) {
 	if pos < 0 || pos >= IndexCacheLength {
 		return 0, fmt.Errorf("Position %v out of bound", pos)
->>>>>>> 2d135fbe
 	}
 	// calculate position in index cache
 	j := (q.top - pos) % IndexCacheLength
