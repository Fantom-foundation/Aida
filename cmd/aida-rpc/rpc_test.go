package main

import (
	"encoding/json"
	"math/big"
	"testing"

	"github.com/Fantom-foundation/Aida/executor"
	"github.com/Fantom-foundation/Aida/rpc"
	"github.com/Fantom-foundation/Aida/state"
	"github.com/Fantom-foundation/Aida/utils"
	"go.uber.org/mock/gomock"
)

func TestRPC_TransactionsAreExecutedForCorrectRange(t *testing.T) {
	ctrl := gomock.NewController(t)
	provider := executor.NewMockProvider[*rpc.RequestAndResults](ctrl)
	processor := executor.NewMockProcessor[*rpc.RequestAndResults](ctrl)
	ext := executor.NewMockExtension[*rpc.RequestAndResults](ctrl)
	stateDb := state.NewMockStateDB(ctrl)
	archive := state.NewMockNonCommittableStateDB(ctrl)

	var err error
	emptyReqA.Response, err = json.Marshal("0x1")
	if err != nil {
		t.Errorf("unexpected error while marshalling result; %v", err)
	}

	emptyReqB.Response, err = json.Marshal("0x0")
	if err != nil {
		t.Errorf("unexpected error while marshalling result; %v", err)
	}

	// Simulate the execution of three transactions in two blocks.
	provider.EXPECT().
		Run(10, 12, gomock.Any()).
		DoAndReturn(func(from int, to int, consumer executor.Consumer[*rpc.RequestAndResults]) error {
			for i := from; i < to; i++ {
				consumer(executor.TransactionInfo[*rpc.RequestAndResults]{Block: i, Transaction: 0, Data: emptyReqA})
				consumer(executor.TransactionInfo[*rpc.RequestAndResults]{Block: i, Transaction: 0, Data: emptyReqB})
			}
			return nil
		})

	pre := ext.EXPECT().PreRun(executor.AtBlock[*rpc.RequestAndResults](10), gomock.Any())
	post := ext.EXPECT().PostRun(executor.AtBlock[*rpc.RequestAndResults](12), gomock.Any(), nil)

	gomock.InOrder(
		pre,
		stateDb.EXPECT().GetArchiveState(uint64(10)).Return(archive, nil),
		ext.EXPECT().PreTransaction(executor.AtBlock[*rpc.RequestAndResults](10), gomock.Any()),
		processor.EXPECT().Process(executor.AtBlock[*rpc.RequestAndResults](10), gomock.Any()),
		ext.EXPECT().PostTransaction(executor.AtBlock[*rpc.RequestAndResults](10), gomock.Any()),
		archive.EXPECT().Release(),
		post,
	)
	gomock.InOrder(
		pre,
		stateDb.EXPECT().GetArchiveState(uint64(10)).Return(archive, nil),
		ext.EXPECT().PreTransaction(executor.AtBlock[*rpc.RequestAndResults](10), gomock.Any()),
		processor.EXPECT().Process(executor.AtBlock[*rpc.RequestAndResults](10), gomock.Any()),
		ext.EXPECT().PostTransaction(executor.AtBlock[*rpc.RequestAndResults](10), gomock.Any()),
		archive.EXPECT().Release(),
		post,
	)
	gomock.InOrder(
		pre,
		stateDb.EXPECT().GetArchiveState(uint64(11)).Return(archive, nil),
		ext.EXPECT().PreTransaction(executor.AtBlock[*rpc.RequestAndResults](11), gomock.Any()),
		processor.EXPECT().Process(executor.AtBlock[*rpc.RequestAndResults](11), gomock.Any()),
		ext.EXPECT().PostTransaction(executor.AtBlock[*rpc.RequestAndResults](11), gomock.Any()),
		archive.EXPECT().Release(),
		post,
	)
	gomock.InOrder(
		pre,
		stateDb.EXPECT().GetArchiveState(uint64(11)).Return(archive, nil),
		ext.EXPECT().PreTransaction(executor.AtBlock[*rpc.RequestAndResults](11), gomock.Any()),
		processor.EXPECT().Process(executor.AtBlock[*rpc.RequestAndResults](11), gomock.Any()),
		ext.EXPECT().PostTransaction(executor.AtBlock[*rpc.RequestAndResults](11), gomock.Any()),
		archive.EXPECT().Release(),
		post,
	)

	cfg := &utils.Config{}
	cfg.ChainID = 250
	cfg.Workers = 4
	cfg.First = 10
	cfg.Last = 11
	if err := run(cfg, provider, processor, []executor.Extension[*rpc.RequestAndResults]{ext}, stateDb); err != nil {
		t.Errorf("run failed: %v", err)
	}
}

var emptyReqA = &rpc.RequestAndResults{
	Block:     10,
	Timestamp: 10,
	Query: &rpc.Body{
		Version:    "2.0",
		ID:         json.RawMessage{1},
		Params:     []interface{}{""},
		Method:     "eth_getBalance",
		Namespace:  "eth",
		MethodBase: "getBalance",
	},
<<<<<<< HEAD
	Response: &rpc.Response{
		Version:   "2.0",
		ID:        json.RawMessage{1},
		BlockID:   10,
		Timestamp: 10,
	},
	StateDB: &rpc.ReturnState{
=======
	ReturnState: &rpc.ReturnState{
>>>>>>> 54f147c0
		Result: new(big.Int).SetInt64(1),
	},
}

var emptyReqB = &rpc.RequestAndResults{
	Block:     11,
	Timestamp: 11,
	Query: &rpc.Body{
		Version:    "2.0",
		ID:         json.RawMessage{1},
		Params:     []interface{}{""},
		Method:     "eth_getBalance",
		Namespace:  "eth",
		MethodBase: "getBalance",
	},
<<<<<<< HEAD
	Response: &rpc.Response{
		Version:   "2.0",
		ID:        json.RawMessage{1},
		BlockID:   11,
		Timestamp: 11,
	},
	StateDB: &rpc.ReturnState{
=======
	ReturnState: &rpc.ReturnState{
>>>>>>> 54f147c0
		Result: new(big.Int).SetInt64(0),
	},
}<|MERGE_RESOLUTION|>--- conflicted
+++ resolved
@@ -21,12 +21,12 @@
 	archive := state.NewMockNonCommittableStateDB(ctrl)
 
 	var err error
-	emptyReqA.Response, err = json.Marshal("0x1")
+	emptyReqA.Response.Result, err = json.Marshal("0x1")
 	if err != nil {
 		t.Errorf("unexpected error while marshalling result; %v", err)
 	}
 
-	emptyReqB.Response, err = json.Marshal("0x0")
+	emptyReqB.Response.Result, err = json.Marshal("0x0")
 	if err != nil {
 		t.Errorf("unexpected error while marshalling result; %v", err)
 	}
@@ -93,8 +93,6 @@
 }
 
 var emptyReqA = &rpc.RequestAndResults{
-	Block:     10,
-	Timestamp: 10,
 	Query: &rpc.Body{
 		Version:    "2.0",
 		ID:         json.RawMessage{1},
@@ -103,24 +101,18 @@
 		Namespace:  "eth",
 		MethodBase: "getBalance",
 	},
-<<<<<<< HEAD
 	Response: &rpc.Response{
 		Version:   "2.0",
 		ID:        json.RawMessage{1},
 		BlockID:   10,
 		Timestamp: 10,
 	},
-	StateDB: &rpc.ReturnState{
-=======
 	ReturnState: &rpc.ReturnState{
->>>>>>> 54f147c0
 		Result: new(big.Int).SetInt64(1),
 	},
 }
 
 var emptyReqB = &rpc.RequestAndResults{
-	Block:     11,
-	Timestamp: 11,
 	Query: &rpc.Body{
 		Version:    "2.0",
 		ID:         json.RawMessage{1},
@@ -129,17 +121,13 @@
 		Namespace:  "eth",
 		MethodBase: "getBalance",
 	},
-<<<<<<< HEAD
 	Response: &rpc.Response{
 		Version:   "2.0",
 		ID:        json.RawMessage{1},
 		BlockID:   11,
 		Timestamp: 11,
 	},
-	StateDB: &rpc.ReturnState{
-=======
 	ReturnState: &rpc.ReturnState{
->>>>>>> 54f147c0
 		Result: new(big.Int).SetInt64(0),
 	},
 }