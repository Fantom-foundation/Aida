package trace

import (
	"fmt"
	"math"
	"time"

	"github.com/Fantom-foundation/Aida/state"
	"github.com/Fantom-foundation/Aida/tracer"
	"github.com/Fantom-foundation/Aida/tracer/context"
	"github.com/Fantom-foundation/Aida/tracer/operation"
	"github.com/Fantom-foundation/Aida/utils"
	substate "github.com/Fantom-foundation/Substate"
	"github.com/urfave/cli/v2"
)

// TraceRecordCommand data structure for the record app
var TraceRecordCommand = cli.Command{
	Action:    traceRecordAction,
	Name:      "record",
	Usage:     "captures and records StateDB operations while processing blocks",
	ArgsUsage: "<blockNumFirst> <blockNumLast>",
	Flags: []cli.Flag{
		&utils.CpuProfileFlag,
		&utils.SyncPeriodLengthFlag,
		&utils.QuietFlag,
		&substate.WorkersFlag,
		&substate.SubstateDirFlag,
		&utils.ChainIDFlag,
		&utils.TraceFileFlag,
		&utils.TraceDebugFlag,
		&utils.DebugFromFlag,
		&utils.AidaDbFlag,
	},
	Description: `
The trace record command requires two arguments:
<blockNumFirst> <blockNumLast>
<blockNumFirst> and <blockNumLast> are the first and
last block of the inclusive range of blocks to trace transactions.`,
}

// traceRecordAction implements trace command for recording.
func traceRecordAction(ctx *cli.Context) error {
	log := utils.NewLogger(ctx.String(utils.LogLevel.Name), "Trace Record")

	substate.RecordReplay = true

	cfg, err := utils.NewConfig(ctx, utils.BlockRangeArgs)
	if err != nil {
		return err
	}
	// force enable transaction validation
	cfg.ValidateTxState = true

	// start CPU profiling if enabled.
	if err := utils.StartCPUProfile(cfg); err != nil {
		return err
	}
	defer utils.StopCPUProfile(cfg)

	// create record context
	rCtx := context.NewRecord(cfg.TraceFile)
	defer rCtx.Close()

	// open SubstateDB and create an substate iterator
	substate.SetSubstateDirectory(cfg.SubstateDb)
	substate.OpenSubstateDBReadOnly()
	defer substate.CloseSubstateDB()
	iter := substate.NewSubstateIterator(cfg.First, cfg.Workers)
	defer iter.Release()

	curBlock := uint64(math.MaxUint64) // set to an infeasible block
	var (
		start   time.Time
		sec     float64
		lastSec float64
	)
	if !cfg.Quiet {
		start = time.Now()
		sec = time.Since(start).Seconds()
		lastSec = time.Since(start).Seconds()
	}
	curSyncPeriod := cfg.First / cfg.SyncPeriodLength
	rCtx.Debug = cfg.Debug && (cfg.First >= cfg.DebugFrom)
	operation.WriteOp(rCtx, operation.NewBeginSyncPeriod(curSyncPeriod))
	for iter.Next() {
		tx := iter.Value()
		if !rCtx.Debug {
			rCtx.Debug = cfg.Debug && (tx.Block >= cfg.DebugFrom)
		}
		// close off old block with an end-block operation
		if curBlock != tx.Block {
			if tx.Block > cfg.Last {
				break
			}
			if curBlock != math.MaxUint64 {
				operation.WriteOp(rCtx, operation.NewEndBlock())
				// Record epoch changes.
				newSyncPeriod := tx.Block / cfg.SyncPeriodLength
				for curSyncPeriod < newSyncPeriod {
					operation.WriteOp(rCtx, operation.NewEndSyncPeriod())
					curSyncPeriod++
					operation.WriteOp(rCtx, operation.NewBeginSyncPeriod(curSyncPeriod))
				}
			}
			curBlock = tx.Block
			// open new block with a begin-block operation and clear index cache
			operation.WriteOp(rCtx, operation.NewBeginBlock(tx.Block))
		}
		operation.WriteOp(rCtx, operation.NewBeginTransaction(uint32(tx.Transaction)))
		var statedb state.StateDB
		statedb = state.MakeGethInMemoryStateDB(&tx.Substate.InputAlloc, tx.Block)
		statedb = tracer.NewProxyRecorder(statedb, rCtx)

		if err := utils.ProcessTx(statedb, cfg, tx.Block, tx.Transaction, tx.Substate); err != nil {
			return fmt.Errorf("Failed to process block %v tx %v. %v", tx.Block, tx.Transaction, err)
		}
		operation.WriteOp(rCtx, operation.NewEndTransaction())
		if !cfg.Quiet {
			// report progress
			sec = time.Since(start).Seconds()
			if sec-lastSec >= 15 {
				log.Infof("Elapsed time: %.0f s, at block %v\n", sec, curBlock)
				lastSec = sec
			}
		}
	}

	// end last block
	if curBlock != math.MaxUint64 {
		operation.WriteOp(rCtx, operation.NewEndBlock())
	}
	operation.WriteOp(rCtx, operation.NewEndSyncPeriod())

<<<<<<< HEAD
	if cfg.EnableProgress {
		hours, minutes, seconds := utils.ParseTime(time.Since(start))
		log.Noticef("Total elapsed time: %vh %vm %vs, processed %v blocks\n", hours, minutes, seconds, cfg.Last-cfg.First+1)
=======
	if !cfg.Quiet {
		sec = time.Since(start).Seconds()
		fmt.Printf("trace record: Total elapsed time: %.3f s, processed %v blocks\n", sec, cfg.Last-cfg.First+1)
>>>>>>> f23a43e0
	}

	return nil
}<|MERGE_RESOLUTION|>--- conflicted
+++ resolved
@@ -132,15 +132,9 @@
 	}
 	operation.WriteOp(rCtx, operation.NewEndSyncPeriod())
 
-<<<<<<< HEAD
-	if cfg.EnableProgress {
+	if cfg.Quiet {
 		hours, minutes, seconds := utils.ParseTime(time.Since(start))
 		log.Noticef("Total elapsed time: %vh %vm %vs, processed %v blocks\n", hours, minutes, seconds, cfg.Last-cfg.First+1)
-=======
-	if !cfg.Quiet {
-		sec = time.Since(start).Seconds()
-		fmt.Printf("trace record: Total elapsed time: %.3f s, processed %v blocks\n", sec, cfg.Last-cfg.First+1)
->>>>>>> f23a43e0
 	}
 
 	return nil
