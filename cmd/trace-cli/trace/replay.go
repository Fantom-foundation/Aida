package trace

import (
	"fmt"
	"os"
	"time"

	"github.com/Fantom-foundation/Aida/tracer"
	"github.com/Fantom-foundation/Aida/tracer/context"
	"github.com/Fantom-foundation/Aida/tracer/operation"
	"github.com/Fantom-foundation/Aida/utils"
	substate "github.com/Fantom-foundation/Substate"
	"github.com/op/go-logging"
	"github.com/urfave/cli/v2"
)

const readBufferSize = 100000

// TraceReplayCommand data structure for the replay app
var TraceReplayCommand = cli.Command{
	Action:    traceReplayAction,
	Name:      "replay",
	Usage:     "executes storage trace",
	ArgsUsage: "<blockNumFirst> <blockNumLast>",
	Flags: []cli.Flag{
		&utils.CarmenSchemaFlag,
		&utils.ChainIDFlag,
		&utils.CpuProfileFlag,
		&utils.DeletionDbFlag,
		&utils.QuietFlag,
		&utils.SyncPeriodLengthFlag,
		&utils.KeepStateDbFlag,
		&utils.MemoryBreakdownFlag,
		&utils.MemoryProfileFlag,
		&utils.PrimeSeedFlag,
		&utils.PrimeThresholdFlag,
		&utils.ProfileFlag,
		&utils.RandomizePrimingFlag,
		&utils.SkipPrimingFlag,
		&utils.StateDbImplementationFlag,
		&utils.StateDbVariantFlag,
		&utils.StateDbSrcFlag,
		&utils.StateDbTempFlag,
		&utils.StateDbLoggingFlag,
		&utils.ShadowDbImplementationFlag,
		&utils.ShadowDbVariantFlag,
		&substate.SubstateDirFlag,
		&substate.WorkersFlag,
		&utils.TraceFileFlag,
		&utils.TraceDebugFlag,
		&utils.DebugFromFlag,
		&utils.UpdateDbFlag,
		&utils.ValidateFlag,
		&utils.ValidateWorldStateFlag,
		&utils.AidaDbFlag,
	},
	Description: `
The trace replay command requires two arguments:
<blockNumFirst> <blockNumLast>

<blockNumFirst> and <blockNumLast> are the first and
last block of the inclusive range of blocks to replay storage traces.`,
}

// readTrace reads operations from trace files and puts them into a channel.
func readTrace(cfg *utils.Config, ch chan operation.Operation) {
	traceIter := tracer.NewTraceIterator(cfg.TraceFile, cfg.First, cfg.Last)
	defer traceIter.Release()
	for traceIter.Next() {
		op := traceIter.Value()
		ch <- op
	}
	close(ch)
}

// traceReplayTask simulates storage operations from storage traces on stateDB.
func traceReplayTask(cfg *utils.Config, log *logging.Logger) error {

	// starting reading in parallel
	log.Notice("Start reading operations in parallel")
	opChannel := make(chan operation.Operation, readBufferSize)
	go readTrace(cfg, opChannel)

	// create a directory for the store to place all its files, and
	// instantiate the state DB under testing.
	log.Notice("Create stateDB database")
	db, stateDirectory, loadedExistingDB, err := utils.PrepareStateDB(cfg)
	if err != nil {
		return err
	}
<<<<<<< HEAD
	if !cfg.KeepStateDB {
		log.Warningf("Directory %v with DB will be removed at the end of this run.", stateDirectory)
=======
	if !cfg.KeepStateDb {
		log.Printf("WARNING: directory %v will be removed at the end of this run.\n", stateDirectory)
>>>>>>> f23a43e0
		defer os.RemoveAll(stateDirectory)
	}

	if cfg.SkipPriming || loadedExistingDB {
		log.Warning("Skipping DB priming.")
	} else {
		// intialize the world state and advance it to the first block
		log.Noticef("Load and advance worldstate to block %v", cfg.First-1)
		ws, err := utils.GenerateWorldStateFromUpdateDB(cfg, cfg.First-1)
		if err != nil {
			return err
		}

		// prime stateDB
		log.Notice("Prime StateDB")
		utils.PrimeStateDB(ws, db, cfg, log)

		// print memory usage after priming
		if cfg.MemoryBreakdown {
			if usage := db.GetMemoryUsage(); usage != nil {
				log.Noticef("State DB memory usage: %d byte\n%s", usage.UsedBytes, usage.Breakdown)
			} else {
				log.Noticef("Utilized storage solution does not support memory breakdowns.")
			}
		}

		// delete destroyed accounts from stateDB
		log.Noticef("Delete destroyed accounts")
		// remove destroyed accounts until one block before the first block
		if err = utils.DeleteDestroyedAccountsFromStateDB(db, cfg, cfg.First-1); err != nil {
			return err
		}
	}

	log.Noticef("Replay storage operations on StateDB database")

	// load context
	dCtx := context.NewReplay()

	// progress message setup
	var (
		start      time.Time
		sec        float64
		lastSec    float64
		firstBlock = true
		lastBlock  uint64
		debug      bool
	)
	if !cfg.Quiet {
		start = time.Now()
		sec = time.Since(start).Seconds()
		lastSec = time.Since(start).Seconds()
	}

	// A utility to run operations on the local context.
	run := func(op operation.Operation) {
		operation.Execute(op, db, dCtx)
		if debug {
			operation.Debug(&dCtx.Context, op)
		}
	}

	// replay storage trace
	for op := range opChannel {
		var block uint64
		if beginBlock, ok := op.(*operation.BeginBlock); ok {
			block = beginBlock.BlockNumber
			debug = cfg.Debug && block >= cfg.DebugFrom
			// The first SyncPeriod begin and the final SyncPeriodEnd need to be artificially
			// added since the range running on may not match sync-period boundaries.
			if firstBlock {
				run(operation.NewBeginSyncPeriod(cfg.First / cfg.SyncPeriodLength))
				firstBlock = false
			}

			if block > cfg.Last {
				run(operation.NewEndSyncPeriod())
				break
			}
			lastBlock = block // track the last processed block
			if !cfg.Quiet {
				// report progress
				hours, minutes, seconds := utils.ParseTime(time.Since(start))
				if sec-lastSec >= 15 {
					log.Infof("Elapsed time: %vh %vm %vs, at block %v\n", hours, minutes, seconds, block)
					lastSec = sec
				}
			}
		}
		run(op)
	}

	sec = time.Since(start).Seconds()

	log.Notice("Finished replaying storage operations on StateDB.")

	// destroy context to make space
	dCtx = nil

	// validate stateDB
	if cfg.ValidateWorldState {
		log.Notice("Validate final state")
		ws, err := utils.GenerateWorldStateFromUpdateDB(cfg, cfg.Last)
		if err = utils.DeleteDestroyedAccountsFromWorldState(ws, cfg, cfg.Last); err != nil {
			return fmt.Errorf("Failed to remove detroyed accounts. %v\n", err)
		}
		if err := utils.ValidateStateDB(ws, db, false); err != nil {
			return fmt.Errorf("Validation failed. %v\n", err)
		}
	}

	if cfg.MemoryBreakdown {
		if usage := db.GetMemoryUsage(); usage != nil {
			log.Notice("State DB memory usage: %d byte\n%s", usage.UsedBytes, usage.Breakdown)
		} else {
			log.Notice("Utilized storage solution does not support memory breakdowns.")
		}
	}

	// write memory profile if requested
	if err := utils.StartMemoryProfile(cfg); err != nil {
		return err
	}

	// print profile statistics (if enabled)
	if operation.EnableProfiling {
		operation.PrintProfiling()
	}

	if cfg.KeepStateDb {
		rootHash, _ := db.Commit(true)
		if err := utils.WriteStateDbInfo(stateDirectory, cfg, lastBlock, rootHash); err != nil {
			log.Error(err)
		}
		//rename directory after closing db.
		defer utils.RenameTempStateDBDirectory(cfg, stateDirectory, lastBlock)
	}

	// close the DB and print disk usage
	log.Notice("Close StateDB database")
	start = time.Now()
	if err := db.Close(); err != nil {
		log.Errorf("Failed to close database: %v", err)
	}

	// print progress summary
<<<<<<< HEAD
	if cfg.EnableProgress {
		log.Noticef("Total elapsed time: %.3f s, processed %v blocks\n", sec, cfg.Last-cfg.First+1)
		log.Noticef("Closing DB took %v\n", time.Since(start))
		log.Noticef("Final disk usage: %v MiB\n", float32(utils.GetDirectorySize(stateDirectory))/float32(1024*1024))
=======
	if !cfg.Quiet {
		log.Printf("trace replay: Total elapsed time: %.3f s, processed %v blocks\n", sec, cfg.Last-cfg.First+1)
		log.Printf("trace replay: Closing DB took %v\n", time.Since(start))
		log.Printf("trace replay: Final disk usage: %v MiB\n", float32(utils.GetDirectorySize(stateDirectory))/float32(1024*1024))
>>>>>>> f23a43e0
	}

	return nil
}

// traceReplayAction implements trace command for replaying.
func traceReplayAction(ctx *cli.Context) error {
	var err error
	cfg, err := utils.NewConfig(ctx, utils.BlockRangeArgs)
	if err != nil {
		return err
	}
	if cfg.DbImpl == "memory" {
		return fmt.Errorf("db-impl memory is not supported")
	}

	operation.EnableProfiling = cfg.Profile

	// start CPU profiling if requested.
	if err := utils.StartCPUProfile(cfg); err != nil {
		return err
	}
	defer utils.StopCPUProfile(cfg)

	// run storage driver
	substate.SetSubstateDirectory(cfg.SubstateDb)
	substate.OpenSubstateDBReadOnly()
	defer substate.CloseSubstateDB()

	log := utils.NewLogger(ctx.String(utils.LogLevel.Name), "Trace Replay Action")
	err = traceReplayTask(cfg, log)

	return err
}<|MERGE_RESOLUTION|>--- conflicted
+++ resolved
@@ -88,13 +88,8 @@
 	if err != nil {
 		return err
 	}
-<<<<<<< HEAD
-	if !cfg.KeepStateDB {
+	if !cfg.KeepStateDb {
 		log.Warningf("Directory %v with DB will be removed at the end of this run.", stateDirectory)
-=======
-	if !cfg.KeepStateDb {
-		log.Printf("WARNING: directory %v will be removed at the end of this run.\n", stateDirectory)
->>>>>>> f23a43e0
 		defer os.RemoveAll(stateDirectory)
 	}
 
@@ -241,17 +236,10 @@
 	}
 
 	// print progress summary
-<<<<<<< HEAD
-	if cfg.EnableProgress {
+	if cfg.Quiet {
 		log.Noticef("Total elapsed time: %.3f s, processed %v blocks\n", sec, cfg.Last-cfg.First+1)
 		log.Noticef("Closing DB took %v\n", time.Since(start))
 		log.Noticef("Final disk usage: %v MiB\n", float32(utils.GetDirectorySize(stateDirectory))/float32(1024*1024))
-=======
-	if !cfg.Quiet {
-		log.Printf("trace replay: Total elapsed time: %.3f s, processed %v blocks\n", sec, cfg.Last-cfg.First+1)
-		log.Printf("trace replay: Closing DB took %v\n", time.Since(start))
-		log.Printf("trace replay: Final disk usage: %v MiB\n", float32(utils.GetDirectorySize(stateDirectory))/float32(1024*1024))
->>>>>>> f23a43e0
 	}
 
 	return nil
