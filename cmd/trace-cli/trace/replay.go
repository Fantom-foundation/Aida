package trace

import (
	"fmt"
	"os"
	"time"

	"github.com/Fantom-foundation/Aida/tracer"
	"github.com/Fantom-foundation/Aida/tracer/context"
	"github.com/Fantom-foundation/Aida/tracer/operation"
	"github.com/Fantom-foundation/Aida/utils"
	substate "github.com/Fantom-foundation/Substate"
	"github.com/op/go-logging"
	"github.com/urfave/cli/v2"
)

const readBufferSize = 100000

// TraceReplayCommand data structure for the replay app
var TraceReplayCommand = cli.Command{
	Action:    traceReplayAction,
	Name:      "replay",
	Usage:     "executes storage trace",
	ArgsUsage: "<blockNumFirst> <blockNumLast>",
	Flags: []cli.Flag{
		&utils.CarmenSchemaFlag,
		&utils.ChainIDFlag,
		&utils.CpuProfileFlag,
		&utils.DeletionDbFlag,
		&utils.QuietFlag,
		&utils.SyncPeriodLengthFlag,
		&utils.KeepStateDbFlag,
		&utils.MemoryBreakdownFlag,
		&utils.MemoryProfileFlag,
		&utils.PrimeSeedFlag,
		&utils.PrimeThresholdFlag,
		&utils.ProfileFlag,
		&utils.RandomizePrimingFlag,
		&utils.SkipPrimingFlag,
		&utils.StateDbImplementationFlag,
		&utils.StateDbVariantFlag,
		&utils.StateDbSrcFlag,
		&utils.StateDbTempFlag,
		&utils.StateDbLoggingFlag,
		&utils.ShadowDbImplementationFlag,
		&utils.ShadowDbVariantFlag,
		&substate.SubstateDirFlag,
		&substate.WorkersFlag,
		&utils.TraceFileFlag,
		&utils.TraceDebugFlag,
		&utils.DebugFromFlag,
		&utils.UpdateDbFlag,
		&utils.ValidateFlag,
		&utils.ValidateWorldStateFlag,
		&utils.AidaDbFlag,
		&utils.LogLevel,
	},
	Description: `
The trace replay command requires two arguments:
<blockNumFirst> <blockNumLast>

<blockNumFirst> and <blockNumLast> are the first and
last block of the inclusive range of blocks to replay storage traces.`,
}

// readTrace reads operations from trace files and puts them into a channel.
func readTrace(cfg *utils.Config, ch chan operation.Operation) {
	traceIter := tracer.NewTraceIterator(cfg.TraceFile, cfg.First, cfg.Last)
	defer traceIter.Release()
	for traceIter.Next() {
		op := traceIter.Value()
		ch <- op
	}
	close(ch)
}

// traceReplayTask simulates storage operations from storage traces on stateDB.
func traceReplayTask(cfg *utils.Config, log *logging.Logger) error {

	// starting reading in parallel
	log.Notice("Start reading operations in parallel")
	opChannel := make(chan operation.Operation, readBufferSize)
	go readTrace(cfg, opChannel)

	// create a directory for the store to place all its files, and
	// instantiate the state DB under testing.
	log.Notice("Create stateDB database")
<<<<<<< HEAD
	db, stateDbDir, err := utils.PrepareStateDB(cfg)
=======
	db, stateDirectory, loadedExistingDB, err := utils.PrepareStateDB(cfg)
>>>>>>> ae86ddd8
	if err != nil {
		return err
	}
	if !cfg.KeepStateDb {
<<<<<<< HEAD
		log.Warningf("Directory %v with DB will be removed at the end of this run.", cfg.StateDbSrc)
		defer os.RemoveAll(cfg.StateDbSrc)
	}

	if cfg.SkipPriming || cfg.StateDbSrc != "" {
=======
		log.Warningf("Directory %v with DB will be removed at the end of this run.", stateDirectory)
		defer os.RemoveAll(stateDirectory)
	}

	if cfg.SkipPriming || loadedExistingDB {
>>>>>>> ae86ddd8
		log.Warning("Skipping DB priming.")
	} else {
		// intialize the world state and advance it to the first block
		log.Noticef("Load and advance worldstate to block %v", cfg.First-1)
		ws, err := utils.GenerateWorldStateFromUpdateDB(cfg, cfg.First-1)
		if err != nil {
			return err
		}

		// prime stateDB
		log.Notice("Prime StateDB")
		utils.PrimeStateDB(ws, db, cfg, log)

		// print memory usage after priming
		if cfg.MemoryBreakdown {
			if usage := db.GetMemoryUsage(); usage != nil {
				log.Noticef("State DB memory usage: %d byte\n%s", usage.UsedBytes, usage.Breakdown)
			} else {
				log.Noticef("Utilized storage solution does not support memory breakdowns.")
			}
		}

		// delete destroyed accounts from stateDB
		log.Noticef("Delete destroyed accounts")
		// remove destroyed accounts until one block before the first block
		if err = utils.DeleteDestroyedAccountsFromStateDB(db, cfg, cfg.First-1); err != nil {
			return err
		}
	}

	log.Noticef("Replay storage operations on StateDB database")

	// load context
	dCtx := context.NewReplay()

	// progress message setup
	var (
		start      time.Time
		sec        float64
		lastSec    float64
		firstBlock = true
		lastBlock  uint64
		debug      bool
	)
	if !cfg.Quiet {
		start = time.Now()
		sec = time.Since(start).Seconds()
		lastSec = time.Since(start).Seconds()
	}

	// A utility to run operations on the local context.
	run := func(op operation.Operation) {
		operation.Execute(op, db, dCtx)
		if debug {
			operation.Debug(&dCtx.Context, op)
		}
	}

	// replay storage trace
	for op := range opChannel {
		var block uint64
		if beginBlock, ok := op.(*operation.BeginBlock); ok {
			block = beginBlock.BlockNumber
			debug = cfg.Debug && block >= cfg.DebugFrom
			// The first SyncPeriod begin and the final SyncPeriodEnd need to be artificially
			// added since the range running on may not match sync-period boundaries.
			if firstBlock {
				run(operation.NewBeginSyncPeriod(cfg.First / cfg.SyncPeriodLength))
				firstBlock = false
			}

			if block > cfg.Last {
				run(operation.NewEndSyncPeriod())
				break
			}
			lastBlock = block // track the last processed block
			if !cfg.Quiet {
				// report progress
				hours, minutes, seconds := utils.ParseTime(time.Since(start))
				if sec-lastSec >= 15 {
					log.Infof("Elapsed time: %vh %vm %vs, at block %v\n", hours, minutes, seconds, block)
					lastSec = sec
				}
			}
		}
		run(op)
	}

	sec = time.Since(start).Seconds()

	log.Notice("Finished replaying storage operations on StateDB.")

	// destroy context to make space
	dCtx = nil

	// validate stateDB
	if cfg.ValidateWorldState {
		log.Notice("Validate final state")
		ws, err := utils.GenerateWorldStateFromUpdateDB(cfg, cfg.Last)
		if err = utils.DeleteDestroyedAccountsFromWorldState(ws, cfg, cfg.Last); err != nil {
			return fmt.Errorf("Failed to remove detroyed accounts. %v\n", err)
		}
		if err := utils.ValidateStateDB(ws, db, false); err != nil {
			return fmt.Errorf("Validation failed. %v\n", err)
		}
	}

	if cfg.MemoryBreakdown {
		if usage := db.GetMemoryUsage(); usage != nil {
			log.Notice("State DB memory usage: %d byte\n%s", usage.UsedBytes, usage.Breakdown)
		} else {
			log.Notice("Utilized storage solution does not support memory breakdowns.")
		}
	}

	// write memory profile if requested
	if err := utils.StartMemoryProfile(cfg); err != nil {
		return err
	}

	// print profile statistics (if enabled)
	if operation.EnableProfiling {
		operation.PrintProfiling()
	}

	if cfg.KeepStateDb {
		rootHash, _ := db.Commit(true)
<<<<<<< HEAD
		if err := utils.WriteStateDbInfo(cfg.StateDbSrc, cfg, lastBlock, rootHash); err != nil {
=======
		if err := utils.WriteStateDbInfo(stateDirectory, cfg, lastBlock, rootHash); err != nil {
>>>>>>> ae86ddd8
			log.Error(err)
		}
		//rename directory after closing db.
		defer utils.RenameTempStateDBDirectory(cfg, stateDbDir, lastBlock)
	}

	// close the DB and print disk usage
	log.Notice("Close StateDB database")
	start = time.Now()
	if err := db.Close(); err != nil {
		log.Errorf("Failed to close database: %v", err)
	}

	// print progress summary
	if !cfg.Quiet {
		log.Noticef("Total elapsed time: %.3f s, processed %v blocks\n", sec, cfg.Last-cfg.First+1)
		log.Noticef("Closing DB took %v\n", time.Since(start))
<<<<<<< HEAD
		log.Noticef("Final disk usage: %v MiB\n", float32(utils.GetDirectorySize(stateDbDir))/float32(1024*1024))
=======
		log.Noticef("Final disk usage: %v MiB\n", float32(utils.GetDirectorySize(stateDirectory))/float32(1024*1024))
>>>>>>> ae86ddd8
	}

	return nil
}

// traceReplayAction implements trace command for replaying.
func traceReplayAction(ctx *cli.Context) error {
	var err error
	cfg, err := utils.NewConfig(ctx, utils.BlockRangeArgs)
	if err != nil {
		return err
	}
	if cfg.DbImpl == "memory" {
		return fmt.Errorf("db-impl memory is not supported")
	}

	operation.EnableProfiling = cfg.Profile

	// start CPU profiling if requested.
	if err := utils.StartCPUProfile(cfg); err != nil {
		return err
	}
	defer utils.StopCPUProfile(cfg)

	// run storage driver
	substate.SetSubstateDirectory(cfg.SubstateDb)
	substate.OpenSubstateDBReadOnly()
	defer substate.CloseSubstateDB()

	log := utils.NewLogger(ctx.String(utils.LogLevel.Name), "Trace Replay Action")
	err = traceReplayTask(cfg, log)

	return err
}<|MERGE_RESOLUTION|>--- conflicted
+++ resolved
@@ -84,29 +84,17 @@
 
 	// create a directory for the store to place all its files, and
 	// instantiate the state DB under testing.
-	log.Notice("Create stateDB database")
-<<<<<<< HEAD
+	log.Notice("Create StateDB")
 	db, stateDbDir, err := utils.PrepareStateDB(cfg)
-=======
-	db, stateDirectory, loadedExistingDB, err := utils.PrepareStateDB(cfg)
->>>>>>> ae86ddd8
 	if err != nil {
 		return err
 	}
 	if !cfg.KeepStateDb {
-<<<<<<< HEAD
 		log.Warningf("Directory %v with DB will be removed at the end of this run.", cfg.StateDbSrc)
-		defer os.RemoveAll(cfg.StateDbSrc)
+		defer os.RemoveAll(stateDbDir)
 	}
 
 	if cfg.SkipPriming || cfg.StateDbSrc != "" {
-=======
-		log.Warningf("Directory %v with DB will be removed at the end of this run.", stateDirectory)
-		defer os.RemoveAll(stateDirectory)
-	}
-
-	if cfg.SkipPriming || loadedExistingDB {
->>>>>>> ae86ddd8
 		log.Warning("Skipping DB priming.")
 	} else {
 		// intialize the world state and advance it to the first block
@@ -137,7 +125,7 @@
 		}
 	}
 
-	log.Noticef("Replay storage operations on StateDB database")
+	log.Noticef("Replay storage operations on StateDB")
 
 	// load context
 	dCtx := context.NewReplay()
@@ -187,7 +175,7 @@
 				// report progress
 				hours, minutes, seconds := utils.ParseTime(time.Since(start))
 				if sec-lastSec >= 15 {
-					log.Infof("Elapsed time: %vh %vm %vs, at block %v\n", hours, minutes, seconds, block)
+					log.Infof("Elapsed time: %vh %vm %vs, at block %v", hours, minutes, seconds, block)
 					lastSec = sec
 				}
 			}
@@ -234,11 +222,7 @@
 
 	if cfg.KeepStateDb {
 		rootHash, _ := db.Commit(true)
-<<<<<<< HEAD
-		if err := utils.WriteStateDbInfo(cfg.StateDbSrc, cfg, lastBlock, rootHash); err != nil {
-=======
-		if err := utils.WriteStateDbInfo(stateDirectory, cfg, lastBlock, rootHash); err != nil {
->>>>>>> ae86ddd8
+		if err := utils.WriteStateDbInfo(stateDbDir cfg, lastBlock, rootHash); err != nil {
 			log.Error(err)
 		}
 		//rename directory after closing db.
@@ -246,21 +230,17 @@
 	}
 
 	// close the DB and print disk usage
-	log.Notice("Close StateDB database")
+	log.Notice("Close StateDB")
 	start = time.Now()
 	if err := db.Close(); err != nil {
-		log.Errorf("Failed to close database: %v", err)
+		log.Errorf("Failed to close: %v", err)
 	}
 
 	// print progress summary
 	if !cfg.Quiet {
-		log.Noticef("Total elapsed time: %.3f s, processed %v blocks\n", sec, cfg.Last-cfg.First+1)
-		log.Noticef("Closing DB took %v\n", time.Since(start))
-<<<<<<< HEAD
-		log.Noticef("Final disk usage: %v MiB\n", float32(utils.GetDirectorySize(stateDbDir))/float32(1024*1024))
-=======
-		log.Noticef("Final disk usage: %v MiB\n", float32(utils.GetDirectorySize(stateDirectory))/float32(1024*1024))
->>>>>>> ae86ddd8
+		log.Noticef("Total elapsed time: %.3f s, processed %v blocks", sec, cfg.Last-cfg.First+1)
+		log.Noticef("Closing DB took %v", time.Since(start))
+		log.Noticef("Final disk usage: %v MiB", float32(utils.GetDirectorySize(stateDbDir))/float32(1024*1024))
 	}
 
 	return nil
