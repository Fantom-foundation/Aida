package trace

import (
	"fmt"
	"io/ioutil"
	"log"
	"os"
	"runtime/pprof"
	"time"

	"github.com/Fantom-foundation/Aida/tracer"
	"github.com/Fantom-foundation/Aida/tracer/dict"
	"github.com/Fantom-foundation/Aida/tracer/operation"
	"github.com/ethereum/go-ethereum/substate"
	"github.com/urfave/cli/v2"
)

// TraceReplayCommand data structure for the replay app
var TraceReplayCommand = cli.Command{
	Action:    traceReplayAction,
	Name:      "replay",
	Usage:     "executes storage trace",
	ArgsUsage: "<blockNumFirst> <blockNumLast>",
	Flags: []cli.Flag{
		&cpuProfileFlag,
		&epochLengthFlag,
		&disableProgressFlag,
		&primeSeedFlag,
		&primeCommitThresholdFlag,
		&profileFlag,
		&randomizePrimingFlag,
		&stateDbImplementation,
		&stateDbVariant,
		&substate.SubstateDirFlag,
		&substate.WorkersFlag,
		&traceDirectoryFlag,
		&traceDebugFlag,
		&updateDBDirFlag,
		&validateEndState,
	},
	Description: `
The trace replay command requires two arguments:
<blockNumFirst> <blockNumLast>

<blockNumFirst> and <blockNumLast> are the first and
last block of the inclusive range of blocks to replay storage traces.`,
}

// readTrace reads operations from trace files and puts them into a channel.
func readTrace(cfg *TraceConfig, ch chan operation.Operation) {
	traceIter := tracer.NewTraceIterator(cfg.first, cfg.last)
	defer traceIter.Release()
	for traceIter.Next() {
		op := traceIter.Value()
		ch <- op
	}
	close(ch)
}

// traceReplayTask simulates storage operations from storage traces on stateDB.
func traceReplayTask(cfg *TraceConfig) error {

	// starting reading in parallel
	log.Printf("Start reading operations in parallel")
	opChannel := make(chan operation.Operation, 100000)
	go readTrace(cfg, opChannel)

	// load dictionaries & indexes
	log.Printf("Load dictionaries")
	dCtx := dict.ReadDictionaryContext()

	// create a directory for the store to place all its files, and
	// instantiate the state DB under testing.
	log.Printf("Create stateDB database")
	stateDirectory, err := ioutil.TempDir("", "state_db_*")
	if err != nil {
		return err
	}
	db, err := makeStateDB(stateDirectory, cfg.impl, cfg.variant)
	if err != nil {
		return err
	}

	// intialize the world state and advance it to the first block
	log.Printf("Load and advance worldstate to block %v", cfg.first-1)
	ws, err := generateWorldStateFromUpdateDB(cfg.updateDBDir, cfg.first-1, cfg.workers)
	if err != nil {
		return err
	}

	// prime stateDB
	log.Printf("Prime StateDB database with world-state")
<<<<<<< HEAD
	if cfg.impl == "memory" {
		db.PrepareSubstate(&ws)
	} else {
		primeStateDB(ws, db, cfg.primeRandom, cfg.primeSeed, cfg.primeThreshold)
	}
=======
	primeStateDB(ws, db)
>>>>>>> 31201ffe

	log.Printf("Replay storage operations on StateDB database")

	// progress message setup
	var (
		start      time.Time
		sec        float64
		lastSec    float64
		firstBlock = true
	)
	if cfg.enableProgress {
		start = time.Now()
		sec = time.Since(start).Seconds()
		lastSec = time.Since(start).Seconds()
	}

	// A utility to run operations on the local context.
	run := func(op operation.Operation) {
		operation.Execute(op, db, dCtx)
		if cfg.debug {
			operation.Debug(dCtx, op)
		}
	}

	// replay storage trace
	for op := range opChannel {
		if beginBlock, ok := op.(*operation.BeginBlock); ok {
			block := beginBlock.BlockNumber

			// The first Epoch begin and the final EpochEnd need to be artificially
			// added since the range running on may not match epoch boundaries.
			if firstBlock {
				run(operation.NewBeginEpoch())
				firstBlock = false
			}

			if block > cfg.last {
				run(operation.NewEndEpoch(cfg.last / cfg.epochLength))
				break
			}
			if cfg.enableProgress {
				// report progress
				sec = time.Since(start).Seconds()
				if sec-lastSec >= 15 {
					log.Printf("Elapsed time: %.0f s, at block %v\n", sec, block)
					lastSec = sec
				}
			}
		}
		run(op)
	}

	sec = time.Since(start).Seconds()

	log.Printf("Finished replaying storage operations on StateDB database")

	// validate stateDB
	if cfg.enableValidation {
		log.Printf("Validate final state")
		// advance the world state from the first block to the last block
		advanceWorldState(ws, cfg.first, cfg.last, cfg.workers)
		if err := validateStateDB(ws, db); err != nil {
			return fmt.Errorf("Validation failed. %v\n", err)
		}
	}

	// print profile statistics (if enabled)
	if operation.EnableProfiling {
		operation.PrintProfiling()
	}

	// close the DB and print disk usage
	log.Printf("Close StateDB database")
	start = time.Now()
	if err := db.Close(); err != nil {
		log.Printf("Failed to close database: %v", err)
	}

	// print progress summary
	if cfg.enableProgress {
		log.Printf("trace replay: Total elapsed time: %.3f s, processed %v blocks\n", sec, cfg.last-cfg.first+1)
		log.Printf("trace replay: Closing DB took %v\n", time.Since(start))
		log.Printf("trace replay: Final disk usage: %v MiB\n", float32(getDirectorySize(stateDirectory))/float32(1024*1024))
	}

	return nil
}

// traceReplayAction implements trace command for replaying.
func traceReplayAction(ctx *cli.Context) error {
	var err error
	cfg, err := NewTraceConfig(ctx)
	if err != nil {
		return err
	}
	if cfg.impl == "memory" {
		return fmt.Errorf("db-impl memory is not supported")
	}

	operation.EnableProfiling = cfg.profile
	// set trace directory
	tracer.TraceDir = ctx.String(traceDirectoryFlag.Name) + "/"
	dict.DictionaryContextDir = ctx.String(traceDirectoryFlag.Name) + "/"

	// start CPU profiling if requested.
	if profileFileName := ctx.String(cpuProfileFlag.Name); profileFileName != "" {
		f, err := os.Create(profileFileName)
		if err != nil {
			return err
		}
		pprof.StartCPUProfile(f)
		defer pprof.StopCPUProfile()
	}

	// run storage driver
	substate.SetSubstateFlags(ctx)
	substate.OpenSubstateDBReadOnly()
	defer substate.CloseSubstateDB()
	err = traceReplayTask(cfg)

	return err
}<|MERGE_RESOLUTION|>--- conflicted
+++ resolved
@@ -89,16 +89,7 @@
 	}
 
 	// prime stateDB
-	log.Printf("Prime StateDB database with world-state")
-<<<<<<< HEAD
-	if cfg.impl == "memory" {
-		db.PrepareSubstate(&ws)
-	} else {
-		primeStateDB(ws, db, cfg.primeRandom, cfg.primeSeed, cfg.primeThreshold)
-	}
-=======
-	primeStateDB(ws, db)
->>>>>>> 31201ffe
+	primeStateDB(ws, db, cfg.primeRandom, cfg.primeSeed, cfg.primeThreshold)
 
 	log.Printf("Replay storage operations on StateDB database")
 
