package trace

import (
	"fmt"
	"os"
	"time"

	"github.com/Fantom-foundation/Aida/tracer"
	"github.com/Fantom-foundation/Aida/tracer/context"
	"github.com/Fantom-foundation/Aida/tracer/operation"
	"github.com/Fantom-foundation/Aida/utils"
	substate "github.com/Fantom-foundation/Substate"
	"github.com/op/go-logging"
	"github.com/urfave/cli/v2"
)

const readBufferSize = 100000

// TraceReplayCommand data structure for the replay app
var TraceReplayCommand = cli.Command{
	Action:    traceReplayAction,
	Name:      "replay",
	Usage:     "executes storage trace",
	ArgsUsage: "<blockNumFirst> <blockNumLast>",
	Flags: []cli.Flag{
		&utils.CarmenSchemaFlag,
		&utils.ChainIDFlag,
		&utils.CpuProfileFlag,
		&utils.DeletionDbFlag,
		&utils.QuietFlag,
		&utils.SyncPeriodLengthFlag,
		&utils.KeepDbFlag,
		&utils.MemoryBreakdownFlag,
		&utils.MemoryProfileFlag,
		&utils.PrimeSeedFlag,
		&utils.PrimeThresholdFlag,
		&utils.ProfileFlag,
		&utils.RandomizePrimingFlag,
		&utils.SkipPrimingFlag,
		&utils.StateDbImplementationFlag,
		&utils.StateDbVariantFlag,
		&utils.StateDbSrcFlag,
		&utils.DbTmpFlag,
		&utils.StateDbLoggingFlag,
		&utils.ShadowDbImplementationFlag,
		&utils.ShadowDbVariantFlag,
		&substate.SubstateDirFlag,
		&substate.WorkersFlag,
		&utils.TraceFileFlag,
		&utils.TraceDebugFlag,
		&utils.DebugFromFlag,
		&utils.UpdateDbFlag,
		&utils.ValidateFlag,
		&utils.ValidateWorldStateFlag,
		&utils.AidaDbFlag,
		&utils.LogLevelFlag,
	},
	Description: `
The trace replay command requires two arguments:
<blockNumFirst> <blockNumLast>

<blockNumFirst> and <blockNumLast> are the first and
last block of the inclusive range of blocks to replay storage traces.`,
}

// readTrace reads operations from trace files and puts them into a channel.
func readTrace(cfg *utils.Config, ch chan operation.Operation) {
	traceIter := tracer.NewTraceIterator(cfg.TraceFile, cfg.First, cfg.Last)
	defer traceIter.Release()
	for traceIter.Next() {
		op := traceIter.Value()
		ch <- op
	}
	close(ch)
}

// traceReplayTask simulates storage operations from storage traces on stateDB.
func traceReplayTask(cfg *utils.Config, log *logging.Logger) error {

	// starting reading in parallel
	log.Notice("Start reading operations in parallel")
	opChannel := make(chan operation.Operation, readBufferSize)
	go readTrace(cfg, opChannel)

	// create a directory for the store to place all its files, and
	// instantiate the state DB under testing.
	log.Notice("Create StateDB")
	db, stateDbDir, err := utils.PrepareStateDB(cfg)
	if err != nil {
		return err
	}
<<<<<<< HEAD
	if !cfg.KeepStateDb {
		log.Warningf("Directory %v with DB will be removed at the end of this run.", cfg.StateDbSrc)
		defer os.RemoveAll(stateDbDir)
=======
	if !cfg.KeepDb {
		log.Warningf("Directory %v with DB will be removed at the end of this run.", stateDirectory)
		defer os.RemoveAll(stateDirectory)
>>>>>>> 2b615dab
	}

	if cfg.SkipPriming || cfg.StateDbSrc != "" {
		log.Warning("Skipping DB priming.")
	} else {
		// intialize the world state and advance it to the first block
		log.Noticef("Load and advance worldstate to block %v", cfg.First-1)
		ws, err := utils.GenerateWorldStateFromUpdateDB(cfg, cfg.First-1)
		if err != nil {
			return err
		}

		// prime stateDB
		log.Notice("Prime StateDB")
		utils.PrimeStateDB(ws, db, cfg, log)

		// print memory usage after priming
		if cfg.MemoryBreakdown {
			if usage := db.GetMemoryUsage(); usage != nil {
				log.Noticef("State DB memory usage: %d byte\n%s", usage.UsedBytes, usage.Breakdown)
			} else {
				log.Noticef("Utilized storage solution does not support memory breakdowns.")
			}
		}

		// delete destroyed accounts from stateDB
		log.Noticef("Delete destroyed accounts")
		// remove destroyed accounts until one block before the first block
		if err = utils.DeleteDestroyedAccountsFromStateDB(db, cfg, cfg.First-1); err != nil {
			return err
		}
	}

	log.Noticef("Replay storage operations on StateDB")

	// load context
	dCtx := context.NewReplay()

	// progress message setup
	var (
		start      time.Time
		sec        float64
		lastSec    float64
		firstBlock = true
		lastBlock  uint64
		debug      bool
	)
	if !cfg.Quiet {
		start = time.Now()
		sec = time.Since(start).Seconds()
		lastSec = time.Since(start).Seconds()
	}

	// A utility to run operations on the local context.
	run := func(op operation.Operation) {
		operation.Execute(op, db, dCtx)
		if debug {
			operation.Debug(&dCtx.Context, op)
		}
	}

	// replay storage trace
	for op := range opChannel {
		var block uint64
		if beginBlock, ok := op.(*operation.BeginBlock); ok {
			block = beginBlock.BlockNumber
			debug = cfg.Debug && block >= cfg.DebugFrom
			// The first SyncPeriod begin and the final SyncPeriodEnd need to be artificially
			// added since the range running on may not match sync-period boundaries.
			if firstBlock {
				run(operation.NewBeginSyncPeriod(cfg.First / cfg.SyncPeriodLength))
				firstBlock = false
			}

			if block > cfg.Last {
				run(operation.NewEndSyncPeriod())
				break
			}
			lastBlock = block // track the last processed block
			if !cfg.Quiet {
				// report progress
				hours, minutes, seconds := utils.ParseTime(time.Since(start))
				if sec-lastSec >= 15 {
					log.Infof("Elapsed time: %vh %vm %vs, at block %v", hours, minutes, seconds, block)
					lastSec = sec
				}
			}
		}
		run(op)
	}

	sec = time.Since(start).Seconds()

	log.Notice("Finished replaying storage operations on StateDB.")

	// destroy context to make space
	dCtx = nil

	// validate stateDB
	if cfg.ValidateWorldState {
		log.Notice("Validate final state")
		ws, err := utils.GenerateWorldStateFromUpdateDB(cfg, cfg.Last)
		if err = utils.DeleteDestroyedAccountsFromWorldState(ws, cfg, cfg.Last); err != nil {
			return fmt.Errorf("Failed to remove detroyed accounts. %v\n", err)
		}
		if err := utils.ValidateStateDB(ws, db, false); err != nil {
			return fmt.Errorf("Validation failed. %v\n", err)
		}
	}

	if cfg.MemoryBreakdown {
		if usage := db.GetMemoryUsage(); usage != nil {
			log.Notice("State DB memory usage: %d byte\n%s", usage.UsedBytes, usage.Breakdown)
		} else {
			log.Notice("Utilized storage solution does not support memory breakdowns.")
		}
	}

	// write memory profile if requested
	if err := utils.StartMemoryProfile(cfg); err != nil {
		return err
	}

	// print profile statistics (if enabled)
	if operation.EnableProfiling {
		operation.PrintProfiling()
	}

	if cfg.KeepDb {
		rootHash, _ := db.Commit(true)
		if err := utils.WriteStateDbInfo(stateDbDir, cfg, lastBlock, rootHash); err != nil {
			log.Error(err)
		}
		//rename directory after closing db.
		defer utils.RenameTempStateDBDirectory(cfg, stateDbDir, lastBlock)
	}

	// close the DB and print disk usage
	log.Notice("Close StateDB")
	start = time.Now()
	if err := db.Close(); err != nil {
		log.Errorf("Failed to close: %v", err)
	}

	// print progress summary
	if !cfg.Quiet {
		log.Noticef("Total elapsed time: %.3f s, processed %v blocks", sec, cfg.Last-cfg.First+1)
		log.Noticef("Closing DB took %v", time.Since(start))
		log.Noticef("Final disk usage: %v MiB", float32(utils.GetDirectorySize(stateDbDir))/float32(1024*1024))
	}

	return nil
}

// traceReplayAction implements trace command for replaying.
func traceReplayAction(ctx *cli.Context) error {
	var err error
	cfg, err := utils.NewConfig(ctx, utils.BlockRangeArgs)
	if err != nil {
		return err
	}
	if cfg.DbImpl == "memory" {
		return fmt.Errorf("db-impl memory is not supported")
	}

	operation.EnableProfiling = cfg.Profile

	// start CPU profiling if requested.
	if err := utils.StartCPUProfile(cfg); err != nil {
		return err
	}
	defer utils.StopCPUProfile(cfg)

	// run storage driver
	substate.SetSubstateDirectory(cfg.SubstateDb)
	substate.OpenSubstateDBReadOnly()
	defer substate.CloseSubstateDB()

	log := utils.NewLogger(cfg.LogLevel, "Trace Replay Action")
	err = traceReplayTask(cfg, log)

	return err
}<|MERGE_RESOLUTION|>--- conflicted
+++ resolved
@@ -89,15 +89,9 @@
 	if err != nil {
 		return err
 	}
-<<<<<<< HEAD
-	if !cfg.KeepStateDb {
+	if !cfg.KeepDb {
 		log.Warningf("Directory %v with DB will be removed at the end of this run.", cfg.StateDbSrc)
 		defer os.RemoveAll(stateDbDir)
-=======
-	if !cfg.KeepDb {
-		log.Warningf("Directory %v with DB will be removed at the end of this run.", stateDirectory)
-		defer os.RemoveAll(stateDirectory)
->>>>>>> 2b615dab
 	}
 
 	if cfg.SkipPriming || cfg.StateDbSrc != "" {
