package trace

import (
	"fmt"
	"os"
	"time"

	"github.com/Fantom-foundation/Aida/logger"
	"github.com/Fantom-foundation/Aida/tracer"
	"github.com/Fantom-foundation/Aida/tracer/context"
	"github.com/Fantom-foundation/Aida/tracer/operation"
	"github.com/Fantom-foundation/Aida/utils"
	substate "github.com/Fantom-foundation/Substate"
	"github.com/op/go-logging"
	"github.com/urfave/cli/v2"
)

// TraceReplaySubstateCommand data structure for the replay-substate app
var TraceReplaySubstateCommand = cli.Command{
	Action:    traceReplaySubstateAction,
	Name:      "replay-substate",
	Usage:     "executes storage trace using substates",
	ArgsUsage: "<blockNumFirst> <blockNumLast>",
	Flags: []cli.Flag{
		&utils.ChainIDFlag,
		&utils.CpuProfileFlag,
		&utils.QuietFlag,
		&utils.RandomizePrimingFlag,
		&utils.PrimeSeedFlag,
		&utils.PrimeThresholdFlag,
		&utils.ProfileFlag,
		&utils.StateDbImplementationFlag,
		&utils.StateDbVariantFlag,
		&utils.StateDbLoggingFlag,
		&utils.ShadowDbImplementationFlag,
		&utils.ShadowDbVariantFlag,
		&substate.SubstateDirFlag,
		&substate.WorkersFlag,
		&utils.TraceFileFlag,
		&utils.TraceDebugFlag,
		&utils.DebugFromFlag,
		&utils.ValidateFlag,
		&utils.ValidateWorldStateFlag,
		&utils.AidaDbFlag,
		&logger.LogLevelFlag,
	},
	Description: `
The trace replay-substate command requires two arguments:
<blockNumFirst> <blockNumLast>

<blockNumFirst> and <blockNumLast> are the first and
last block of the inclusive range of blocks to replay storage traces.`,
}

// traceReplaySubstateTask simulates storage operations from storage traces on stateDB.
func traceReplaySubstateTask(cfg *utils.Config, log *logging.Logger) error {
	// load context
	rCtx := context.NewReplay()

	// iterate substate (for in-membory state)
	stateIter := substate.NewSubstateIterator(cfg.First, cfg.Workers)
	defer stateIter.Release()

	// replay storage trace
	traceIter := tracer.NewTraceIterator(cfg.TraceFile, cfg.First, cfg.Last)
	defer traceIter.Release()

	// Create a directory for the store to place all its files.
	db, stateDbDir, err := utils.PrepareStateDB(cfg)
	if err != nil {
		return err
	}
	defer os.RemoveAll(stateDbDir)

	// create prime context
	pc := utils.NewPrimeContext(cfg, log)

	var (
		start        time.Time
		sec          float64
		lastSec      float64
		lastTxCount  uint64
		txCount      uint64
		isFirstBlock = true
		debug        bool // if set enable trace debug
	)
	if !cfg.Quiet {
		start = time.Now()
		sec = time.Since(start).Seconds()
		lastSec = time.Since(start).Seconds()
	}

	// A utility to run operations on the local context.
	run := func(op operation.Operation) {
		operation.Execute(op, db, rCtx)
		if debug {
			operation.Debug(&rCtx.Context, op)
		}
	}

	for stateIter.Next() {
		tx := stateIter.Value()
		debug = cfg.Debug && tx.Block >= cfg.DebugFrom
		// The first SyncPeriod begin and the final SyncPeriodEnd need to be artificially
		// added since the range running on may not match sync-period boundaries.
		if isFirstBlock {
			run(operation.NewBeginSyncPeriod(cfg.First / cfg.SyncPeriodLength))
			isFirstBlock = false
		}

		if tx.Block > cfg.Last {
			break
		}

		if cfg.DbImpl == "memory" {
			db.PrepareSubstate(&tx.Substate.InputAlloc, tx.Block)
		} else {
			if err := pc.PrimeStateDB(tx.Substate.InputAlloc, db); err != nil {
				return err
			}
		}
		for traceIter.Next() {
			op := traceIter.Value()
			run(op)

			// find end of transaction
			if op.GetId() == operation.EndTransactionID {
				txCount++
				break
			}
		}

		// Validate stateDB and OuputAlloc
		if cfg.ValidateWorldState {
			if err := utils.ValidateStateDB(tx.Substate.OutputAlloc, db, false); err != nil {
				return fmt.Errorf("Validation failed. Block %v Tx %v\n\t%v\n", tx.Block, tx.Transaction, err)
			}
		}
		if !cfg.Quiet {
			// report progress
			sec = time.Since(start).Seconds()
			diff := sec - lastSec
			if diff >= 15 {
				numTx := txCount - lastTxCount
				lastTxCount = txCount
<<<<<<< HEAD
				hours, minutes, seconds := logger.ParseTime(time.Since(start))
				log.Infof("Elapsed time: %vh, %vm %vs, at block %v (~%.0f Tx/s)\n", hours, minutes, seconds, tx.Block, float64(numTx)/diff)
=======
				hours, minutes, seconds := utils.ParseTime(time.Since(start))
				log.Infof("Elapsed time: %vh, %vm %vs, at block %v (~%.0f Tx/s)", hours, minutes, seconds, tx.Block, float64(numTx)/diff)
>>>>>>> f7570b5f
				lastSec = sec
			}
		}
	}

	// replay the last EndBlock() and EndSyncPeriod()
	hasNext := traceIter.Next()
	op := traceIter.Value()
	if !hasNext || op.GetId() != operation.EndBlockID {
		return fmt.Errorf("Last operation isn't an EndBlock")
	} else {
		run(op) // EndBlock
		run(operation.NewEndSyncPeriod())
	}
	sec = time.Since(start).Seconds()

	// print profile statistics (if enabled)
	if operation.EnableProfiling {
		operation.PrintProfiling()
	}

	// close the DB and print disk usage
	start = time.Now()
	if err := db.Close(); err != nil {
		log.Errorf("Failed to close database; %v", err)
	}

	if !cfg.Quiet {
		log.Infof("Closing DB took %v", time.Since(start))
		log.Infof("Final disk usage: %v MiB", float32(utils.GetDirectorySize(stateDbDir))/float32(1024*1024))
		log.Infof("Total elapsed time: %.3f s, processed %v blocks (~%.1f Tx/s)", sec, cfg.Last-cfg.First+1, float64(txCount)/sec)
	}

	return nil
}

// traceReplaySubstateAction implements trace command for replaying.
func traceReplaySubstateAction(ctx *cli.Context) error {
	substate.RecordReplay = true
	cfg, err := utils.NewConfig(ctx, utils.BlockRangeArgs)
	if err != nil {
		return err
	}
	// run storage driver
	substate.SetSubstateDirectory(cfg.SubstateDb)
	substate.OpenSubstateDBReadOnly()
	defer substate.CloseSubstateDB()

	// Get profiling flag
	operation.EnableProfiling = cfg.Profile
	// Start CPU profiling if requested.
	if err := utils.StartCPUProfile(cfg); err != nil {
		return err
	}
	defer utils.StopCPUProfile(cfg)

	log := logger.NewLogger(cfg.LogLevel, "Trace Replay Substate Action")
	err = traceReplaySubstateTask(cfg, log)

	return err
}<|MERGE_RESOLUTION|>--- conflicted
+++ resolved
@@ -143,13 +143,8 @@
 			if diff >= 15 {
 				numTx := txCount - lastTxCount
 				lastTxCount = txCount
-<<<<<<< HEAD
 				hours, minutes, seconds := logger.ParseTime(time.Since(start))
-				log.Infof("Elapsed time: %vh, %vm %vs, at block %v (~%.0f Tx/s)\n", hours, minutes, seconds, tx.Block, float64(numTx)/diff)
-=======
-				hours, minutes, seconds := utils.ParseTime(time.Since(start))
 				log.Infof("Elapsed time: %vh, %vm %vs, at block %v (~%.0f Tx/s)", hours, minutes, seconds, tx.Block, float64(numTx)/diff)
->>>>>>> f7570b5f
 				lastSec = sec
 			}
 		}
