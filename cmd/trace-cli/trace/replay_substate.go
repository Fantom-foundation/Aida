package trace

import (
	"fmt"
	"os"
	"time"

	"github.com/Fantom-foundation/Aida/tracer"
	"github.com/Fantom-foundation/Aida/tracer/context"
	"github.com/Fantom-foundation/Aida/tracer/operation"
	"github.com/Fantom-foundation/Aida/utils"
	substate "github.com/Fantom-foundation/Substate"
	"github.com/op/go-logging"
	"github.com/urfave/cli/v2"
)

// TraceReplaySubstateCommand data structure for the replay-substate app
var TraceReplaySubstateCommand = cli.Command{
	Action:    traceReplaySubstateAction,
	Name:      "replay-substate",
	Usage:     "executes storage trace using substates",
	ArgsUsage: "<blockNumFirst> <blockNumLast>",
	Flags: []cli.Flag{
		&utils.ChainIDFlag,
		&utils.CpuProfileFlag,
		&utils.QuietFlag,
		&utils.RandomizePrimingFlag,
		&utils.PrimeSeedFlag,
		&utils.PrimeThresholdFlag,
		&utils.ProfileFlag,
		&utils.StateDbImplementationFlag,
		&utils.StateDbVariantFlag,
		&utils.StateDbLoggingFlag,
		&utils.ShadowDbImplementationFlag,
		&utils.ShadowDbVariantFlag,
		&substate.SubstateDirFlag,
		&substate.WorkersFlag,
		&utils.TraceFileFlag,
		&utils.TraceDebugFlag,
		&utils.DebugFromFlag,
		&utils.ValidateFlag,
		&utils.ValidateWorldStateFlag,
		&utils.AidaDbFlag,
		&utils.LogLevel,
	},
	Description: `
The trace replay-substate command requires two arguments:
<blockNumFirst> <blockNumLast>

<blockNumFirst> and <blockNumLast> are the first and
last block of the inclusive range of blocks to replay storage traces.`,
}

// traceReplaySubstateTask simulates storage operations from storage traces on stateDB.
func traceReplaySubstateTask(cfg *utils.Config, log *logging.Logger) error {
	// load context
	rCtx := context.NewReplay()

	// iterate substate (for in-membory state)
	stateIter := substate.NewSubstateIterator(cfg.First, cfg.Workers)
	defer stateIter.Release()

	// replay storage trace
	traceIter := tracer.NewTraceIterator(cfg.TraceFile, cfg.First, cfg.Last)
	defer traceIter.Release()

	// Create a directory for the store to place all its files.
	db, stateDbDir, err := utils.PrepareStateDB(cfg)
	if err != nil {
		return err
	}
	defer os.RemoveAll(cfg.StateDbSrc)

	var (
		start        time.Time
		sec          float64
		lastSec      float64
		lastTxCount  uint64
		txCount      uint64
		isFirstBlock = true
		debug        bool // if set enable trace debug
	)
	if !cfg.Quiet {
		start = time.Now()
		sec = time.Since(start).Seconds()
		lastSec = time.Since(start).Seconds()
	}

	// A utility to run operations on the local context.
	run := func(op operation.Operation) {
		operation.Execute(op, db, rCtx)
		if debug {
			operation.Debug(&rCtx.Context, op)
		}
	}

	for stateIter.Next() {
		tx := stateIter.Value()
		debug = cfg.Debug && tx.Block >= cfg.DebugFrom
		// The first SyncPeriod begin and the final SyncPeriodEnd need to be artificially
		// added since the range running on may not match sync-period boundaries.
		if isFirstBlock {
			run(operation.NewBeginSyncPeriod(cfg.First / cfg.SyncPeriodLength))
			isFirstBlock = false
		}

		if tx.Block > cfg.Last {
			break
		}

		if cfg.DbImpl == "memory" {
			db.PrepareSubstate(&tx.Substate.InputAlloc, tx.Block)
		} else {
			utils.PrimeStateDB(tx.Substate.InputAlloc, db, cfg, log)
		}
		for traceIter.Next() {
			op := traceIter.Value()
			run(op)

			// find end of transaction
			if op.GetId() == operation.EndTransactionID {
				txCount++
				break
			}
		}

		// Validate stateDB and OuputAlloc
		if cfg.ValidateWorldState {
			if err := utils.ValidateStateDB(tx.Substate.OutputAlloc, db, false); err != nil {
				return fmt.Errorf("Validation failed. Block %v Tx %v\n\t%v\n", tx.Block, tx.Transaction, err)
			}
		}
		if !cfg.Quiet {
			// report progress
			sec = time.Since(start).Seconds()
			diff := sec - lastSec
			if diff >= 15 {
				numTx := txCount - lastTxCount
				lastTxCount = txCount
				hours, minutes, seconds := utils.ParseTime(time.Since(start))
				log.Infof("Elapsed time: %vh, %vm %vs, at block %v (~%.0f Tx/s)\n", hours, minutes, seconds, tx.Block, float64(numTx)/diff)
				lastSec = sec
			}
		}
	}

	// replay the last EndBlock() and EndSyncPeriod()
	hasNext := traceIter.Next()
	op := traceIter.Value()
	if !hasNext || op.GetId() != operation.EndBlockID {
		return fmt.Errorf("Last operation isn't an EndBlock")
	} else {
		run(op) // EndBlock
		run(operation.NewEndSyncPeriod())
	}
	sec = time.Since(start).Seconds()

	// print profile statistics (if enabled)
	if operation.EnableProfiling {
		operation.PrintProfiling()
	}

	// close the DB and print disk usage
	start = time.Now()
	if err := db.Close(); err != nil {
		log.Errorf("Failed to close database; %v", err)
	}

	if !cfg.Quiet {
		log.Infof("Closing DB took %v", time.Since(start))
<<<<<<< HEAD
		log.Infof("Final disk usage: %v MiB", float32(utils.GetDirectorySize(stateDbDir))/float32(1024*1024))
=======
		log.Infof("Final disk usage: %v MiB", float32(utils.GetDirectorySize(stateDirectory))/float32(1024*1024))
>>>>>>> ae86ddd8
		log.Infof("Total elapsed time: %.3f s, processed %v blocks (~%.1f Tx/s)", sec, cfg.Last-cfg.First+1, float64(txCount)/sec)
	}

	return nil
}

// traceReplaySubstateAction implements trace command for replaying.
func traceReplaySubstateAction(ctx *cli.Context) error {
	substate.RecordReplay = true
	cfg, err := utils.NewConfig(ctx, utils.BlockRangeArgs)
	if err != nil {
		return err
	}
	// run storage driver
	substate.SetSubstateDirectory(cfg.SubstateDb)
	substate.OpenSubstateDBReadOnly()
	defer substate.CloseSubstateDB()

	// Get profiling flag
	operation.EnableProfiling = cfg.Profile
	// Start CPU profiling if requested.
	if err := utils.StartCPUProfile(cfg); err != nil {
		return err
	}
	defer utils.StopCPUProfile(cfg)

	log := utils.NewLogger(ctx.String(utils.LogLevel.Name), "Trace Replay Substate Action")
	err = traceReplaySubstateTask(cfg, log)

	return err
}<|MERGE_RESOLUTION|>--- conflicted
+++ resolved
@@ -69,7 +69,7 @@
 	if err != nil {
 		return err
 	}
-	defer os.RemoveAll(cfg.StateDbSrc)
+	defer os.RemoveAll(stateDbDir)
 
 	var (
 		start        time.Time
@@ -138,7 +138,7 @@
 				numTx := txCount - lastTxCount
 				lastTxCount = txCount
 				hours, minutes, seconds := utils.ParseTime(time.Since(start))
-				log.Infof("Elapsed time: %vh, %vm %vs, at block %v (~%.0f Tx/s)\n", hours, minutes, seconds, tx.Block, float64(numTx)/diff)
+				log.Infof("Elapsed time: %vh, %vm %vs, at block %v (~%.0f Tx/s)", hours, minutes, seconds, tx.Block, float64(numTx)/diff)
 				lastSec = sec
 			}
 		}
@@ -168,11 +168,7 @@
 
 	if !cfg.Quiet {
 		log.Infof("Closing DB took %v", time.Since(start))
-<<<<<<< HEAD
 		log.Infof("Final disk usage: %v MiB", float32(utils.GetDirectorySize(stateDbDir))/float32(1024*1024))
-=======
-		log.Infof("Final disk usage: %v MiB", float32(utils.GetDirectorySize(stateDirectory))/float32(1024*1024))
->>>>>>> ae86ddd8
 		log.Infof("Total elapsed time: %.3f s, processed %v blocks (~%.1f Tx/s)", sec, cfg.Last-cfg.First+1, float64(txCount)/sec)
 	}
 
