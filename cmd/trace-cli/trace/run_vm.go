package trace

import (
	"fmt"
	"io/ioutil"
	"log"
	"math/big"
	"os"
	"runtime/pprof"
	"time"

	"github.com/Fantom-foundation/Aida/tracer"
	"github.com/Fantom-foundation/Aida/tracer/operation"
	"github.com/Fantom-foundation/Aida/tracer/state"
	"github.com/Fantom-foundation/go-opera/evmcore"
	"github.com/Fantom-foundation/go-opera/opera"
	"github.com/Fantom-foundation/substate-cli/cmd/substate-cli/replay"
	"github.com/ethereum/go-ethereum/common"
	"github.com/ethereum/go-ethereum/core"
	"github.com/ethereum/go-ethereum/core/types"
	"github.com/ethereum/go-ethereum/core/vm"
	"github.com/ethereum/go-ethereum/crypto"
	"github.com/ethereum/go-ethereum/params"
	"github.com/ethereum/go-ethereum/substate"
	"github.com/urfave/cli/v2"
)

// runVMCommand data structure for the record app
var RunVMCommand = cli.Command{
	Action:    runVM,
	Name:      "run-vm",
	Usage:     "run VM on the world-state",
	ArgsUsage: "<blockNumFirst> <blockNumLast>",
	Flags: []cli.Flag{
		&chainIDFlag,
		&cpuProfileFlag,
		&epochLengthFlag,
		&disableProgressFlag,
		&primeSeedFlag,
		&primeCommitThresholdFlag,
		&profileFlag,
		&randomizePrimingFlag,
		&stateDbImplementation,
		&stateDbVariant,
		&substate.WorkersFlag,
		&substate.SubstateDirFlag,
		&traceDebugFlag,
		&updateDBDirFlag,
		&validateEndState,
		&vmImplementation,
	},
	Description: `
The trace run-vm command requires two arguments:
<blockNumFirst> <blockNumLast>

<blockNumFirst> and <blockNumLast> are the first and
last block of the inclusive range of blocks to trace transactions.`,
}

// runVMTask executes VM on a chosen storage system.
func runVMTask(db state.StateDB, cfg *TraceConfig, block uint64, tx int, recording *substate.Substate, vmImpl string) error {

	inputAlloc := recording.InputAlloc
	inputEnv := recording.Env
	inputMessage := recording.Message

	outputAlloc := recording.OutputAlloc
	outputResult := recording.Result

	var (
		vmConfig    vm.Config
		chainConfig *params.ChainConfig
	)

	vmConfig = opera.DefaultVMConfig
	vmConfig.NoBaseFee = true
	vmConfig.InterpreterImpl = vmImpl

	// mainnet chain configuration
	chainConfig = params.AllEthashProtocolChanges
	chainConfig.ChainID = big.NewInt(int64(chainID))
	chainConfig.LondonBlock = new(big.Int).SetUint64(37534833)
	chainConfig.BerlinBlock = new(big.Int).SetUint64(37455223)

	var hashError error
	getHash := func(num uint64) common.Hash {
		if inputEnv.BlockHashes == nil {
			hashError = fmt.Errorf("getHash(%d) invoked, no blockhashes provided", num)
			return common.Hash{}
		}
		h, ok := inputEnv.BlockHashes[num]
		if !ok {
			hashError = fmt.Errorf("getHash(%d) invoked, blockhash for that block not provided", num)
		}
		return h
	}

	// validate whether the input alloc is contained in the db
	if cfg.enableValidation {
		if err := validateStateDB(inputAlloc, db); err != nil {
			msg := fmt.Sprintf("Block: %v Transaction: %v\n", block, tx)
			return fmt.Errorf(msg+"Input alloc is not contained in the stateDB. %v", err)
		}
	}

	// Apply Message
	var (
		gaspool = new(evmcore.GasPool)
		//TODO check logs
		//blockHash = common.Hash{0x01}
		txHash  = common.Hash{0x02}
		txIndex = tx
	)

	gaspool.AddGas(inputEnv.GasLimit)
	blockCtx := vm.BlockContext{
		CanTransfer: core.CanTransfer,
		Transfer:    core.Transfer,
		Coinbase:    inputEnv.Coinbase,
		BlockNumber: new(big.Int).SetUint64(inputEnv.Number),
		Time:        new(big.Int).SetUint64(inputEnv.Timestamp),
		Difficulty:  inputEnv.Difficulty,
		GasLimit:    inputEnv.GasLimit,
		GetHash:     getHash,
	}
	// If currentBaseFee is defined, add it to the vmContext.
	if inputEnv.BaseFee != nil {
		blockCtx.BaseFee = new(big.Int).Set(inputEnv.BaseFee)
	}

	// call ApplyMessage
	msg := inputMessage.AsMessage()
	db.Prepare(txHash, txIndex)
	txCtx := evmcore.NewEVMTxContext(msg)
	evm := vm.NewEVM(blockCtx, txCtx, db, chainConfig, vmConfig)
	snapshot := db.Snapshot()
	msgResult, err := evmcore.ApplyMessage(evm, msg, gaspool)

	// if transaction fails, revert to the first snapshot.
	if err != nil {
		db.RevertToSnapshot(snapshot)
		return fmt.Errorf("Block: %v Transaction: %v\n%v", block, tx, err)
	}
	if hashError != nil {
		return hashError
	}
	if chainConfig.IsByzantium(blockCtx.BlockNumber) {
		db.Finalise(true)
	} else {
		db.IntermediateRoot(chainConfig.IsEIP158(blockCtx.BlockNumber))
	}

	evmResult := &substate.SubstateResult{}
	if msgResult.Failed() {
		evmResult.Status = types.ReceiptStatusFailed
	} else {
		evmResult.Status = types.ReceiptStatusSuccessful
	}

	// TODO clear state execution context and validate logs
	//evmResult.Logs = db.GetLogs(txHash, blockHash)
	evmResult.Logs = outputResult.Logs
	evmResult.Bloom = types.BytesToBloom(types.LogsBloom(evmResult.Logs))
	if to := msg.To(); to == nil {
		evmResult.ContractAddress = crypto.CreateAddress(evm.TxContext.Origin, msg.Nonce())
	}
	evmResult.GasUsed = msgResult.UsedGas

	// check whether the outputAlloc substate is contained in the world-state db.
	if cfg.enableValidation {
		if err := validateStateDB(outputAlloc, db); err != nil {
			msg := fmt.Sprintf("Block: %v Transaction: %v\n", block, tx)
			return fmt.Errorf(msg+"Output alloc is not contained in the stateDB. %v", err)
		}
		r := outputResult.Equal(evmResult)
		if !r {
			fmt.Printf("Block: %v Transaction: %v\n", block, tx)
			fmt.Printf("inconsistent output: result\n")
			replay.PrintResultDiffSummary(outputResult, evmResult)
			return fmt.Errorf("inconsistent output")
		}
	}
	return nil
}

// runVM implements trace command for executing VM on a chosen storage system.
func runVM(ctx *cli.Context) error {
	var (
		err         error
		start       time.Time
		sec         float64
		lastSec     float64
		txCount     int
		lastTxCount int
	)
	// process general arguments
	cfg, argErr := NewTraceConfig(ctx)
	if argErr != nil {
		return argErr
	}
<<<<<<< HEAD

	// process run-vm specific arguments
=======
	if cfg.impl == "memory" {
		return fmt.Errorf("db-impl memory is not supported")
	}
>>>>>>> 31201ffe
	vmImpl := ctx.String(vmImplementation.Name)
	fmt.Printf("Used VM implementation: %v\n", vmImpl)

	// start CPU profiling if requested.
	if profileFileName := ctx.String(cpuProfileFlag.Name); profileFileName != "" {
		f, err := os.Create(profileFileName)
		if err != nil {
			return err
		}
		pprof.StartCPUProfile(f)
		defer pprof.StopCPUProfile()
	}

	// iterate through subsets in sequence
	substate.SetSubstateFlags(ctx)
	substate.OpenSubstateDBReadOnly()
	defer substate.CloseSubstateDB()

	// create a directory for the store to place all its files.
	stateDirectory, err := ioutil.TempDir("", "state_db_*")
	if err != nil {
		return fmt.Errorf("Failed to create a temp directory. %v", err)
	}

	// instantiate the state DB under testing
	var db state.StateDB
	db, err = makeStateDB(stateDirectory, cfg.impl, cfg.variant)
	if err != nil {
		return err
	}

	// load the world state
	start = time.Now()
	log.Printf("Load and advance world state to block %v\n", cfg.first-1)
	ws, err := generateWorldStateFromUpdateDB(cfg.updateDBDir, cfg.first-1, cfg.workers)
	//ws, err := generateWorldState(cfg.updateDBDir, cfg.first-1, cfg.workers)
	if err != nil {
		return err
	}
	sec = time.Since(start).Seconds()
	log.Printf("\tElapsed time: %.2f s, accounts: %v\n", sec, len(ws))

	// prime stateDB
	start = time.Now()
<<<<<<< HEAD
	if cfg.impl == "memory" {
		db.PrepareSubstate(&ws)
	} else {
		primeStateDB(ws, db, cfg.primeRandom, cfg.primeSeed, cfg.primeThreshold)
	}
=======
	primeStateDB(ws, db)

>>>>>>> 31201ffe
	// wrap stateDB for profiling
	var stats *operation.ProfileStats
	if cfg.profile {
		db, stats = tracer.NewProxyProfiler(db, cfg.debug)
	}
	sec = time.Since(start).Seconds()
	log.Printf("\tElapsed time: %.2f s\n", sec)

	if cfg.enableValidation {
		fmt.Printf("WARNING: validation enabled, reducing Tx throughput\n")
		if err := validateStateDB(ws, db); err != nil {
			return fmt.Errorf("Pre: World state is not contained in the stateDB. %v", err)
		}
	}

	if cfg.enableProgress {
		start = time.Now()
		sec = time.Since(start).Seconds()
		lastSec = time.Since(start).Seconds()
	}

	log.Printf("Run VM\n")
	var curBlock uint64 = 0
	var curEpoch = cfg.first / cfg.epochLength
	iter := substate.NewSubstateIterator(cfg.first, cfg.workers)

	// Initiate first epoch and block.
	db.BeginEpoch()
	db.BeginBlock()

	defer iter.Release()
	for iter.Next() {

		tx := iter.Value()
		// close off old block and possibly epochs
		if curBlock != tx.Block {
			if tx.Block > cfg.last {
				break
			}

			// Mark the end of the old block.
			db.EndBlock(curBlock)

			// Move on epochs if needed.
			newEpoch := tx.Block / cfg.epochLength
			for curEpoch < newEpoch {
				db.EndEpoch(curEpoch)
				curEpoch++
				db.BeginEpoch()
			}

			// Mark the begin of a new block
			db.BeginBlock()

			curBlock = tx.Block
		}

		// run VM
		db.BeginTransaction()
		if err := runVMTask(db, cfg, tx.Block, tx.Transaction, tx.Substate, vmImpl); err != nil {
			return fmt.Errorf("VM execution failed. %v", err)
		}
		db.EndTransaction(uint32(tx.Transaction))
		txCount++

		if cfg.enableProgress {
			// report progress
			sec = time.Since(start).Seconds()
			if sec-lastSec >= 15 {
				fmt.Printf("trace record: Elapsed time: %.0f s, at block %v (~ %.1f Tx/s)\n", sec, tx.Block, float64(txCount-lastTxCount)/(sec-lastSec))
				lastSec = sec
				lastTxCount = txCount
			}
		}
	}

	db.EndBlock(curBlock)
	db.EndEpoch(curEpoch)

	if cfg.enableProgress {
		sec = time.Since(start).Seconds()
		fmt.Printf("trace record: Total elapsed time: %.3f s, processed %v blocks (~ %.1f Tx/s)\n", sec, cfg.last-cfg.first+1, float64(txCount)/(sec))
	}

	if cfg.enableValidation {
		advanceWorldState(ws, cfg.first, cfg.last, cfg.workers)
		if err := validateStateDB(ws, db); err != nil {
			return fmt.Errorf("World state is not contained in the stateDB. %v", err)
		}
	}

	if cfg.profile {
		stats.PrintProfiling()
	}
	return err
}<|MERGE_RESOLUTION|>--- conflicted
+++ resolved
@@ -198,14 +198,11 @@
 	if argErr != nil {
 		return argErr
 	}
-<<<<<<< HEAD
-
-	// process run-vm specific arguments
-=======
+
+  // process run-vm specific arguments
 	if cfg.impl == "memory" {
 		return fmt.Errorf("db-impl memory is not supported")
 	}
->>>>>>> 31201ffe
 	vmImpl := ctx.String(vmImplementation.Name)
 	fmt.Printf("Used VM implementation: %v\n", vmImpl)
 
@@ -250,17 +247,9 @@
 
 	// prime stateDB
 	start = time.Now()
-<<<<<<< HEAD
-	if cfg.impl == "memory" {
-		db.PrepareSubstate(&ws)
-	} else {
-		primeStateDB(ws, db, cfg.primeRandom, cfg.primeSeed, cfg.primeThreshold)
-	}
-=======
-	primeStateDB(ws, db)
-
->>>>>>> 31201ffe
-	// wrap stateDB for profiling
+	primeStateDB(ws, db, cfg.primeRandom, cfg.primeSeed, cfg.primeThreshold)
+
+  // wrap stateDB for profiling
 	var stats *operation.ProfileStats
 	if cfg.profile {
 		db, stats = tracer.NewProxyProfiler(db, cfg.debug)
