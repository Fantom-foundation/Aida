--- conflicted
+++ resolved
@@ -235,8 +235,8 @@
 	}
 
 	// load the world state
+	log.Printf("Load and advance world state to block %v\n", cfg.first-1)
 	start = time.Now()
-	log.Printf("Load and advance world state to block %v\n", cfg.first-1)
 	ws, err := generateWorldStateFromUpdateDB(cfg.updateDBDir, cfg.first-1, cfg.workers)
 	if err != nil {
 		return err
@@ -245,15 +245,12 @@
 	log.Printf("\tElapsed time: %.2f s, accounts: %v\n", sec, len(ws))
 
 	// prime stateDB
+	log.Printf("Prime stateDB\n")
 	start = time.Now()
-<<<<<<< HEAD
-	primeStateDB(ws, db)
+	primeStateDB(ws, db, cfg)
 	sec = time.Since(start).Seconds()
 	log.Printf("\tElapsed time: %.2f s\n", sec)
 
-=======
-	primeStateDB(ws, db, cfg)
->>>>>>> db4e4591
 	// wrap stateDB for profiling
 	var stats *operation.ProfileStats
 	if cfg.profile {
