package main

import (
	"log"
	"os"

	"github.com/Fantom-foundation/Aida/cmd/api-replay-cli/apireplay"
	"github.com/Fantom-foundation/Aida/utils"
	substate "github.com/Fantom-foundation/Substate"
	"github.com/urfave/cli/v2"
)

func main() {
	app := &cli.App{
		Action: apireplay.ReplayAPI,
		Name:   "Replay-API",
		Usage: "Sends real API requests recorded on rpcapi.fantom.network to StateDB then compares recorded" +
			"result with result returned by DB.",
		Copyright: "(c) 2023 Fantom Foundation",
		Flags: []cli.Flag{
			&utils.APIRecordingSrcFileFlag,
			&substate.WorkersFlag,

			// AidaDB
			&utils.AidaDbFlag,

			// VM
			&utils.VmImplementation,

			// Substate
			&substate.SubstateDirFlag,

			// Config
			&utils.LogLevelFlag,
			&utils.ChainIDFlag,
			&utils.ContinueOnFailureFlag,

			// ShadowDB
			&utils.ShadowDb,

			// StateDB
			&utils.StateDbSrcFlag,
			&utils.StateDbLoggingFlag,
			&utils.CarmenSchemaFlag,
			&utils.ArchiveModeFlag,

			// Trace
			&utils.TraceFlag,
			&utils.TraceFileFlag,
			&utils.TraceDebugFlag,
<<<<<<< HEAD

			// ArchiveDB
			&utils.ArchiveModeFlag,
			&utils.ArchiveVariantFlag,

			// Performance
			&utils.CpuProfileFlag,
			&utils.MemoryProfileFlag,
			&utils.ProfileFlag,
=======
>>>>>>> c84263ac
		},
	}

	if err := app.Run(os.Args); err != nil {
		log.Fatal(err)
	}

}<|MERGE_RESOLUTION|>--- conflicted
+++ resolved
@@ -41,14 +41,11 @@
 			// StateDB
 			&utils.StateDbSrcFlag,
 			&utils.StateDbLoggingFlag,
-			&utils.CarmenSchemaFlag,
-			&utils.ArchiveModeFlag,
 
 			// Trace
 			&utils.TraceFlag,
 			&utils.TraceFileFlag,
 			&utils.TraceDebugFlag,
-<<<<<<< HEAD
 
 			// ArchiveDB
 			&utils.ArchiveModeFlag,
@@ -58,8 +55,6 @@
 			&utils.CpuProfileFlag,
 			&utils.MemoryProfileFlag,
 			&utils.ProfileFlag,
-=======
->>>>>>> c84263ac
 		},
 	}
 
