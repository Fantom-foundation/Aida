--- conflicted
+++ resolved
@@ -4,10 +4,7 @@
 	"encoding/json"
 	"errors"
 	"math/big"
-<<<<<<< HEAD
-=======
 	"strings"
->>>>>>> 7feb2158
 	"testing"
 
 	"github.com/Fantom-foundation/Aida/iterator"
