package apireplay

import (
	"context"
	"fmt"

	"github.com/Fantom-foundation/Aida/cmd/runvm-cli/runvm"
	"github.com/Fantom-foundation/Aida/iterator"
	"github.com/Fantom-foundation/Aida/state"
	"github.com/Fantom-foundation/Aida/tracer"
	traceCtx "github.com/Fantom-foundation/Aida/tracer/context"
	"github.com/Fantom-foundation/Aida/tracer/operation"
	"github.com/Fantom-foundation/Aida/utils"
	substate "github.com/Fantom-foundation/Substate"
	"github.com/urfave/cli/v2"
)

func ReplayAPI(ctx *cli.Context) error {
	var (
		err   error
		fr    *iterator.FileReader
		cfg   *utils.Config
		db    state.StateDB
		stats *operation.ProfileStats
	)

	cfg, err = utils.NewConfig(ctx, utils.BlockRangeArgs)
	if err != nil {
		return err
	}

	fr, err = iterator.NewFileReader(context.Background(), cfg.APIRecordingSrcFile)
	if err != nil {
		return err
	}

	// create StateDB
	db, _, err = utils.PrepareStateDB(cfg)
	if err != nil {
		return fmt.Errorf("cannot prepare StateDb; %v", err)
	}

	// Enable tracing if debug flag is set
	if cfg.Trace {
		rCtx := traceCtx.NewRecord(cfg.TraceFile)
		defer rCtx.Close()
		db = tracer.NewProxyRecorder(db, rCtx)
	}

<<<<<<< HEAD
	if cfg.Profile {
		db, stats = runvm.NewProxyProfiler(db)
	}

	err = utils.StartCPUProfile(cfg)
	if err != nil {
		return err
	}

	err = utils.StartMemoryProfile(cfg)
	if err != nil {
		return err
	}

	substate.SetSubstateDirectory(cfg.SubstateDb)
=======
	substate.SetSubstateDb(cfg.SubstateDb)
>>>>>>> 6a5d03ef
	substate.OpenSubstateDBReadOnly()

	// closing gracefully both Substate and StateDB is necessary
	defer func() {
		err = db.Close()
		substate.CloseSubstateDB()
	}()

	// start the replay
	r := newController(ctx, cfg, db, fr, stats)
	r.Start()

	r.Wait()

	return err
}<|MERGE_RESOLUTION|>--- conflicted
+++ resolved
@@ -47,7 +47,7 @@
 		db = tracer.NewProxyRecorder(db, rCtx)
 	}
 
-<<<<<<< HEAD
+	substate.SetSubstateDb(cfg.SubstateDb)
 	if cfg.Profile {
 		db, stats = runvm.NewProxyProfiler(db)
 	}
@@ -63,9 +63,6 @@
 	}
 
 	substate.SetSubstateDirectory(cfg.SubstateDb)
-=======
-	substate.SetSubstateDb(cfg.SubstateDb)
->>>>>>> 6a5d03ef
 	substate.OpenSubstateDBReadOnly()
 
 	// closing gracefully both Substate and StateDB is necessary
