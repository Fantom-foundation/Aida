--- conflicted
+++ resolved
@@ -30,11 +30,7 @@
 		return err
 	}
 
-<<<<<<< HEAD
 	db, _, err = utils.PrepareStateDB(cfg)
-=======
-	// create StateDB
-	dbInfo, err = utils.ReadStateDbInfo(filepath.Join(cfg.StateDbSrc, utils.DbInfoName))
 	if err != nil {
 		return err
 	}
@@ -44,12 +40,6 @@
 		rCtx := traceCtx.NewRecord(cfg.TraceFile)
 		defer rCtx.Close()
 		db = tracer.NewProxyRecorder(db, rCtx)
-	}
-
-	db, err = utils.MakeStateDB(cfg.StateDbSrc, cfg, dbInfo.RootHash, true)
->>>>>>> d6134215
-	if err != nil {
-		return err
 	}
 
 	substate.SetSubstateDirectory(cfg.SubstateDb)
