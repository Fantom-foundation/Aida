package apireplay

import (
	"fmt"
	"sync"

	"github.com/Fantom-foundation/Aida/iterator"
	"github.com/Fantom-foundation/Aida/state"
	"github.com/Fantom-foundation/Aida/tracer/operation"
	"github.com/Fantom-foundation/Aida/utils"
	"github.com/ethereum/go-ethereum/params"
	"github.com/google/martian/log"
	"github.com/op/go-logging"
	"github.com/urfave/cli/v2"
)

const (
	bufferSize        = 3000
	counterBufferSize = 2400
)

// Controller controls and looks after all threads within the api-replay package
// Reader reads data from iterator - one thread is used for reader
// Executors execute requests into StateDB - number of Executors is defined by the WorkersFlag
// Comparators compare results returned by StateDB with recorded results
// - number of Comparators is defined by the WorkersFlag divided by two
type Controller struct {
	ctx                                              *cli.Context
	Reader                                           *Reader
	Executors                                        []*ReplayExecutor
	Comparators                                      []*Comparator
	readerClosed, executorsClosed, comparatorsClosed chan any
	readerWg, executorsWg, comparatorsWg             *sync.WaitGroup
	log                                              *logging.Logger
	failure                                          chan any
	counter                                          *requestCounter
	counterWg                                        *sync.WaitGroup
	counterClosed                                    chan any
	stats                                            *operation.ProfileStats
	cfg                                              *utils.Config
}

// newController creates new instances of Controller, ReplayExecutors and Comparators
func newController(ctx *cli.Context, cfg *utils.Config, db state.StateDB, iter *iterator.FileReader, stats *operation.ProfileStats) *Controller {

	// create close signals
	readerClosed := make(chan any)
	counterClosed := make(chan any)
	executorsClosed := make(chan any)
	comparatorsClosed := make(chan any)

	// create wait groups
	readerWg := new(sync.WaitGroup)
	executorsWg := new(sync.WaitGroup)
	comparatorsWg := new(sync.WaitGroup)
	counterWg := new(sync.WaitGroup)

	// create instances
	reader := newReader(iter, utils.NewLogger(cfg.LogLevel, "Reader"), readerClosed, readerWg)

	executors, output, counterInput := createExecutors(cfg, db, ctx, utils.GetChainConfig(cfg.ChainID), reader.output, executorsClosed, executorsWg)

	counter := newCounter(counterClosed, counterInput, utils.NewLogger(cfg.LogLevel, "Counter"), counterWg)

	comparators, failure := createComparators(cfg, output, comparatorsClosed, comparatorsWg)

	return &Controller{
		failure:           failure,
		log:               utils.NewLogger(ctx.String(utils.LogLevelFlag.Name), "Controller"),
		ctx:               ctx,
		Reader:            reader,
		Executors:         executors,
		Comparators:       comparators,
		counter:           counter,
		readerClosed:      readerClosed,
		comparatorsClosed: comparatorsClosed,
		executorsClosed:   executorsClosed,
		counterClosed:     counterClosed,
		readerWg:          readerWg,
		executorsWg:       executorsWg,
		comparatorsWg:     comparatorsWg,
		counterWg:         counterWg,
		stats:             stats,
		cfg:               cfg,
	}
}

// Start all the services
func (r *Controller) Start() {
	r.Reader.Start()

	r.startExecutors()

	r.startComparators()

	r.counter.Start()

	go r.control()
}

// Stop all the services
func (r *Controller) Stop() {
	r.stopComparators()
	r.stopReader()
	r.stopExecutors()
	r.stopCounter()

	r.comparatorsWg.Wait()
	r.executorsWg.Wait()
	r.counterWg.Wait()
<<<<<<< HEAD
	r.log.Notice("all services has been stopped")

	r.logProfiling()
=======
	r.readerWg.Wait()
	r.log.Notice("All services has been stopped")
>>>>>>> c84263ac
}

// startExecutors and their loops
func (r *Controller) startExecutors() {
	r.log.Infof("Starting %v executor", len(r.Executors))
	for _, e := range r.Executors {
		e.Start()
		r.executorsWg.Add(1)
	}
}

// startComparators and their loops
func (r *Controller) startComparators() {
	r.log.Infof("Starting %v comparators", len(r.Comparators))
	for _, c := range r.Comparators {
		c.Start()
		r.comparatorsWg.Add(1)
	}

}

// stopCounter closes the counters close signal
func (r *Controller) stopCounter() {
	select {
	case <-r.counterClosed:
		return
	default:
		r.log.Info("Stopping counter")
		close(r.counterClosed)
	}

}

// stopReader closes the Readers close signal
func (r *Controller) stopReader() {
	select {
	case <-r.readerClosed:
		return
	default:
		r.log.Info("Stopping reader")
		close(r.readerClosed)
	}

}

// stopExecutors closes the Executors close signal
func (r *Controller) stopExecutors() {
	select {
	case <-r.executorsClosed:
		return
	default:
		r.log.Info("Stopping executors")
		close(r.executorsClosed)
	}

}

// stopComparators closes the Comparators close signal
func (r *Controller) stopComparators() {
	// stop comparators input, so it still reads the rest of data in the chanel and exits once its empty
	select {
	case <-r.comparatorsClosed:
		return
	default:
		r.log.Info("Stopping comparators")
		close(r.comparatorsClosed)
	}

}

// Wait until all wgs are done
func (r *Controller) Wait() {
	r.readerWg.Wait()

	r.executorsWg.Wait()

	r.comparatorsWg.Wait()

	r.counterWg.Wait()
}

// control looks for ctx.Done, if it triggers, Controller stops all the services
func (r *Controller) control() {
	for {
		select {
		case <-r.ctx.Done():
			r.Stop()
			r.log.Errorf("ctx err: %v", r.ctx.Err())
			return
		case <-r.failure:
			r.Stop()
			return
		case <-r.readerClosed:
			r.Stop()
			return
		case <-r.counterClosed:
			r.Stop()
			return
		}
	}
}

// logProfiling when closing API-Replay
func (r *Controller) logProfiling() {
	if err := utils.StartMemoryProfile(r.cfg); err != nil {
		r.log.Warningf("cannot profile memory; %v", err)
	}

	if r.cfg.Profile {
		fmt.Println("=================Statistics=================")
		r.stats.PrintProfiling(r.log)
		fmt.Println("============================================")
	}

}

// createExecutors creates number of Executors defined by the flag WorkersFlag
func createExecutors(cfg *utils.Config, db state.StateDB, ctx *cli.Context, chainCfg *params.ChainConfig, input chan *iterator.RequestWithResponse, closed chan any, wg *sync.WaitGroup) ([]*ReplayExecutor, chan *OutData, chan requestLog) {
	var executors int

	log.Infof("creating %v executors", cfg.Workers)

	output := make(chan *OutData, bufferSize)

	// do we want a single-thread replay
	if cfg.Workers == 1 {
		executors = 1
	} else {
		executors = cfg.Workers / 2
	}

	e := make([]*ReplayExecutor, executors)
	counterInput := make(chan requestLog, counterBufferSize)
	for i := 0; i < executors; i++ {
		e[i] = newExecutor(cfg.First, cfg.Last, db, output, chainCfg, input, cfg.VmImpl, wg, closed, utils.NewLogger(cfg.LogLevel, fmt.Sprintf("Executor #%v", i)), counterInput)
	}

	return e, output, counterInput
}

// createComparators creates number of Comparators defined by the flag WorkersFlag divided by two
func createComparators(cfg *utils.Config, input chan *OutData, closed chan any, wg *sync.WaitGroup) ([]*Comparator, chan any) {
	var (
		comparators int
	)

	// do we want a single-thread replay
	if cfg.Workers == 1 {
		comparators = 1
	} else {
		comparators = cfg.Workers / 2
	}

	log.Infof("creating %v comparators", comparators)

	c := make([]*Comparator, comparators)
	failure := make(chan any)
	for i := 0; i < comparators; i++ {
		c[i] = newComparator(input, utils.NewLogger(cfg.LogLevel, fmt.Sprintf("Comparator #%v", i)), closed, wg, cfg.ContinueOnFailure, failure)
	}

	return c, failure
}<|MERGE_RESOLUTION|>--- conflicted
+++ resolved
@@ -108,19 +108,15 @@
 	r.comparatorsWg.Wait()
 	r.executorsWg.Wait()
 	r.counterWg.Wait()
-<<<<<<< HEAD
-	r.log.Notice("all services has been stopped")
-
-	r.logProfiling()
-=======
 	r.readerWg.Wait()
 	r.log.Notice("All services has been stopped")
->>>>>>> c84263ac
+
+	r.logProfiling()
 }
 
 // startExecutors and their loops
 func (r *Controller) startExecutors() {
-	r.log.Infof("Starting %v executor", len(r.Executors))
+	r.log.Infof("Starting %v executors", len(r.Executors))
 	for _, e := range r.Executors {
 		e.Start()
 		r.executorsWg.Add(1)
@@ -134,7 +130,6 @@
 		c.Start()
 		r.comparatorsWg.Add(1)
 	}
-
 }
 
 // stopCounter closes the counters close signal
