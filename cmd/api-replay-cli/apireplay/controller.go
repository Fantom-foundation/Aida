--- conflicted
+++ resolved
@@ -38,14 +38,11 @@
 	counter                                          *requestCounter
 	counterWg                                        *sync.WaitGroup
 	counterClosed                                    chan any
-<<<<<<< HEAD
 	stats                                            *profile.Stats
 	cfg                                              *utils.Config
-=======
 	writer                                           *logWriter
 	writerWg                                         *sync.WaitGroup
 	writerClosed                                     chan any
->>>>>>> b94db05b
 }
 
 // newController creates new instances of Controller, ReplayExecutors and Comparators
@@ -104,12 +101,9 @@
 		executorsWg:       executorsWg,
 		comparatorsWg:     comparatorsWg,
 		counterWg:         counterWg,
-<<<<<<< HEAD
+		writerWg:          writerWg,
 		stats:             stats,
 		cfg:               cfg,
-=======
-		writerWg:          writerWg,
->>>>>>> b94db05b
 	}
 }
 
@@ -170,6 +164,7 @@
 		c.Start()
 		r.comparatorsWg.Add(1)
 	}
+
 }
 
 // stopCounter closes the counters close signal
