package apireplay

import (
	"math/big"

	"github.com/Fantom-foundation/Aida/state"
	"github.com/Fantom-foundation/go-opera/evmcore"
	"github.com/ethereum/go-ethereum/common"
)

// executeGetBalance request into given archive and send result to comparator
func executeGetBalance(param interface{}, archive state.StateDB) (out *StateDBData) {
	var (
		address common.Address
	)

	out = new(StateDBData)
	out.Result = new(big.Int)

	// decode requested address
	address = common.HexToAddress(param.(string))

	// retrieve compareBalance
	out.Result = archive.GetBalance(address)

	return
}

// executeGetTransactionCount request into given archive and send result to comparator
func executeGetTransactionCount(param interface{}, archive state.StateDB) (out *StateDBData) {
	var (
		address common.Address
	)

	out = new(StateDBData)

	// decode requested address
	address = common.HexToAddress(param.(string))

	// retrieve nonce
	out.Result = archive.GetNonce(address)

	return
}

// executeCall into EVM and return the result
func executeCall(evm *EVM) (out *StateDBData) {
	var (
		result *evmcore.ExecutionResult
		err    error
	)

	out = new(StateDBData)

	// get the result from EVM
	result, err = evm.sendCall()
	if err != nil {
		out.Error = err
		return
	}

	// If the result contains a revert reason, try to unpack and return it.
	if len(result.Revert()) > 0 {
		out.Error = newRevertError(result)
	} else {
		out.Result = result.Return()
		out.Error = result.Err
	}

	return
}

// executeEstimateGas into EVM which calculates gas needed for a transaction
func executeEstimateGas(evm *EVM) (out *StateDBData) {
	out = new(StateDBData)
	out.Result, out.Error = evm.sendEstimateGas()

	return
}

<<<<<<< HEAD
// executeGetStorageAt request into given archive and send result to comparator
func executeGetStorageAt(params []interface{}, archive state.StateDB) (out *StateDBData) {
	var (
		address   common.Address
		hash, res common.Hash
=======
// executeGetCode request into given archive and send result to comparator
func executeGetCode(param interface{}, archive state.StateDB) (out *StateDBData) {
	var (
		address common.Address
>>>>>>> e92d086e
	)

	out = new(StateDBData)

<<<<<<< HEAD
	// decode requested address and position in storage
	address = common.HexToAddress(params[0].(string))
	hash = common.HexToHash(params[1].(string))

	// retrieve nonce
	res = archive.GetState(address, hash)

	out.Result = res[:]
=======
	// decode requested address
	address = common.HexToAddress(param.(string))

	// retrieve nonce
	out.Result = archive.GetCode(address)
>>>>>>> e92d086e

	return
}<|MERGE_RESOLUTION|>--- conflicted
+++ resolved
@@ -78,23 +78,15 @@
 	return
 }
 
-<<<<<<< HEAD
 // executeGetStorageAt request into given archive and send result to comparator
 func executeGetStorageAt(params []interface{}, archive state.StateDB) (out *StateDBData) {
 	var (
 		address   common.Address
 		hash, res common.Hash
-=======
-// executeGetCode request into given archive and send result to comparator
-func executeGetCode(param interface{}, archive state.StateDB) (out *StateDBData) {
-	var (
-		address common.Address
->>>>>>> e92d086e
 	)
 
 	out = new(StateDBData)
 
-<<<<<<< HEAD
 	// decode requested address and position in storage
 	address = common.HexToAddress(params[0].(string))
 	hash = common.HexToHash(params[1].(string))
@@ -103,13 +95,23 @@
 	res = archive.GetState(address, hash)
 
 	out.Result = res[:]
-=======
+
+	return
+}
+
+// executeGetCode request into given archive and send result to comparator
+func executeGetCode(param interface{}, archive state.StateDB) (out *StateDBData) {
+	var (
+		address common.Address
+	)
+
+	out = new(StateDBData)
+
 	// decode requested address
 	address = common.HexToAddress(param.(string))
 
 	// retrieve nonce
 	out.Result = archive.GetCode(address)
->>>>>>> e92d086e
 
 	return
 }