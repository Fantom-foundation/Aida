--- conflicted
+++ resolved
@@ -66,15 +66,9 @@
 	if err != nil {
 		return err
 	}
-<<<<<<< HEAD
-	if !cfg.KeepStateDb {
-		log.Warningf("StateDB at %v will be removed at the end of this run.\n", stateDbDir)
+	if !cfg.KeepDb {
+		log.Warningf("StateDB at %v will be removed at the end of this run.", stateDbDir)
 		defer os.RemoveAll(stateDbDir)
-=======
-	if !cfg.KeepDb {
-		log.Warningf("StateDB at %v will be removed at the end of this run", stateDirectory)
-		defer os.RemoveAll(stateDirectory)
->>>>>>> 2b615dab
 	}
 
 	ws := substate.SubstateAlloc{}
@@ -121,11 +115,7 @@
 		if usage := db.GetMemoryUsage(); usage != nil {
 			log.Noticef("State DB memory usage: %d byte\n%s", usage.UsedBytes, usage.Breakdown)
 		} else {
-<<<<<<< HEAD
 			log.Info("Utilized storage solution does not support memory breakdowns.")
-=======
-			log.Info("Utilized storage solution does not support memory breakdowns")
->>>>>>> 2b615dab
 		}
 	}
 
@@ -309,13 +299,8 @@
 			log.Error(err)
 		}
 		//rename directory after closing db.
-<<<<<<< HEAD
 		defer utils.RenameTempStateDBDirectory(cfg, stateDbDir, curBlock)
-	} else if cfg.KeepStateDb && isFirstBlock {
-=======
-		defer utils.RenameTempStateDBDirectory(cfg, stateDirectory, curBlock)
 	} else if cfg.KeepDb && isFirstBlock {
->>>>>>> 2b615dab
 		// no blocks were processed.
 		log.Warning("No blocks were processed. StateDB is not saved.")
 		defer os.RemoveAll(stateDbDir)
