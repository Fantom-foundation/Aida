package runvm

import (
	"context"
	"fmt"
	"log"
	"math/big"
	"os"
	"os/signal"
	"syscall"
	"time"

	"github.com/Fantom-foundation/Aida/tracer/operation"
	"github.com/Fantom-foundation/Aida/utils"
	substate "github.com/Fantom-foundation/Substate"
	"github.com/urfave/cli/v2"

	"github.com/ledgerwatch/erigon-lib/kv"
	erigonethdb "github.com/ledgerwatch/erigon/ethdb"
)

// RunVM implements trace command for executing VM on a chosen storage system.
func RunVM(ctx *cli.Context) error {
	const progressReportBlockInterval uint64 = 100_000
	var (
		err          error
		start        time.Time
		sec          float64
		lastSec      float64
		txCount      int
		lastTxCount  int
		gasCount     = new(big.Int)
		lastGasCount = new(big.Int)
		// Progress reporting (block based)
		lastBlockProgressReportBlock    uint64
		lastBlockProgressReportTime     time.Time
		lastBlockProgressReportTxCount  int
		lastBlockProgressReportGasCount = new(big.Int)
	)

	// process general arguments
	cfg, argErr := utils.NewConfig(ctx, utils.BlockRangeArgs)
	cfg.StateValidationMode = utils.SubsetCheck
	if argErr != nil {
		return argErr
	}

	// start CPU profiling if requested.
	if err := utils.StartCPUProfile(cfg); err != nil {
		return err
	}
	defer utils.StopCPUProfile(cfg)

	// iterate through subsets in sequence
	substate.SetSubstateDirectory(cfg.SubstateDBDir)
	substate.OpenSubstateDBReadOnly()
	defer substate.CloseSubstateDB()

	db, stateDirectory, loadedExistingDB, err := utils.PrepareStateDB(cfg)
	if err != nil {
		return err
	}

	// this functionality is required to fix panic upon committing an erigon batch
	var (
		sigs chan os.Signal
		quit chan struct{}
	)

	if cfg.DbImpl == "erigon" {
		sigs = make(chan os.Signal, 1)
		quit = make(chan struct{}, 1)
		signal.Notify(sigs, syscall.SIGINT, syscall.SIGTERM)
		go func() {
			<-sigs
			quit <- struct{}{}
		}()
		cfg.QuitCh = quit
		defer db.Close()
	}

	if !cfg.KeepStateDB {
		log.Printf("WARNING: directory %v will be removed at the end of this run.\n", stateDirectory)
		defer os.RemoveAll(stateDirectory)
	}

	ws := substate.SubstateAlloc{}
	if cfg.SkipPriming || loadedExistingDB {
		log.Printf("Skipping DB priming.\n")
	} else {
		// load the world state
		log.Printf("Load and advance world state to block %v\n", cfg.First-1)
		start = time.Now()
		ws, err = utils.GenerateWorldStateFromUpdateDB(cfg, cfg.First-1)
		if err != nil {
			return err
		}
		sec = time.Since(start).Seconds()
		log.Printf("\tElapsed time: %.2f s, accounts: %v\n", sec, len(ws))

		// prime stateDB
		log.Printf("Prime stateDB \n")
		start = time.Now()
		utils.PrimeStateDB(ws, db, cfg)
		sec = time.Since(start).Seconds()
		log.Printf("\tElapsed time: %.2f s\n", sec)

		// delete destroyed accounts from stateDB
		log.Printf("Delete destroyed accounts \n")
		start = time.Now()
		// remove destroyed accounts until one block before the first block

		db.BeginBlockApply() // unset batchMode for DeleteDestroyedAccountsFromStateDB
		err = utils.DeleteDestroyedAccountsFromStateDB(db, cfg, cfg.First-1)
		sec = time.Since(start).Seconds()
		log.Printf("\tElapsed time: %.2f s\n", sec)
		if err != nil {
			return err
		}
	}

	// print memory usage after priming
	if cfg.MemoryBreakdown {
		if usage := db.GetMemoryUsage(); usage != nil {
			log.Printf("State DB memory usage: %d byte\n%s\n", usage.UsedBytes, usage.Breakdown)
		} else {
			log.Printf("Utilized storage solution does not support memory breakdowns.\n")
		}
	}

	// wrap stateDB for profiling
	var stats *operation.ProfileStats
	if cfg.Profile {
		db, stats = NewProxyProfiler(db)
	}

	if cfg.ValidateWorldState {
		if len(ws) == 0 {
			ws, err = utils.GenerateWorldStateFromUpdateDB(cfg, cfg.First-1)
			if err != nil {
				return err
			}
		}
		if err := utils.DeleteDestroyedAccountsFromWorldState(ws, cfg, cfg.First-1); err != nil {
			return fmt.Errorf("Failed to remove deleted accoount from the world state. %v", err)
		}

		if err := utils.ValidateStateDB(ws, db, false); err != nil {
			return fmt.Errorf("Pre: World state is not contained in the stateDB. %v", err)
		}
	}

	// Release world state to free memory.
	ws = substate.SubstateAlloc{}

	if cfg.EnableProgress {
		start = time.Now()
		lastSec = time.Since(start).Seconds()
	}

	log.Printf("Run VM\n")
	var curBlock uint64 = 0
	var curSyncPeriod uint64
	isFirstBlock := true

	var (
		rwTx  kv.RwTx
		batch erigonethdb.DbWithPendingMutations
	)

	iter := substate.NewSubstateIterator(cfg.First, cfg.Workers)
	defer iter.Release()

	for iter.Next() {
		tx := iter.Value()
<<<<<<< HEAD
=======
		// initiate first sync-period and block.
>>>>>>> e34460e0
		if isFirstBlock {
			if tx.Block > cfg.Last {
				break
			}
<<<<<<< HEAD

			if cfg.DbImpl == "erigon" {
				// start erigon tx
				rwTx, err = db.DB().RwKV().BeginRw(context.Background())
				if err != nil {
					return err
				}

				defer rwTx.Rollback()
				// start erigon batch execution
				batch = utils.StartBatchExecution(rwTx, db, cfg.QuitCh)
				defer batch.Rollback()
			}

			curEpoch = tx.Block / cfg.EpochLength
=======
			curSyncPeriod = tx.Block / cfg.SyncPeriodLength
>>>>>>> e34460e0
			curBlock = tx.Block
			db.BeginSyncPeriod(curSyncPeriod)
			db.BeginBlock(curBlock)
			lastBlockProgressReportBlock = tx.Block
			lastBlockProgressReportBlock -= lastBlockProgressReportBlock % progressReportBlockInterval
			lastBlockProgressReportTime = time.Now()
			isFirstBlock = false
			// close off old block and possibly sync-periods
		} else if curBlock != tx.Block {
			if tx.Block > cfg.Last {
				break
			}

			if cfg.DbImpl != "erigon" {
				db.EndBlock()
			}

<<<<<<< HEAD
			// Move on epochs if needed.
			newEpoch := tx.Block / cfg.EpochLength
			for curEpoch < newEpoch {
				if cfg.DbImpl != "erigon" {
					db.EndEpoch() //TODO compute state root upon end of every epoch
				}
				curEpoch++
				db.BeginEpoch(curEpoch)
=======
			// Move on sync-periods if needed.
			newSyncPeriod := tx.Block / cfg.SyncPeriodLength
			for curSyncPeriod < newSyncPeriod {
				db.EndSyncPeriod()
				curSyncPeriod++
				db.BeginSyncPeriod(curSyncPeriod)
>>>>>>> e34460e0
			}
			// Mark the beginning of a new block
			curBlock = tx.Block
			db.BeginBlock(curBlock)
<<<<<<< HEAD
			if cfg.DbImpl != "erigon" {
				db.BeginBlockApply()
			}
=======
>>>>>>> e34460e0
		}
		if cfg.MaxNumTransactions >= 0 && txCount >= cfg.MaxNumTransactions {
			break
		}
		// run VM
		db.PrepareSubstate(&tx.Substate.InputAlloc, tx.Substate.Env.Number)
		db.BeginTransaction(uint32(tx.Transaction))

		err = utils.ProcessTx(db, cfg, tx.Block, tx.Transaction, tx.Substate)
		if err != nil {
			log.Printf("\tRun VM failed.\n")
			err = fmt.Errorf("Error: VM execution failed. %w", err)
			break
		}

		db.EndTransaction()
		txCount++
		gasCount = new(big.Int).Add(gasCount, new(big.Int).SetUint64(tx.Substate.Result.GasUsed))

		// call batch.Commit() if batchsize is reached
		if cfg.DbImpl == "erigon" && batch.BatchSize() >= int(cfg.ErigonBatchSize) {
			log.Printf("run-vm: batch.Commit, batch.BatchSize: %d bytes\n", batch.BatchSize())
			// commit batch and rwrx
			err = utils.CommitBatch(batch, rwTx)
			if err != nil {
				return err
			}

			rwTx, err = db.DB().RwKV().BeginRw(context.Background())
			if err != nil {
				return err
			}

			defer rwTx.Rollback()

			batch = utils.StartBatchExecution(rwTx, db, cfg.QuitCh)
			defer batch.Rollback()
		}

		if cfg.EnableProgress {
			// report progress
			sec = time.Since(start).Seconds()

			// Report progress on a regular time interval (wall time).
			if sec-lastSec >= 15 {
				d := new(big.Int).Sub(gasCount, lastGasCount)
				g := new(big.Float).Quo(new(big.Float).SetInt(d), new(big.Float).SetFloat64(sec-lastSec))

				txRate := float64(txCount-lastTxCount) / (sec - lastSec)

				fmt.Printf("run-vm: Elapsed time: %.0f s, at block %v (~ %.1f Tx/s, ~ %.1f Gas/s)\n", sec, tx.Block, txRate, g)
				lastSec = sec
				lastTxCount = txCount
				lastGasCount.Set(gasCount)
			}

			// Report progress on a regular block interval (simulation time).
			for tx.Block >= lastBlockProgressReportBlock+progressReportBlockInterval {
				numTransactions := txCount - lastBlockProgressReportTxCount
				lastBlockProgressReportTxCount = txCount

				gasUsed := new(big.Int).Sub(gasCount, lastBlockProgressReportGasCount)
				lastBlockProgressReportGasCount.Set(gasCount)

				now := time.Now()
				intervalTime := now.Sub(lastBlockProgressReportTime)
				lastBlockProgressReportTime = now

				txRate := float64(numTransactions) / intervalTime.Seconds()
				gasRate, _ := new(big.Float).SetInt(gasUsed).Float64()
				gasRate = gasRate / intervalTime.Seconds()

				fmt.Printf("run-vm: Reached block %d, last interval rate ~ %.1f Tx/s, ~ %.1f Gas/s\n", tx.Block, txRate, gasRate)
				lastBlockProgressReportBlock += progressReportBlockInterval
			}
		}
	}

	log.Printf("run-vm: substate iter exit\n")
	switch {
	case cfg.DbImpl == "erigon":
		if err := utils.CommitBatch(batch, rwTx); err != nil {
			return err
		}
	case !isFirstBlock && err == nil:
		db.EndBlock()
		db.EndSyncPeriod()
	}

	runTime := time.Since(start).Seconds()

	if cfg.ContinueOnFailure {
		log.Printf("run-vm: %v errors found\n", utils.NumErrors)
	}

	if cfg.ValidateWorldState && err == nil {
		log.Printf("Validate final state\n")
		if ws, err = utils.GenerateWorldStateFromUpdateDB(cfg, cfg.Last); err != nil {
			return err
		}
		if err := utils.DeleteDestroyedAccountsFromWorldState(ws, cfg, cfg.Last); err != nil {
			return fmt.Errorf("Failed to remove deleted accoount from the world state. %v", err)
		}
		if err := utils.ValidateStateDB(ws, db, false); err != nil {
			return fmt.Errorf("World state is not contained in the stateDB. %v", err)
		}
	}

	if cfg.MemoryBreakdown {
		if usage := db.GetMemoryUsage(); usage != nil {
			log.Printf("State DB memory usage: %d byte\n%s\n", usage.UsedBytes, usage.Breakdown)
		} else {
			log.Printf("Utilized storage solution does not support memory breakdowns.\n")
		}
	}

	// write memory profile if requested
	if err := utils.StartMemoryProfile(cfg); err != nil {
		return err
	}

	if cfg.Profile {
		fmt.Printf("=================Statistics=================\n")
		stats.PrintProfiling()
		fmt.Printf("============================================\n")
	}

	if cfg.KeepStateDB && !isFirstBlock {
		log.Println("if cfg.KeepStateDB && !isFirstBlock {")
		rootHash, _ := db.Commit(true) //TODO address it
		if err := utils.WriteStateDbInfo(stateDirectory, cfg, curBlock, rootHash); err != nil {
			log.Println(err)
		}
		//rename directory after closing db.
		defer utils.RenameTempStateDBDirectory(cfg, stateDirectory, curBlock)
	} else if cfg.KeepStateDB && isFirstBlock {
		// no blocks were processed.
		log.Printf("No blocks were processed. StateDB is not saved.\n")
		defer os.RemoveAll(stateDirectory)
	}

	// close the DB and print disk usage
	log.Printf("Close StateDB database")
	start = time.Now()
	if err := db.Close(); err != nil {
		log.Printf("Failed to close database: %v", err)
	}

	// print progress summary
	if cfg.EnableProgress {
		g := new(big.Float).Quo(new(big.Float).SetInt(gasCount), new(big.Float).SetFloat64(runTime))

		log.Printf("run-vm: Total elapsed time: %.3f s, processed %v blocks, %v transactions (~ %.1f Tx/s) (~ %.1f Gas/s)\n", runTime, cfg.Last-cfg.First+1, txCount, float64(txCount)/(runTime), g)
		log.Printf("run-vm: Closing DB took %v\n", time.Since(start))
		log.Printf("run-vm: Final disk usage: %v MiB\n", float32(utils.GetDirectorySize(stateDirectory))/float32(1024*1024))
	}

	return err
}<|MERGE_RESOLUTION|>--- conflicted
+++ resolved
@@ -173,15 +173,11 @@
 
 	for iter.Next() {
 		tx := iter.Value()
-<<<<<<< HEAD
-=======
 		// initiate first sync-period and block.
->>>>>>> e34460e0
 		if isFirstBlock {
 			if tx.Block > cfg.Last {
 				break
 			}
-<<<<<<< HEAD
 
 			if cfg.DbImpl == "erigon" {
 				// start erigon tx
@@ -197,9 +193,6 @@
 			}
 
 			curEpoch = tx.Block / cfg.EpochLength
-=======
-			curSyncPeriod = tx.Block / cfg.SyncPeriodLength
->>>>>>> e34460e0
 			curBlock = tx.Block
 			db.BeginSyncPeriod(curSyncPeriod)
 			db.BeginBlock(curBlock)
@@ -217,33 +210,21 @@
 				db.EndBlock()
 			}
 
-<<<<<<< HEAD
-			// Move on epochs if needed.
-			newEpoch := tx.Block / cfg.EpochLength
-			for curEpoch < newEpoch {
-				if cfg.DbImpl != "erigon" {
-					db.EndEpoch() //TODO compute state root upon end of every epoch
-				}
-				curEpoch++
-				db.BeginEpoch(curEpoch)
-=======
 			// Move on sync-periods if needed.
 			newSyncPeriod := tx.Block / cfg.SyncPeriodLength
 			for curSyncPeriod < newSyncPeriod {
-				db.EndSyncPeriod()
+				if cfg.DbImpl != "erigon" {
+					db.EndSyncPeriod() //TODO compute state root upon end of every epoch
+				}
 				curSyncPeriod++
 				db.BeginSyncPeriod(curSyncPeriod)
->>>>>>> e34460e0
 			}
 			// Mark the beginning of a new block
 			curBlock = tx.Block
 			db.BeginBlock(curBlock)
-<<<<<<< HEAD
 			if cfg.DbImpl != "erigon" {
 				db.BeginBlockApply()
 			}
-=======
->>>>>>> e34460e0
 		}
 		if cfg.MaxNumTransactions >= 0 && txCount >= cfg.MaxNumTransactions {
 			break
