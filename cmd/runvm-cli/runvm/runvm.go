--- conflicted
+++ resolved
@@ -40,10 +40,7 @@
 		lastBlockProgressReportGasCount = new(big.Int)
 		stateDbDir                      string
 	)
-<<<<<<< HEAD
-=======
 	beginning = time.Now()
->>>>>>> f7570b5f
 
 	// process general arguments
 	cfg, argErr := utils.NewConfig(ctx, utils.BlockRangeArgs)
@@ -70,16 +67,9 @@
 	if err != nil {
 		return err
 	}
-<<<<<<< HEAD
-
-	if !cfg.KeepStateDB {
-		log.Printf("WARNING: directory %v will be removed at the end of this run.\n", stateDirectory)
-		defer os.RemoveAll(stateDirectory)
-=======
 	if !cfg.KeepDb {
 		log.Warningf("StateDB at %v will be removed at the end of this run.", stateDbDir)
 		defer os.RemoveAll(stateDbDir)
->>>>>>> f7570b5f
 	}
 
 	ws := substate.SubstateAlloc{}
@@ -91,30 +81,9 @@
 		if err := utils.LoadWorldStateAndPrime(db, cfg, cfg.First-1); err != nil {
 			return fmt.Errorf("priming failed. %v", err)
 		}
-<<<<<<< HEAD
-		sec = time.Since(start).Seconds()
-		log.Printf("\tElapsed time: %.2f s, accounts: %v\n", sec, len(ws))
-
-		// prime stateDB
-		log.Printf("Prime stateDB \n")
-		start = time.Now()
-		utils.PrimeStateDB(ws, db, cfg)
-		sec = time.Since(start).Seconds()
-		log.Printf("\tElapsed time: %.2f s\n", sec)
-
-		// delete destroyed accounts from stateDB
-		log.Printf("Delete destroyed accounts \n")
-		start = time.Now()
-		// remove destroyed accounts until one block before the first block
-
-		err = utils.DeleteDestroyedAccountsFromStateDB(db, cfg, cfg.First-1)
-		sec = time.Since(start).Seconds()
-		log.Printf("\tElapsed time: %.2f s\n", sec)
-=======
 		elapsed = time.Since(start)
 		hours, minutes, seconds = utils.ParseTime(elapsed)
 		log.Infof("\tPriming elapsed time: %vh %vm %vs\n", hours, minutes, seconds)
->>>>>>> f7570b5f
 		if err != nil {
 			return err
 		}
@@ -305,12 +274,7 @@
 		fmt.Println("============================================")
 	}
 
-<<<<<<< HEAD
-	if cfg.KeepStateDB && !isFirstBlock {
-		log.Println("if cfg.KeepStateDB && !isFirstBlock {")
-=======
 	if cfg.KeepDb && !isFirstBlock {
->>>>>>> f7570b5f
 		rootHash, _ := db.Commit(true)
 		if err := utils.WriteStateDbInfo(stateDbDir, cfg, curBlock, rootHash); err != nil {
 			log.Error(err)
