package main

import (
	"fmt"
	"os"

	"github.com/Fantom-foundation/Aida/cmd/runvm-cli/runvm"
	"github.com/Fantom-foundation/Aida/utils"
	substate "github.com/Fantom-foundation/Substate"
	"github.com/urfave/cli/v2"
)

// RunVMApp data structure
var RunVMApp = cli.App{
	Action:    runvm.RunVM,
	Name:      "Aida Storage Run VM Manager",
	HelpName:  "runvm",
	Usage:     "run VM on the world-state",
	Copyright: "(c) 2022 Fantom Foundation",
	ArgsUsage: "<blockNumFirst> <blockNumLast>",
	Flags: []cli.Flag{
		// AidaDb
		&utils.AidaDbFlag,
		&substate.SubstateDirFlag,
		&utils.DeletionDbFlag,
		&utils.UpdateDbFlag,

		// StateDb
		&utils.CarmenSchemaFlag,
		&utils.StateDbImplementationFlag,
		&utils.StateDbVariantFlag,
		&utils.StateDbSrcFlag,
		&utils.DbTmpFlag,
		&utils.StateDbLoggingFlag,

		// ArchiveDb
		&utils.ArchiveModeFlag,
		&utils.ArchiveVariantFlag,

		// ShadowDb
		&utils.ShadowDb,
		&utils.ShadowDbImplementationFlag,
		&utils.ShadowDbVariantFlag,

		// VM
		&utils.VmImplementation,

		// Profiling
		&utils.CpuProfileFlag,
		&utils.MemoryBreakdownFlag,
		&utils.MemoryProfileFlag,
		&utils.PrimeSeedFlag,
		&utils.PrimeThresholdFlag,
		&utils.ProfileFlag,

		// Priming
		&utils.RandomizePrimingFlag,
		&utils.SkipPrimingFlag,
		&utils.UpdateBufferSizeFlag,

		// Utils
		&substate.WorkersFlag,
		&utils.ChainIDFlag,
		&utils.ContinueOnFailureFlag,
		&utils.QuietFlag,
		&utils.SyncPeriodLengthFlag,
		&utils.KeepDbFlag,
		&utils.MaxNumTransactionsFlag,
		&utils.ValidateTxStateFlag,
		&utils.ValidateWorldStateFlag,
		&utils.ValidateFlag,
<<<<<<< HEAD
		&utils.VmImplementation,
		&utils.DBFlag,
		&utils.ErigonBatchSizeFlag,
=======
		&utils.LogLevelFlag,
>>>>>>> f7570b5f
	},
	Description: `
The run-vm command requires two arguments: <blockNumFirst> <blockNumLast>

<blockNumFirst> and <blockNumLast> are the first and last block of
the inclusive range of blocks.`,
}

// main implements runvm cli.
func main() {
	if err := RunVMApp.Run(os.Args); err != nil {
		code := 1
		fmt.Fprintln(os.Stderr, err)
		os.Exit(code)
	}
}<|MERGE_RESOLUTION|>--- conflicted
+++ resolved
@@ -69,13 +69,10 @@
 		&utils.ValidateTxStateFlag,
 		&utils.ValidateWorldStateFlag,
 		&utils.ValidateFlag,
-<<<<<<< HEAD
-		&utils.VmImplementation,
-		&utils.DBFlag,
+		&utils.LogLevelFlag,
+
+		// erigon
 		&utils.ErigonBatchSizeFlag,
-=======
-		&utils.LogLevelFlag,
->>>>>>> f7570b5f
 	},
 	Description: `
 The run-vm command requires two arguments: <blockNumFirst> <blockNumLast>
