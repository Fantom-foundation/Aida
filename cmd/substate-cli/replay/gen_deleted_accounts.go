--- conflicted
+++ resolved
@@ -204,11 +204,11 @@
 	a := outputAlloc.Equal(evmAlloc)
 	if !(r && a) {
 		if !r {
-			log.Criticalf("inconsistent output: result\n")
+			log.Criticalf("inconsistent output: result")
 			utils.PrintResultDiffSummary(outputResult, evmResult)
 		}
 		if !a {
-			log.Criticalf("inconsistent output: alloc\n")
+			log.Criticalf("inconsistent output: alloc")
 			utils.PrintAllocationDiffSummary(&outputAlloc, &evmAlloc)
 		}
 		return fmt.Errorf("inconsistent output")
@@ -236,7 +236,6 @@
 
 	return GenDeletedAccountsAction(cfg)
 }
-<<<<<<< HEAD
 
 // GenDeletedAccountsAction replays transactions and record self-destructed accounts and resurrected accounts.
 func GenDeletedAccountsAction(cfg *utils.Config) error {
@@ -249,18 +248,6 @@
 	log.Infof("git-date: %v", gitDate)
 	log.Infof("git-commit: %v", gitCommit)
 
-=======
-
-// GenDeletedAccountsAction replays transactions and record self-destructed accounts and resurrected accounts.
-func GenDeletedAccountsAction(cfg *utils.Config) error {
-	var err error
-
-	chainID = cfg.ChainID
-	fmt.Printf("chain-id: %v\n", chainID)
-	fmt.Printf("git-date: %v\n", gitDate)
-	fmt.Printf("git-commit: %v\n", gitCommit)
-
->>>>>>> c5677e5f
 	substate.SetSubstateDirectory(cfg.SubstateDb)
 	substate.OpenSubstateDBReadOnly()
 	defer substate.CloseSubstateDB()
@@ -294,7 +281,7 @@
 		if diff >= 30 {
 			numTx := txCount - lastTxCount
 			lastTxCount = txCount
-			log.Infof("substate-cli: gen-del-acc: Elapsed time: %.0f s, at block %v (~%.1f Tx/s)\n", sec, tx.Block, float64(numTx)/diff)
+			log.Infof("substate-cli: gen-del-acc: Elapsed time: %.0f s, at block %v (~%.1f Tx/s)", sec, tx.Block, float64(numTx)/diff)
 			lastSec = sec
 		}
 	}
