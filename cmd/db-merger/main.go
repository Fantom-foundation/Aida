--- conflicted
+++ resolved
@@ -19,14 +19,9 @@
 	Copyright: "(c) 2022 Fantom Foundation",
 	ArgsUsage: "",
 	Flags: []cli.Flag{
-<<<<<<< HEAD
-		&utils.DeleteSourceDBsFlag,
-		&utils.AidaDBFlag,
-		&utils.LogLevel,
-=======
 		&utils.DeleteSourceDbsFlag,
 		&utils.AidaDbFlag,
->>>>>>> f23a43e0
+		&utils.LogLevel,
 	},
 	Description: `
 The dbmerger command merges databases with source data into one database which is used for profiling.
