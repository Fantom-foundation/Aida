package dbmerger

import (
	"fmt"
	"os"

	"github.com/Fantom-foundation/Aida/utils"
	"github.com/Fantom-foundation/lachesis-base/kvdb"
	"github.com/ethereum/go-ethereum/core/rawdb"
	"github.com/ethereum/go-ethereum/ethdb"
	"github.com/urfave/cli/v2"
)

// DbMerger implements merging command for combining all source data databases into single database used for profiling.
func DbMerger(ctx *cli.Context) error {
<<<<<<< HEAD
	targetPath := ctx.Path(utils.AidaDBFlag.Name)
	log := utils.NewLogger(ctx.String(utils.LogLevel.Name), "DB Merger")
=======
	targetPath := ctx.Path(utils.AidaDbFlag.Name)
>>>>>>> f23a43e0

	targetDB, sourceDBs, sourceDBPaths, err := openDatabases(targetPath, ctx.Args())
	if err != nil {
		return err
	}

	for i, sourceDB := range sourceDBs {
		// copy the sourceDB to the target database
		err = copyData(sourceDB, targetDB)
		if err != nil {
			return err
		}
		log.Noticef("Data copying from %s finished\n", sourceDBPaths[i])
		MustCloseDB(sourceDB)
	}

	// close databases
	MustCloseDB(targetDB)

	// delete source databases
	if ctx.Bool(utils.DeleteSourceDbsFlag.Name) {
		for _, path := range sourceDBPaths {
			err = os.RemoveAll(path)
			if err != nil {
				return err
			}
			log.Infof("Deleted: %s\n", path)
		}
	}
	log.Notice("Merge finished successfully\n")

	return err
}

// openDatabases opens all databases required for merge
func openDatabases(targetPath string, args cli.Args) (ethdb.Database, []ethdb.Database, []string, error) {
	if args.Len() < 1 {
		return nil, nil, nil, fmt.Errorf("no source database were specified\n")
	}

	var sourceDBs []ethdb.Database
	var sourceDBPaths []string
	for i := 0; i < args.Len(); i++ {
		path := args.Get(i)
		_, err := os.Stat(path)
		if os.IsNotExist(err) {
			return nil, nil, nil, fmt.Errorf("source database %s; doesn't exist\n", path)
		}
		db, err := rawdb.NewLevelDBDatabase(path, 1024, 100, "", true)
		if err != nil {
			return nil, nil, nil, fmt.Errorf("source database %s; error: %v", path, err)
		}
		sourceDBPaths = append(sourceDBPaths, path)
		sourceDBs = append(sourceDBs, db)
	}

	// open targetDB
	targetDB, err := rawdb.NewLevelDBDatabase(targetPath, 1024, 100, "profiling", false)
	if err != nil {
		return nil, nil, nil, fmt.Errorf("targetDB. Error: %v", err)
	}

	return targetDB, sourceDBs, sourceDBPaths, nil
}

// copyData copies data from source to target database, substitute
func copyData(sourceDB ethdb.Database, targetDB ethdb.Database) error {
	dbBatchWriter := targetDB.NewBatch()

	iter := sourceDB.NewIterator(nil, nil)
	for {
		// do we have another available item?
		if !iter.Next() {
			// iteration completed - finish write rest of the pending data
			if dbBatchWriter.ValueSize() > 0 {
				err := dbBatchWriter.Write()
				if err != nil {
					return err
				}
			}
			return nil
		}
		key := iter.Key()

		err := dbBatchWriter.Put(key, iter.Value())
		if err != nil {
			return err
		}

		// writing data in batches
		if dbBatchWriter.ValueSize() > kvdb.IdealBatchSize {
			err = dbBatchWriter.Write()
			if err != nil {
				return err
			}
			dbBatchWriter.Reset()
		}
	}
}

// MustCloseDB close database safely
func MustCloseDB(db ethdb.Database) {
	if db != nil {
		err := db.Close()
		if err != nil {
			if err.Error() != "leveldb: closed" {
				fmt.Printf("could not close database; %s\n", err.Error())
			}
		}
	}
}<|MERGE_RESOLUTION|>--- conflicted
+++ resolved
@@ -13,12 +13,8 @@
 
 // DbMerger implements merging command for combining all source data databases into single database used for profiling.
 func DbMerger(ctx *cli.Context) error {
-<<<<<<< HEAD
-	targetPath := ctx.Path(utils.AidaDBFlag.Name)
+	targetPath := ctx.Path(utils.AidaDbFlag.Name)
 	log := utils.NewLogger(ctx.String(utils.LogLevel.Name), "DB Merger")
-=======
-	targetPath := ctx.Path(utils.AidaDbFlag.Name)
->>>>>>> f23a43e0
 
 	targetDB, sourceDBs, sourceDBPaths, err := openDatabases(targetPath, ctx.Args())
 	if err != nil {
