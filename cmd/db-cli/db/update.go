--- conflicted
+++ resolved
@@ -122,17 +122,11 @@
 		}
 	} else {
 		// load last block from existing aida-db metadata
-<<<<<<< HEAD
-		_, _, err := utils.FindBlockRangeInSubstate(cfg.AidaDb)
-		if err != nil {
-			return 0, 0, fmt.Errorf("using corrupted aida-db database; %v", err)
-=======
 		firstAidaDbBlock, lastAidaDbBlock, ok := utils.FindBlockRangeInSubstate(cfg.AidaDb)
 		if !ok {
 			return 0, 0, fmt.Errorf("cannot find blocks in substate; is substate present in given db? %v", cfg.AidaDb)
->>>>>>> 6b94df28
-		}
-		return 4564026, 5000000, nil
+		}
+		return firstAidaDbBlock, lastAidaDbBlock, nil
 	}
 }
 
@@ -332,28 +326,28 @@
 			}
 			log.Debugf("Downloaded %s", fileName)
 
-			//patchMd5Url := patchUrl + ".md5"
+			patchMd5Url := patchUrl + ".md5"
 
 			// WARNING don't rewrite the following md5 check into separate thread,
 			// because having two patches at same time might be too big for somebodies disk space
-			//md5Expected, err := loadExpectedMd5(patchMd5Url)
-			//if err != nil {
-			//	errChan <- err
-			//	return
-			//}
-			//
-			//log.Debugf("Calculating %s md5", fileName)
-			//md5, err := calculateMD5Sum(compressedPatchPath)
-			//if err != nil {
-			//	errChan <- fmt.Errorf("archive %v; unable to calculate md5sum; %v", fileName, err)
-			//	return
-			//}
+			md5Expected, err := loadExpectedMd5(patchMd5Url)
+			if err != nil {
+				errChan <- err
+				return
+			}
+
+			log.Debugf("Calculating %s md5", fileName)
+			md5, err := calculateMD5Sum(compressedPatchPath)
+			if err != nil {
+				errChan <- fmt.Errorf("archive %v; unable to calculate md5sum; %v", fileName, err)
+				return
+			}
 
 			// Compare whether downloaded file matches expected md5
-			//if strings.Compare(md5, md5Expected) != 0 {
-			//	errChan <- fmt.Errorf("archive %v doesn't have matching md5; archive %v, expected %v", fileName, md5, md5Expected)
-			//	return
-			//}
+			if strings.Compare(md5, md5Expected) != 0 {
+				errChan <- fmt.Errorf("archive %v doesn't have matching md5; archive %v, expected %v", fileName, md5, md5Expected)
+				return
+			}
 
 			downloadedPatchChan <- fileName
 		}
