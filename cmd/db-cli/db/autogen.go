package db

import (
	"bufio"
	"encoding/json"
	"fmt"
	"io"
	"os"
	"os/exec"
	"path/filepath"
	"strconv"
	"strings"
	"sync"

	"github.com/Fantom-foundation/Aida/cmd/db-cli/flags"
	"github.com/Fantom-foundation/Aida/logger"
	"github.com/Fantom-foundation/Aida/utils"
	"github.com/op/go-logging"
	"github.com/urfave/cli/v2"
)

const patchesJsonName = "patches.json"

// AutoGenCommand generates aida-db patches and handles second opera for event generation
var AutoGenCommand = cli.Command{
	Action: autoGen,
	Name:   "autogen",
	Usage:  "autogen generates aida-db periodically",
	Flags: []cli.Flag{
		&utils.AidaDbFlag,
		&utils.DbFlag,
		&utils.CompactDbFlag,
		&utils.GenesisFlag,
		&utils.DbTmpFlag,
		&utils.ChainIDFlag,
		&utils.CacheFlag,
		&utils.UpdateBufferSizeFlag,
		&utils.ChannelBufferSizeFlag,
		&utils.OperaDatadirFlag,
		&utils.OutputFlag,
		&logger.LogLevelFlag,
		&flags.SkipMetadata,
	},
	Description: `
AutoGen generates aida-db patches and handles second opera for event generation. Generates event file, which is supplied into generate to create aida-db patch.
`,
}

// autoGen command is used to record/update aida-db periodically
func autoGen(ctx *cli.Context) error {
	var err error
	cfg, argErr := utils.NewConfig(ctx, utils.NoArgs)
	if argErr != nil {
		return argErr
	}

	log := logger.NewLogger(cfg.LogLevel, "autoGen")

	log.Info("Starting Automatic generation")

	// preparing config and directories
	aidaDbTmp, err := prepare(cfg)
	if err != nil {
		return err
	}
	defer func(log *logging.Logger) {
		err = os.RemoveAll(aidaDbTmp)
		if err != nil {
			log.Criticalf("can't remove temporary folder: %v; %v", aidaDbTmp, err)
		}
	}(log)

	// loading epoch range for generation
	var firstEpoch, lastEpoch string
	var newDataReady bool
	firstEpoch, lastEpoch, newDataReady, err = loadGenerationRange(cfg, log)
	if err != nil {
		return err
	}
	if !newDataReady {
		log.Infof("No new data for generation. Source epoch %v (%v), Last generation %v (%v)", firstEpoch, cfg.OperaDatadir, lastEpoch, cfg.Db)
		return nil
	}
	log.Infof("Found new epochs for generation %v - %v", firstEpoch, lastEpoch)

	// stop opera to be able to export events
	err = stopOpera(log)
	if err != nil {
		return err
	}
	log.Info("Generating events")

	cfg.Events, err = generateEvents(cfg, aidaDbTmp, firstEpoch, lastEpoch, log)
	if err != nil {
		return err
	}

	// start opera to load new blocks in parallel
	err = startOpera(log)
	if err != nil {
		return err
	}

	var mdi *MetadataInfo
	// update target aida-db
	mdi, err = Generate(cfg, log)
	if err != nil {
		return err
	}

	// if patch output dir is selected inserting patch.tar.gz, patch.tar.gz.md5 into there and updating patches.json
	if cfg.Output != "" {
<<<<<<< HEAD
		mdi.dbType = patchType
		patchPath, err := createPatch(cfg, aidaDbTmp, firstEpoch, lastEpoch, mdi)
=======
		patchTarPath, err := createPatch(cfg, aidaDbTmp, firstEpoch, lastEpoch, cfg.First, cfg.Last, log)
>>>>>>> 0b6f6209
		if err != nil {
			return err
		}
		log.Infof("Successfully generated patch at: %v", patchTarPath)
	}

	return nil
}

// createPatch create patch from newly generated data
<<<<<<< HEAD
func createPatch(cfg *utils.Config, aidaDbTmp string, firstEpoch string, lastEpoch string, mdi *MetadataInfo) (string, error) {
=======
func createPatch(cfg *utils.Config, aidaDbTmp string, firstEpoch string, lastEpoch string, firstBlock uint64, lastBlock uint64, log *logging.Logger) (string, error) {
>>>>>>> 0b6f6209
	// create a parents of output directory
	err := os.MkdirAll(cfg.Output, 0644)
	if err != nil {
		return "", fmt.Errorf("failed to create %s directory; %s", cfg.DbTmp, err)
	}

	// loadingSourceDBPaths because cfg values are already rewritten to aida-db
	// these databases contain just the patch data
	loadSourceDBPaths(cfg, aidaDbTmp)

<<<<<<< HEAD
	// creating patch
	patchName := "aida-db-" + firstEpoch + "-" + lastEpoch
	cfg.AidaDb = filepath.Join(cfg.Output, patchName)

	// merge UpdateDb into AidaDb
	err = Merge(cfg, []string{cfg.SubstateDb, cfg.UpdateDb, cfg.DeletionDb}, mdi)
=======
	// creating patch name
	// add leading zeroes to filename to make it sortable
	patchName := "aida-db-" + fmt.Sprintf("%09s", lastEpoch)
	patchPath := filepath.Join(cfg.Output, patchName)
	// cfg.AidaDb is now pointing to patch this is needed for Merge function
	cfg.AidaDb = patchPath
	err = Merge(cfg, []string{cfg.SubstateDb, cfg.UpdateDb, cfg.DeletionDb})
>>>>>>> 0b6f6209
	if err != nil {
		return "", fmt.Errorf("unable to merge into patch; %v", err)
	}

	patchTarName := patchName + ".tar.gz"
	patchTarPath := filepath.Join(cfg.Output, patchTarName)
	err = createPatchTarGz(patchPath, patchTarPath, log)

	log.Noticef("Patch %s generated successfully: %d(%s) - %d(%s) ", patchTarName, firstBlock, firstEpoch, lastBlock, lastEpoch)

	err = updatePatchesJson(cfg.Output, patchTarName, firstEpoch, lastEpoch, firstBlock, lastBlock, log)
	if err != nil {
		return "", err
	}

	err = storeMd5sum(patchTarPath, log)
	if err != nil {
		return "", err
	}

	// remove patchFiles
	err = os.RemoveAll(patchPath)
	if err != nil {
		return "", err
	}

	return patchTarPath, nil
}

// storeMd5sum store md5sum of aida-db patch into a file
func storeMd5sum(filePath string, log *logging.Logger) error {
	md5sum, err := calculateMd5sum(filePath, log)
	if err != nil {
		return err
	}

	md5FilePath := filePath + ".md5"

	var file *os.File
	file, err = os.OpenFile(md5FilePath, os.O_RDWR|os.O_CREATE|os.O_TRUNC, 0644)
	if err != nil {
		return fmt.Errorf("unable to create %s; %v", md5FilePath, err)
	}

	// Write the result
	w := bufio.NewWriter(file)
	_, err = w.Write([]byte(md5sum))
	if err != nil {
		return fmt.Errorf("unable to write %s into %s; %v", md5sum, md5FilePath, err)
	}
	err = w.Flush()
	if err != nil {
		return fmt.Errorf("unable to flush %s; %v", md5FilePath, err)
	}

	err = file.Close()
	if err != nil {
		return fmt.Errorf("unable to close %s; %v", patchesJsonName, err)
	}

	return nil
}

// calculateMd5sum calculates md5sum of a file
func calculateMd5sum(filePath string, log *logging.Logger) (string, error) {
	var response = ""
	var wg sync.WaitGroup
	resultChan := make(chan string, 10)
	wg.Add(1)
	go func() {
		defer wg.Done()
		for {
			select {
			case s, ok := <-resultChan:
				if !ok {
					return
				}
				response += s
			}
		}
	}()

	cmd := exec.Command("bash", "-c", "md5sum "+filePath)
	err := runCommand(cmd, resultChan, log)
	if err != nil {
		return "", fmt.Errorf("unable sum md5; %v", err.Error())
	}

	// wait until reading of result finishes
	wg.Wait()

	md5 := getFirstWord(response)
	if md5 == "" {
		return "", fmt.Errorf("unable to calculate md5sum")
	}

	// md5 is always 32 characters long
	if len(md5) != 32 {
		return "", fmt.Errorf("unable to generate correct md5sum; Error: %v is not md5", md5)
	}

	return md5, nil
}

// createPatchTarGz compresses patch file into tar.gz
func createPatchTarGz(patchPath string, patchTarPath string, log *logging.Logger) error {
	log.Noticef("Generating compressed %v", patchTarPath)
	cmd := exec.Command("bash", "-c", "tar -zcvf "+patchTarPath+" "+patchPath)
	err := runCommand(cmd, nil, log)
	if err != nil {
		return fmt.Errorf("unable tar patch %v into %v; %v", patchPath, patchTarPath, err.Error())
	}
	return nil
}

// updatePatchesJson update patches.json file
func updatePatchesJson(patchDir, patchName, fromEpoch string, toEpoch string, fromBlock uint64, toBlock uint64, log *logging.Logger) error {
	jsonFilePath := filepath.Join(patchDir, patchesJsonName)
	var patchesJson []map[string]string

	// Attempt to load previous JSON
	file, err := os.Open(jsonFilePath)
	if err == nil {
		// Unmarshal the JSON
		var fileContent []byte
		fileContent, err = io.ReadAll(file)
		if err != nil {
			return fmt.Errorf("unable to read file %s; %v", patchesJsonName, err)
		}
		err = json.Unmarshal(fileContent, &patchesJson)
		if err != nil {
			return fmt.Errorf("unable to unmarshal json from file %s; %v", patchesJsonName, err)
		}
		// Close the file
		err = file.Close()
		if err != nil {
			return fmt.Errorf("unable to close %s; %v", patchesJsonName, err)
		}
	}

	// Open file for write and delete previous contents
	file, err = os.OpenFile(jsonFilePath, os.O_RDWR|os.O_CREATE|os.O_TRUNC, 0644)
	if err != nil {
		return fmt.Errorf("unable to open %s; %v", patchesJsonName, err)
	}

	// Initialize the array if it doesn't exist
	if patchesJson == nil {
		patchesJson = make([]map[string]string, 0)
	}

	// Create a new patch object
	newPatch := map[string]string{
		"fileName":  patchName,
		"fromBlock": strconv.FormatUint(fromBlock, 10),
		"toBlock":   strconv.FormatUint(toBlock, 10),
		"fromEpoch": fromEpoch,
		"toEpoch":   toEpoch,
	}

	// Append the new patch to the array
	patchesJson = append(patchesJson, newPatch)

	// Convert the array to JSON bytes
	jsonBytes, err := json.Marshal(patchesJson)
	if err != nil {
		return fmt.Errorf("unable to marshal %v; %v", patchesJson, err)
	}

	// Write the result
	w := bufio.NewWriter(file)
	_, err = w.Write(jsonBytes)
	if err != nil {
		return fmt.Errorf("unable to write %v into %s; %v", patchesJson, jsonFilePath, err)
	}
	err = w.Flush()
	if err != nil {
		return fmt.Errorf("unable to flush %v; %v", patchesJson, err)
	}

	// Close the file
	err = file.Close()
	if err != nil {
		return fmt.Errorf("unable to close %s; %v", patchesJsonName, err)
	}

	log.Noticef("Updated %s in %s with new patch:\n%v\n", patchesJsonName, jsonFilePath, newPatch)

	return nil
}

// generateEvents generates events between First and Last epoch numbers from config
func generateEvents(cfg *utils.Config, aidaDbTmp string, firstEpoch string, lastEpoch string, log *logging.Logger) (string, error) {
	eventsFile := "events-" + firstEpoch + "-" + lastEpoch
	eventsPath := filepath.Join(aidaDbTmp, eventsFile)
	log.Debugf("Generating events from %v to %v into %v", firstEpoch, lastEpoch, eventsPath)
	cmd := exec.Command("opera", "--datadir", cfg.OperaDatadir, "export", "events", eventsPath, firstEpoch, lastEpoch)
	err := runCommand(cmd, nil, log)
	if err != nil {
		return "", fmt.Errorf("retrieve last opera epoch trough ipc; %v", err.Error())
	}
	return eventsPath, nil
}

// loadGenerationRange retrieves epoch of last generation and most recent available epoch
func loadGenerationRange(cfg *utils.Config, log *logging.Logger) (string, string, bool, error) {
	var previousEpoch uint64 = 1
	_, err := os.Stat(cfg.Db)
	if !os.IsNotExist(err) {
		// opera was already used for generation starting from the next epoch
		// !!! returning number one block greater than actual block
		_, previousEpoch, err = GetOperaBlockAndEpoch(cfg)
		if err != nil {
			return "", "", false, fmt.Errorf("unable to retrieve epoch of generation opera in path %v; %v", cfg.Db, err)
		}
		log.Debugf("Generation will start from: %v", previousEpoch)
	}

	nextEpoch, err := getLastEpochFromRunningOpera(cfg, log)
	if err != nil {
		return "", "", false, fmt.Errorf("unable to retrieve epoch of source opera in path %v; %v", cfg.OperaDatadir, err)
	}
	// ending generation one epoch sooner to make sure epoch is sealed
	nextEpoch -= 1
	log.Debugf("Last available sealed epoch is %v", nextEpoch)

	// recording of events will stop with last sealed opera
	lastEpoch := strconv.FormatUint(nextEpoch, 10)

	if previousEpoch > nextEpoch {
		// since GetOperaBlockAndEpoch returns off by one epoch number label
		// needs to be fixed in no need epochs are available
		firstEpoch := strconv.FormatUint(previousEpoch-1, 10)
		return firstEpoch, lastEpoch, false, nil
	}

	// recording of events will start with the following epoch of last recording
	firstEpoch := strconv.FormatUint(previousEpoch, 10)

	return firstEpoch, lastEpoch, true, nil
}

// getLastEpochFromRunningOpera loads last epoch from running opera
func getLastEpochFromRunningOpera(cfg *utils.Config, log *logging.Logger) (uint64, error) {
	var response = ""
	var wg sync.WaitGroup
	resultChan := make(chan string, 10)
	wg.Add(1)
	go func() {
		defer wg.Done()
		for {
			select {
			case s, ok := <-resultChan:
				if !ok {
					return
				}
				response += s
			}
		}
	}()
	cmd := exec.Command("bash", "-c", "echo '{\"method\": \"eth_getBlockByNumber\", \"params\": [\"latest\", false], \"id\": 1, \"jsonrpc\": \"2.0\"}' | nc -q 0 -U \""+cfg.OperaDatadir+"/opera.ipc\"")
	err := runCommand(cmd, resultChan, log)
	if err != nil {
		return 0, fmt.Errorf("retrieve last opera epoch trough ipc; %v", err.Error())
	}

	// wait until reading of result finishes
	wg.Wait()

	// parse result into json
	var responseJson = make(map[string]interface{})
	err = json.Unmarshal([]byte(response), &responseJson)
	if err != nil {
		return 0, fmt.Errorf("unable to json from %v; %v", response, err.Error())
	}
	result, ok := responseJson["result"]
	if !ok {
		return 0, fmt.Errorf("unable to parse result from %v; %v", responseJson, err.Error())
	}

	epochHex, ok := result.(map[string]interface{})["epoch"]
	if !ok {
		return 0, fmt.Errorf("unable to parse epoch from %v; %v", responseJson, err.Error())
	}

	epochHexCleaned := strings.Replace(epochHex.(string), "0x", "", -1)
	epoch, err := strconv.ParseUint(epochHexCleaned, 16, 64)
	if err != nil {
		return 0, err
	}
	return epoch, nil
}

// startOpera start opera node
func startOpera(log *logging.Logger) error {
	cmd := exec.Command("systemctl", "--user", "start", "opera")
	err := runCommand(cmd, nil, log)
	if err != nil {
		return fmt.Errorf("unable start opera; %v", err.Error())
	}
	return nil
}

// stopOpera stop opera node
func stopOpera(log *logging.Logger) error {
	cmd := exec.Command("systemctl", "--user", "stop", "opera")
	err := runCommand(cmd, nil, log)
	if err != nil {
		return fmt.Errorf("unable stop opera; %v", err.Error())
	}
	return nil
}

// getFirstWord retrieves first word from string
func getFirstWord(str string) string {
	words := strings.Fields(str)
	if len(words) > 0 {
		return words[0]
	}
	return ""
}<|MERGE_RESOLUTION|>--- conflicted
+++ resolved
@@ -1,10 +1,8 @@
 package db
 
 import (
-	"bufio"
 	"encoding/json"
 	"fmt"
-	"io"
 	"os"
 	"os/exec"
 	"path/filepath"
@@ -12,14 +10,11 @@
 	"strings"
 	"sync"
 
-	"github.com/Fantom-foundation/Aida/cmd/db-cli/flags"
 	"github.com/Fantom-foundation/Aida/logger"
 	"github.com/Fantom-foundation/Aida/utils"
 	"github.com/op/go-logging"
 	"github.com/urfave/cli/v2"
 )
-
-const patchesJsonName = "patches.json"
 
 // AutoGenCommand generates aida-db patches and handles second opera for event generation
 var AutoGenCommand = cli.Command{
@@ -110,12 +105,9 @@
 
 	// if patch output dir is selected inserting patch.tar.gz, patch.tar.gz.md5 into there and updating patches.json
 	if cfg.Output != "" {
-<<<<<<< HEAD
 		mdi.dbType = patchType
-		patchPath, err := createPatch(cfg, aidaDbTmp, firstEpoch, lastEpoch, mdi)
-=======
-		patchTarPath, err := createPatch(cfg, aidaDbTmp, firstEpoch, lastEpoch, cfg.First, cfg.Last, log)
->>>>>>> 0b6f6209
+		patchTarPath, err := createPatch(cfg, aidaDbTmp, firstEpoch, lastEpoch, cfg.First, cfg.Last, log, mdi)
+
 		if err != nil {
 			return err
 		}
@@ -126,11 +118,7 @@
 }
 
 // createPatch create patch from newly generated data
-<<<<<<< HEAD
-func createPatch(cfg *utils.Config, aidaDbTmp string, firstEpoch string, lastEpoch string, mdi *MetadataInfo) (string, error) {
-=======
-func createPatch(cfg *utils.Config, aidaDbTmp string, firstEpoch string, lastEpoch string, firstBlock uint64, lastBlock uint64, log *logging.Logger) (string, error) {
->>>>>>> 0b6f6209
+func createPatch(cfg *utils.Config, aidaDbTmp string, firstEpoch string, lastEpoch string, firstBlock uint64, lastBlock uint64, log *logging.Logger, mdi *MetadataInfo) (string, error) {
 	// create a parents of output directory
 	err := os.MkdirAll(cfg.Output, 0644)
 	if err != nil {
@@ -141,22 +129,15 @@
 	// these databases contain just the patch data
 	loadSourceDBPaths(cfg, aidaDbTmp)
 
-<<<<<<< HEAD
-	// creating patch
-	patchName := "aida-db-" + firstEpoch + "-" + lastEpoch
-	cfg.AidaDb = filepath.Join(cfg.Output, patchName)
-
-	// merge UpdateDb into AidaDb
-	err = Merge(cfg, []string{cfg.SubstateDb, cfg.UpdateDb, cfg.DeletionDb}, mdi)
-=======
 	// creating patch name
 	// add leading zeroes to filename to make it sortable
 	patchName := "aida-db-" + fmt.Sprintf("%09s", lastEpoch)
 	patchPath := filepath.Join(cfg.Output, patchName)
 	// cfg.AidaDb is now pointing to patch this is needed for Merge function
 	cfg.AidaDb = patchPath
-	err = Merge(cfg, []string{cfg.SubstateDb, cfg.UpdateDb, cfg.DeletionDb})
->>>>>>> 0b6f6209
+
+	// merge UpdateDb into AidaDb
+	err = Merge(cfg, []string{cfg.SubstateDb, cfg.UpdateDb, cfg.DeletionDb}, mdi)
 	if err != nil {
 		return "", fmt.Errorf("unable to merge into patch; %v", err)
 	}
