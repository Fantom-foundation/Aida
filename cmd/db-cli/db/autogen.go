package db

import (
	"archive/tar"
	"bufio"
	"encoding/json"
	"fmt"
	"io"
	"os"
	"os/exec"
	"path/filepath"
	"strconv"
	"strings"
	"sync"

	"github.com/Fantom-foundation/Aida/cmd/db-cli/flags"
	"github.com/Fantom-foundation/Aida/logger"
	"github.com/Fantom-foundation/Aida/utils"
	"github.com/klauspost/compress/gzip"
	"github.com/op/go-logging"
	"github.com/urfave/cli/v2"
)

// AutoGenCommand generates aida-db patches and handles second opera for event generation
var AutoGenCommand = cli.Command{
	Action: autoGen,
	Name:   "autogen",
	Usage:  "autogen generates aida-db periodically",
	Flags: []cli.Flag{
		&utils.AidaDbFlag,
		&utils.DbFlag,
		&utils.CompactDbFlag,
		&utils.GenesisFlag,
		&utils.DbTmpFlag,
		&utils.ChainIDFlag,
		&utils.CacheFlag,
		&utils.UpdateBufferSizeFlag,
		&utils.ChannelBufferSizeFlag,
		&utils.OperaDatadirFlag,
		&utils.OutputFlag,
		&logger.LogLevelFlag,
		&flags.SkipMetadata,
	},
	Description: `
AutoGen generates aida-db patches and handles second opera for event generation. Generates event file, which is supplied into generate to create aida-db patch.
`,
}

const patchesJsonName = "patches.json"

// autoGen command is used to record/update aida-db periodically
func autoGen(ctx *cli.Context) error {
	var err error
	cfg, argErr := utils.NewConfig(ctx, utils.NoArgs)
	if argErr != nil {
		return argErr
	}

	log := logger.NewLogger(cfg.LogLevel, "autoGen")

	log.Info("Starting Automatic generation")

	// preparing config and directories
	aidaDbTmp, err := prepare(cfg)
	if err != nil {
		return err
	}

	// loading epoch range for generation
	var firstEpoch, lastEpoch string
	var newDataReady bool
	firstEpoch, lastEpoch, newDataReady, err = loadGenerationRange(cfg, log)
	if err != nil {
		return err
	}
	if !newDataReady {
		log.Infof("No new data for generation. Source epoch %v (%v), Last generation %v (%v)", firstEpoch, cfg.OperaDatadir, lastEpoch, cfg.Db)
		return nil
	}
	log.Infof("Found new epochs for generation %v - %v", firstEpoch, lastEpoch)

	// stop opera to be able to export events
	err = stopOpera(log)
	if err != nil {
		return err
	}
	log.Info("Generating events")

	cfg.Events, err = generateEvents(cfg, aidaDbTmp, firstEpoch, lastEpoch, log)
	if err != nil {
		return err
	}

<<<<<<< HEAD
	// start opera to load new blocks in parallel
	err = startOpera(log)
	if err != nil {
		return err
	}

	var mdi *MetadataInfo
=======
>>>>>>> 8c9a6674
	// update target aida-db
	mdi, err = Generate(cfg, log)
	if err != nil {
		return err
	}

	// prune opera to reduce disk space and speed for next runs
	errChan := startOperaPruning(cfg)

	var patchError error
	// if patch output dir is selected inserting patch.tar.gz, patch.tar.gz.md5 into there and updating patches.json
	if cfg.Output != "" {
<<<<<<< HEAD
		mdi.dbType = patchType
		patchTarPath, err := createPatch(cfg, aidaDbTmp, firstEpoch, lastEpoch, cfg.First, cfg.Last, log, mdi)

		if err != nil {
			return err
=======
		var patchTarPath string
		patchTarPath, patchError = createPatch(cfg, aidaDbTmp, firstEpoch, lastEpoch, cfg.First, cfg.Last, log)
		if patchError == nil {
			log.Infof("Successfully generated patch at: %v", patchTarPath)
>>>>>>> 8c9a6674
		}
	}

	// wait for operaPruning response
	err, ok := <-errChan
	if ok && err != nil {
		return err
	}
	log.Infof("Successfully pruned opera: %v", cfg.Db)

	// start opera to load new blocks
	err = startOpera(log)
	if err != nil {
		return err
	}

	// check error while patch generation
	if patchError != nil {
		return patchError
	}

	err = os.RemoveAll(aidaDbTmp)
	if err != nil {
		log.Criticalf("can't remove temporary folder: %v; %v", aidaDbTmp, err)
	}

	// remove temporary folder only if generation completed successfully
	err = os.RemoveAll(aidaDbTmp)
	if err != nil {
		log.Criticalf("can't remove temporary folder: %v; %v", aidaDbTmp, err)
	}

	return nil
}

// startOperaPruning prunes opera in parallel
func startOperaPruning(cfg *utils.Config) chan error {
	errChan := make(chan error, 1)
	log := logger.NewLogger(cfg.LogLevel, "autoGen-pruning")
	log.Noticef("Starting opera pruning %v", cfg.Db)
	go func() {
		defer close(errChan)
		cmd := exec.Command("opera", "--datadir", cfg.Db, "snapshot", "prune-state")
		err := runCommand(cmd, nil, log)
		if err != nil {
			errChan <- fmt.Errorf("unable prune opera %v; %v", cfg.Db, err)
		}
	}()
	return errChan
}

// createPatch create patch from newly generated data
func createPatch(cfg *utils.Config, aidaDbTmp string, firstEpoch string, lastEpoch string, firstBlock uint64, lastBlock uint64, log *logging.Logger, mdi *MetadataInfo) (string, error) {
	// create a parents of output directory
	err := os.MkdirAll(cfg.Output, 0755)
	if err != nil {
		return "", fmt.Errorf("failed to create %s directory; %s", cfg.DbTmp, err)
	}

	// loadingSourceDBPaths because cfg values are already rewritten to aida-db
	// these databases contain just the patch data
	loadSourceDBPaths(cfg, aidaDbTmp)

	// creating patch name
	// add leading zeroes to filename to make it sortable
	patchName := "aida-db-" + fmt.Sprintf("%09s", lastEpoch)
	patchPath := filepath.Join(cfg.Output, patchName)
	// cfg.AidaDb is now pointing to patch this is needed for Merge function
	cfg.AidaDb = patchPath

	// merge UpdateDb into AidaDb
	err = Merge(cfg, []string{cfg.SubstateDb, cfg.UpdateDb, cfg.DeletionDb}, mdi)
	if err != nil {
		return "", fmt.Errorf("unable to merge into patch; %v", err)
	}

	patchTarName := patchName + ".tar.gz"
	patchTarPath := filepath.Join(cfg.Output, patchTarName)
	err = createPatchTarGz(patchPath, cfg.Output, patchTarName, log)
	if err != nil {
		return "", fmt.Errorf("unable to create patch tar.gz of %s; %v", patchPath, err)
	}

	log.Noticef("Patch %s generated successfully: %d(%s) - %d(%s) ", patchTarName, firstBlock, firstEpoch, lastBlock, lastEpoch)

	err = updatePatchesJson(cfg.Output, patchTarName, firstEpoch, lastEpoch, firstBlock, lastBlock, log)
	if err != nil {
		return "", err
	}

	err = storeMd5sum(patchTarPath, log)
	if err != nil {
		return "", err
	}

	// remove patchFiles
	err = os.RemoveAll(patchPath)
	if err != nil {
		return "", err
	}

	return patchTarPath, nil
}

// storeMd5sum store md5sum of aida-db patch into a file
func storeMd5sum(filePath string, log *logging.Logger) error {
	md5sum, err := calculateMd5sum(filePath, log)
	if err != nil {
		return err
	}

	md5FilePath := filePath + ".md5"

	var file *os.File
	file, err = os.OpenFile(md5FilePath, os.O_RDWR|os.O_CREATE|os.O_TRUNC, 0755)
	if err != nil {
		return fmt.Errorf("unable to create %s; %v", md5FilePath, err)
	}

	// Write the result
	w := bufio.NewWriter(file)
	_, err = w.Write([]byte(md5sum))
	if err != nil {
		return fmt.Errorf("unable to write %s into %s; %v", md5sum, md5FilePath, err)
	}
	err = w.Flush()
	if err != nil {
		return fmt.Errorf("unable to flush %s; %v", md5FilePath, err)
	}

	err = file.Close()
	if err != nil {
		return fmt.Errorf("unable to close %s; %v", patchesJsonName, err)
	}

	return nil
}

// calculateMd5sum calculates md5sum of a file
func calculateMd5sum(filePath string, log *logging.Logger) (string, error) {
	var response = ""
	var wg sync.WaitGroup
	resultChan := make(chan string, 10)
	wg.Add(1)
	go func() {
		defer wg.Done()
		for {
			select {
			case s, ok := <-resultChan:
				if !ok {
					return
				}
				response += s
			}
		}
	}()

	cmd := exec.Command("bash", "-c", "md5sum "+filePath)
	err := runCommand(cmd, resultChan, log)
	if err != nil {
		return "", fmt.Errorf("unable sum md5; %v", err.Error())
	}

	// wait until reading of result finishes
	wg.Wait()

	md5 := getFirstWord(response)
	if md5 == "" {
		return "", fmt.Errorf("unable to calculate md5sum")
	}

	// md5 is always 32 characters long
	if len(md5) != 32 {
		return "", fmt.Errorf("unable to generate correct md5sum; Error: %v is not md5", md5)
	}

	return md5, nil
}

// createPatchTarGz compresses patch file into tar.gz
func createPatchTarGz(patchPath string, patchParentPath string, patchTarName string, log *logging.Logger) error {
	log.Noticef("Generating compressed %v", patchTarName)
	err := createTarGz(patchPath, patchParentPath, patchTarName)
	if err != nil {
		return fmt.Errorf("unable to compress %v; %v", patchTarName, err)
	}
	return nil
}

// updatePatchesJson update patches.json file
func updatePatchesJson(patchDir, patchName, fromEpoch string, toEpoch string, fromBlock uint64, toBlock uint64, log *logging.Logger) error {
	jsonFilePath := filepath.Join(patchDir, patchesJsonName)
	var patchesJson []map[string]string

	// Attempt to load previous JSON
	file, err := os.Open(jsonFilePath)
	if err == nil {
		// Unmarshal the JSON
		var fileContent []byte
		fileContent, err = io.ReadAll(file)
		if err != nil {
			return fmt.Errorf("unable to read file %s; %v", patchesJsonName, err)
		}
		err = json.Unmarshal(fileContent, &patchesJson)
		if err != nil {
			return fmt.Errorf("unable to unmarshal json from file %s; %v", patchesJsonName, err)
		}
		// Close the file
		err = file.Close()
		if err != nil {
			return fmt.Errorf("unable to close %s; %v", patchesJsonName, err)
		}
	}

	// Open file for write and delete previous contents
	file, err = os.OpenFile(jsonFilePath, os.O_RDWR|os.O_CREATE|os.O_TRUNC, 0755)
	if err != nil {
		return fmt.Errorf("unable to open %s; %v", patchesJsonName, err)
	}

	// Initialize the array if it doesn't exist
	if patchesJson == nil {
		patchesJson = make([]map[string]string, 0)
	}

	// Create a new patch object
	newPatch := map[string]string{
		"fileName":  patchName,
		"fromBlock": strconv.FormatUint(fromBlock, 10),
		"toBlock":   strconv.FormatUint(toBlock, 10),
		"fromEpoch": fromEpoch,
		"toEpoch":   toEpoch,
	}

	// Append the new patch to the array
	patchesJson = append(patchesJson, newPatch)

	// Convert the array to JSON bytes
	jsonBytes, err := json.Marshal(patchesJson)
	if err != nil {
		return fmt.Errorf("unable to marshal %v; %v", patchesJson, err)
	}

	// Write the result
	w := bufio.NewWriter(file)
	_, err = w.Write(jsonBytes)
	if err != nil {
		return fmt.Errorf("unable to write %v into %s; %v", patchesJson, jsonFilePath, err)
	}
	err = w.Flush()
	if err != nil {
		return fmt.Errorf("unable to flush %v; %v", patchesJson, err)
	}

	// Close the file
	err = file.Close()
	if err != nil {
		return fmt.Errorf("unable to close %s; %v", patchesJsonName, err)
	}

	log.Noticef("Updated %s in %s with new patch:\n%v\n", patchesJsonName, jsonFilePath, newPatch)

	return nil
}

// generateEvents generates events between First and Last epoch numbers from config
func generateEvents(cfg *utils.Config, aidaDbTmp string, firstEpoch string, lastEpoch string, log *logging.Logger) (string, error) {
	eventsFile := "events-" + firstEpoch + "-" + lastEpoch
	eventsPath := filepath.Join(aidaDbTmp, eventsFile)
	log.Debugf("Generating events from %v to %v into %v", firstEpoch, lastEpoch, eventsPath)
	cmd := exec.Command("opera", "--datadir", cfg.OperaDatadir, "export", "events", eventsPath, firstEpoch, lastEpoch)
	err := runCommand(cmd, nil, log)
	if err != nil {
		return "", fmt.Errorf("retrieve last opera epoch trough ipc; %v", err.Error())
	}
	return eventsPath, nil
}

// loadGenerationRange retrieves epoch of last generation and most recent available epoch
func loadGenerationRange(cfg *utils.Config, log *logging.Logger) (string, string, bool, error) {
	var previousEpoch uint64 = 1
	_, err := os.Stat(cfg.Db)
	if !os.IsNotExist(err) {
		// opera was already used for generation starting from the next epoch
		// !!! returning number one block greater than actual block
		_, previousEpoch, err = GetOperaBlockAndEpoch(cfg)
		if err != nil {
			return "", "", false, fmt.Errorf("unable to retrieve epoch of generation opera in path %v; %v", cfg.Db, err)
		}
		log.Debugf("Generation will start from: %v", previousEpoch)
	}

	nextEpoch, err := getLastEpochFromRunningOpera(cfg, log)
	if err != nil {
		return "", "", false, fmt.Errorf("unable to retrieve epoch of source opera in path %v; %v", cfg.OperaDatadir, err)
	}
	// ending generation one epoch sooner to make sure epoch is sealed
	nextEpoch -= 1
	log.Debugf("Last available sealed epoch is %v", nextEpoch)

	// recording of events will stop with last sealed opera
	lastEpoch := strconv.FormatUint(nextEpoch, 10)

	if previousEpoch > nextEpoch {
		// since GetOperaBlockAndEpoch returns off by one epoch number label
		// needs to be fixed in no need epochs are available
		firstEpoch := strconv.FormatUint(previousEpoch-1, 10)
		return firstEpoch, lastEpoch, false, nil
	}

	// recording of events will start with the following epoch of last recording
	firstEpoch := strconv.FormatUint(previousEpoch, 10)

	return firstEpoch, lastEpoch, true, nil
}

// getLastEpochFromRunningOpera loads last epoch from running opera
func getLastEpochFromRunningOpera(cfg *utils.Config, log *logging.Logger) (uint64, error) {
	var response = ""
	var wg sync.WaitGroup
	resultChan := make(chan string, 10)
	wg.Add(1)
	go func() {
		defer wg.Done()
		for {
			select {
			case s, ok := <-resultChan:
				if !ok {
					return
				}
				response += s
			}
		}
	}()
	cmd := exec.Command("bash", "-c", "echo '{\"method\": \"eth_getBlockByNumber\", \"params\": [\"latest\", false], \"id\": 1, \"jsonrpc\": \"2.0\"}' | nc -q 0 -U \""+cfg.OperaDatadir+"/opera.ipc\"")
	err := runCommand(cmd, resultChan, log)
	if err != nil {
		return 0, fmt.Errorf("retrieve last opera epoch trough ipc; %v", err.Error())
	}

	// wait until reading of result finishes
	wg.Wait()

	// parse result into json
	var responseJson = make(map[string]interface{})
	err = json.Unmarshal([]byte(response), &responseJson)
	if err != nil {
		return 0, fmt.Errorf("unable to json from %v; %v", response, err.Error())
	}
	result, ok := responseJson["result"]
	if !ok {
		return 0, fmt.Errorf("unable to parse result from %v; %v", responseJson, err.Error())
	}

	epochHex, ok := result.(map[string]interface{})["epoch"]
	if !ok {
		return 0, fmt.Errorf("unable to parse epoch from %v; %v", responseJson, err.Error())
	}

	epochHexCleaned := strings.Replace(epochHex.(string), "0x", "", -1)
	epoch, err := strconv.ParseUint(epochHexCleaned, 16, 64)
	if err != nil {
		return 0, err
	}
	return epoch, nil
}

// startOpera start opera node
func startOpera(log *logging.Logger) error {
	cmd := exec.Command("systemctl", "--user", "start", "opera")
	err := runCommand(cmd, nil, log)
	if err != nil {
		return fmt.Errorf("unable start opera; %v", err.Error())
	}
	return nil
}

// stopOpera stop opera node
func stopOpera(log *logging.Logger) error {
	cmd := exec.Command("systemctl", "--user", "stop", "opera")
	err := runCommand(cmd, nil, log)
	if err != nil {
		return fmt.Errorf("unable stop opera; %v", err.Error())
	}
	return nil
}

// getFirstWord retrieves first word from string
func getFirstWord(str string) string {
	words := strings.Fields(str)
	if len(words) > 0 {
		return words[0]
	}
	return ""
}

// createTarGz create tar gz of given file/folder
func createTarGz(dirPath, outputPath, outputName string) error {
	// create a parents of temporary directory
	err := os.MkdirAll(outputPath, 0755)
	if err != nil {
		return fmt.Errorf("failed to create %s directory; %s", outputPath, err)
	}

	// Create the output file
	file, err := os.Create(filepath.Join(outputPath, outputName))
	if err != nil {
		return err
	}
	defer file.Close()

	// Create the gzip writer
	gw := gzip.NewWriter(file)
	defer gw.Close()

	// Create the tar writer
	tw := tar.NewWriter(gw)
	defer tw.Close()

	// Get the base name of the directory
	dirName := filepath.Base(dirPath)

	// Walk through the directory recursively
	err = filepath.Walk(dirPath, func(path string, info os.FileInfo, err error) error {
		if err != nil {
			return err
		}

		// Create a new tar header
		header, err := tar.FileInfoHeader(info, info.Name())
		if err != nil {
			return err
		}

		// Update the header's name to include the directory
		relPath, err := filepath.Rel(dirPath, path)
		if err != nil {
			return err
		}
		header.Name = filepath.Join(dirName, relPath)

		// Write the header
		err = tw.WriteHeader(header)
		if err != nil {
			return err
		}

		// If it's not a directory, write the file content
		if !info.IsDir() {
			file, err := os.Open(path)
			if err != nil {
				return err
			}
			defer file.Close()

			// Copy the file content to the tar writer
			_, err = io.Copy(tw, file)
			if err != nil {
				return err
			}
		}

		return nil
	})

	return err
}<|MERGE_RESOLUTION|>--- conflicted
+++ resolved
@@ -20,6 +20,8 @@
 	"github.com/op/go-logging"
 	"github.com/urfave/cli/v2"
 )
+
+const patchesJsonName = "patches.json"
 
 // AutoGenCommand generates aida-db patches and handles second opera for event generation
 var AutoGenCommand = cli.Command{
@@ -46,8 +48,6 @@
 `,
 }
 
-const patchesJsonName = "patches.json"
-
 // autoGen command is used to record/update aida-db periodically
 func autoGen(ctx *cli.Context) error {
 	var err error
@@ -91,16 +91,7 @@
 		return err
 	}
 
-<<<<<<< HEAD
-	// start opera to load new blocks in parallel
-	err = startOpera(log)
-	if err != nil {
-		return err
-	}
-
 	var mdi *MetadataInfo
-=======
->>>>>>> 8c9a6674
 	// update target aida-db
 	mdi, err = Generate(cfg, log)
 	if err != nil {
@@ -113,18 +104,11 @@
 	var patchError error
 	// if patch output dir is selected inserting patch.tar.gz, patch.tar.gz.md5 into there and updating patches.json
 	if cfg.Output != "" {
-<<<<<<< HEAD
+		var patchTarPath string
 		mdi.dbType = patchType
-		patchTarPath, err := createPatch(cfg, aidaDbTmp, firstEpoch, lastEpoch, cfg.First, cfg.Last, log, mdi)
-
-		if err != nil {
-			return err
-=======
-		var patchTarPath string
-		patchTarPath, patchError = createPatch(cfg, aidaDbTmp, firstEpoch, lastEpoch, cfg.First, cfg.Last, log)
+		patchTarPath, patchError = createPatch(cfg, aidaDbTmp, firstEpoch, lastEpoch, cfg.First, cfg.Last, log, mdi)
 		if patchError == nil {
 			log.Infof("Successfully generated patch at: %v", patchTarPath)
->>>>>>> 8c9a6674
 		}
 	}
 
@@ -144,11 +128,6 @@
 	// check error while patch generation
 	if patchError != nil {
 		return patchError
-	}
-
-	err = os.RemoveAll(aidaDbTmp)
-	if err != nil {
-		log.Criticalf("can't remove temporary folder: %v; %v", aidaDbTmp, err)
 	}
 
 	// remove temporary folder only if generation completed successfully
