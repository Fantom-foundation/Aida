--- conflicted
+++ resolved
@@ -139,9 +139,6 @@
 		return "", fmt.Errorf("unable to merge into patch; %v", err)
 	}
 
-<<<<<<< HEAD
-	err = updatePatchesJson(cfg.Output, patchName, firstEpoch)
-=======
 	log.Noticef("Patch %s generated successfully: %d(%s) - %d(%s) ", patchName, firstBlock, firstEpoch, lastBlock, lastEpoch)
 
 	err = updatePatchesJson(cfg.Output, patchName, firstEpoch, lastEpoch, firstBlock, lastBlock, log)
@@ -150,7 +147,6 @@
 	}
 
 	err = storeMd5sum(cfg.AidaDb, log)
->>>>>>> 7b00008d
 	if err != nil {
 		return "", err
 	}
@@ -158,15 +154,6 @@
 	return cfg.AidaDb, nil
 }
 
-<<<<<<< HEAD
-// updatePatchesJson updates available patches in a JSON file
-func updatePatchesJson(patchDir, patchName, patchEpoch string) error {
-	// Check if the JSON file exists
-	jsonFilePath := filepath.Join(patchDir, patchesJsonName)
-	var patchesJson map[string]string
-
-	// Load previous JSON
-=======
 // storeMd5sum store md5sum of aida-db patch into a file
 func storeMd5sum(filePath string, log *logging.Logger) error {
 	md5sum, err := calculateMd5sum(filePath, log)
@@ -248,7 +235,6 @@
 	var patchesJson []map[string]string
 
 	// Attempt to load previous JSON
->>>>>>> 7b00008d
 	file, err := os.Open(jsonFilePath)
 	if err == nil {
 		// Unmarshal the JSON
@@ -261,38 +247,19 @@
 		if err != nil {
 			return fmt.Errorf("unable to unmarshal json from file %s; %v", patchesJsonName, err)
 		}
-<<<<<<< HEAD
-		// close file
-=======
 		// Close the file
->>>>>>> 7b00008d
 		err = file.Close()
 		if err != nil {
 			return fmt.Errorf("unable to close %s; %v", patchesJsonName, err)
 		}
 	}
 
-<<<<<<< HEAD
-	// open file for write and delete previous
-=======
 	// Open file for write and delete previous contents
->>>>>>> 7b00008d
 	file, err = os.OpenFile(jsonFilePath, os.O_RDWR|os.O_CREATE|os.O_TRUNC, 0755)
 	if err != nil {
 		return fmt.Errorf("unable to open %s; %v", patchesJsonName, err)
 	}
 
-<<<<<<< HEAD
-	// Initialize the map if it doesn't exist
-	if patchesJson == nil {
-		patchesJson = make(map[string]string)
-	}
-
-	// Add the patchName to the corresponding epoch's array
-	patchesJson[patchEpoch] = patchName
-
-	// Convert the map to JSON bytes
-=======
 	// Initialize the array if it doesn't exist
 	if patchesJson == nil {
 		patchesJson = make([]map[string]string, 0)
@@ -311,24 +278,11 @@
 	patchesJson = append(patchesJson, newPatch)
 
 	// Convert the array to JSON bytes
->>>>>>> 7b00008d
 	jsonBytes, err := json.Marshal(patchesJson)
 	if err != nil {
 		return fmt.Errorf("unable to marshal %v; %v", patchesJson, err)
 	}
 
-<<<<<<< HEAD
-	// Write result
-	w := bufio.NewWriter(file)
-	_, err = w.Write(jsonBytes)
-	if err != nil {
-		return fmt.Errorf("unable to write %v; %v", patchesJson, err)
-	}
-	err = w.Flush()
-	if err != nil {
-		return fmt.Errorf("unable to flush; %v", err)
-	}
-=======
 	// Write the result
 	w := bufio.NewWriter(file)
 	_, err = w.Write(jsonBytes)
@@ -348,7 +302,6 @@
 
 	log.Noticef("Updated %s in %s with new patch:\n%v\n", patchesJsonName, jsonFilePath, newPatch)
 
->>>>>>> 7b00008d
 	return nil
 }
 
