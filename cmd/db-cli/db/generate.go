package db

import (
	"bufio"
	"flag"
	"fmt"
	"io"
	"os"
	"os/exec"
	"path/filepath"
	"strconv"

	"github.com/Fantom-foundation/Aida/cmd/db-cli/flags"
	"github.com/Fantom-foundation/Aida/cmd/substate-cli/replay"
	"github.com/Fantom-foundation/Aida/cmd/updateset-cli/updateset"
	"github.com/Fantom-foundation/Aida/cmd/worldstate-cli/state"
	"github.com/Fantom-foundation/Aida/logger"
	"github.com/Fantom-foundation/Aida/utils"
<<<<<<< HEAD
=======
	"github.com/Fantom-foundation/Aida/world-state/db/opera"
>>>>>>> a822d1cf
	substate "github.com/Fantom-foundation/Substate"
	"github.com/op/go-logging"
	"github.com/urfave/cli/v2"
)

const (
	// default updateSet interval
	updateSetInterval = 1_000_000
	// number of lines which are kept in memory in case command fails
	commandOutputLimit = 50
)

// GenerateCommand data structure for the replay app
var GenerateCommand = cli.Command{
	Action: generate,
	Name:   "generate",
	Usage:  "generates aida-db from given events",
	Flags: []cli.Flag{
		&utils.AidaDbFlag,
		&utils.DbFlag,
		&utils.GenesisFlag,
		&utils.KeepDbFlag,
		&utils.CompactDbFlag,
		&utils.DbTmpFlag,
		&utils.UpdateBufferSizeFlag,
		&utils.ChannelBufferSizeFlag,
		&utils.ChainIDFlag,
		&utils.CacheFlag,
		&logger.LogLevelFlag,
		&flags.SkipMetadata,
	},
	Description: `
The db generate command requires events as an argument:
<events>

<events> are fed into the opera database (either existing or genesis needs to be specified), processing them generates updated aida-db.`,
}

// generate prepares config for Generate
func generate(ctx *cli.Context) error {
	cfg, argErr := utils.NewConfig(ctx, utils.EventArg)
	if argErr != nil {
		return argErr
	}

	log := logger.NewLogger(cfg.LogLevel, "Generate")

	aidaDbTmp, err := prepareDbDirs(cfg)
	if err != nil {
		return err
	}

	_, err = Generate(cfg, log)
	if err != nil {
		return err
	}

	if !cfg.KeepDb {
		err = os.RemoveAll(aidaDbTmp)
		if err != nil {
			return err
		}
	}

	return nil
}

// Generate is used to record/update aida-db
<<<<<<< HEAD
func Generate(cfg *utils.Config, log *logging.Logger) (*aidaMetadata, error) {
	mdi := &aidaMetadata{
=======
func Generate(cfg *utils.Config, log *logging.Logger) (*MetadataInfo, error) {
	mdi := &MetadataInfo{
>>>>>>> a822d1cf
		dbType:  genType,
		chainId: cfg.ChainID,
	}

	err := prepareOpera(cfg, log, mdi)
	if err != nil {
		return nil, err
	}

	err = recordSubstate(cfg, log, mdi)
	if err != nil {
		return nil, err
	}

	err = genDeletedAccounts(cfg, log, mdi)
	if err != nil {
		return nil, err
	}

	err = genUpdateSet(cfg, log, mdi)
	if err != nil {
		return nil, err
	}

	log.Noticef("Aida-db updated from block %v to %v", cfg.First-1, cfg.Last)

	return mdi, nil
}

// prepareOpera confirms that the opera is initialized
<<<<<<< HEAD
func prepareOpera(cfg *utils.Config, log *logging.Logger, mdi *aidaMetadata) error {
=======
func prepareOpera(cfg *utils.Config, log *logging.Logger, mdi *MetadataInfo) error {
>>>>>>> a822d1cf
	_, err := os.Stat(cfg.Db)
	if os.IsNotExist(err) {
		log.Noticef("Initialising opera from genesis")
		// previous opera database isn't used - generate new one from genesis
		err = initOperaFromGenesis(cfg, log)
		if err != nil {
			return fmt.Errorf("aida-db; Error: %v", err)
		}
	}
	lastOperaBlock, firstEpoch, err := GetOperaBlockAndEpoch(cfg)
	if err != nil {
		return fmt.Errorf("couldn't retrieve block from existing opera database %v ; Error: %v", cfg.Db, err)
	}

	mdi.firstEpoch = firstEpoch

	log.Noticef("Opera is starting at block: %v", lastOperaBlock)

	//starting generation one block later
	cfg.First = lastOperaBlock + 1
	return nil
}

<<<<<<< HEAD
=======
// prepare updates config for flags required in invoked generation commands
// these flags are not expected from user, so we need to specify them for the generation process
func prepare(cfg *utils.Config) (string, error) {
	if cfg.DbTmp != "" {
		// create a parents of temporary directory
		err := os.MkdirAll(cfg.DbTmp, 0755)
		if err != nil {
			return "", fmt.Errorf("failed to create %s directory; %s", cfg.DbTmp, err)
		}
	}
	//create a temporary working directory
	aidaDbTmp, err := ioutil.TempDir(cfg.DbTmp, "aida_db_tmp_*")
	if err != nil {
		return "", fmt.Errorf("failed to create a temporary directory. %v", err)
	}

	loadSourceDBPaths(cfg, aidaDbTmp)

	cfg.Workers = substate.WorkersFlag.Value

	return aidaDbTmp, nil
}

>>>>>>> a822d1cf
// loadSourceDBPaths initializes paths to source databases
func loadSourceDBPaths(cfg *utils.Config, aidaDbTmp string) {
	cfg.DeletionDb = filepath.Join(aidaDbTmp, "deletion")
	cfg.SubstateDb = filepath.Join(aidaDbTmp, "substate")
	cfg.UpdateDb = filepath.Join(aidaDbTmp, "update")
	cfg.WorldStateDb = filepath.Join(aidaDbTmp, "worldstate")
}

// genUpdateSet invokes UpdateSet generation
func genUpdateSet(cfg *utils.Config, log *logging.Logger, mdi *aidaMetadata) error {
	db, err := substate.OpenUpdateDB(cfg.AidaDb)
	if err != nil {
		return err
	}
<<<<<<< HEAD
=======
	return blockNumber, epochNumber, nil
}

// genUpdateSet invokes UpdateSet generation
func genUpdateSet(cfg *utils.Config, log *logging.Logger, mdi *MetadataInfo) error {
	db, err := substate.OpenUpdateDB(cfg.AidaDb)
	if err != nil {
		return err
	}
>>>>>>> a822d1cf
	// set first block
	nextUpdateSetStart := db.GetLastKey() + 1
	err = db.Close()
	if err != nil {
		return err
	}

	if nextUpdateSetStart > 1 {
		log.Infof("Previous UpdateSet found generating from %v", nextUpdateSetStart)
	}

	log.Noticef("UpdateSet generation")
	err = updateset.GenUpdateSet(cfg, nextUpdateSetStart, updateSetInterval)
	if err != nil {
		return err
	}

	// merge UpdateDb into AidaDb
	err = Merge(cfg, []string{cfg.UpdateDb}, mdi)
	if err != nil {
		return err
	}
	cfg.UpdateDb = cfg.AidaDb

	return nil
}

// genDeletedAccounts invokes DeletedAccounts generation
<<<<<<< HEAD
func genDeletedAccounts(cfg *utils.Config, log *logging.Logger, mdi *aidaMetadata) error {
=======
func genDeletedAccounts(cfg *utils.Config, log *logging.Logger, mdi *MetadataInfo) error {
>>>>>>> a822d1cf
	log.Noticef("Deleted generation")
	err := replay.GenDeletedAccountsAction(cfg)
	if err != nil {
		return fmt.Errorf("DelAccounts; %v", err)
	}

	// merge DeletionDb into AidaDb
	err = Merge(cfg, []string{cfg.DeletionDb}, mdi)
	if err != nil {
		return err
	}
	cfg.DeletionDb = cfg.AidaDb

	return nil
}

// recordSubstate loads events into the opera, whilst recording substates
<<<<<<< HEAD
func recordSubstate(cfg *utils.Config, log *logging.Logger, mdi *aidaMetadata) error {
=======
func recordSubstate(cfg *utils.Config, log *logging.Logger, mdi *MetadataInfo) error {
>>>>>>> a822d1cf
	_, err := os.Stat(cfg.Events)
	if os.IsNotExist(err) {
		return fmt.Errorf("supplied events file %s doesn't exist", cfg.Events)
	}

	log.Noticef("Starting Substate recording of %v", cfg.Events)

<<<<<<< HEAD
	cmd := exec.Command("opera", "--datadir", cfg.Db, "--gcmode=full", "--cache", strconv.Itoa(cfg.Cache), "import", "events", "--recording", "--substate-db", cfg.SubstateDb, cfg.Events)
=======
	cmd := exec.Command("opera", "--datadir", cfg.Db, "--db.preset=legacy-ldb", "--cache", strconv.Itoa(cfg.Cache), "import", "events", "--recording", "--substate-db", cfg.SubstateDb, cfg.Events)
>>>>>>> a822d1cf

	err = runCommand(cmd, nil, log)
	if err != nil {
		// remove empty substateDb
		return fmt.Errorf("cannot import events; %v", err)
	}

	// retrieve block the opera was iterated into
	cfg.Last, mdi.lastEpoch, err = GetOperaBlockAndEpoch(cfg)

	if err != nil {
		return fmt.Errorf("GetOperaBlock last; %v", err)
	}
	if cfg.First >= cfg.Last {
		return fmt.Errorf("supplied events didn't produce any new blocks")
	}

	log.Noticef("Substates generated for %v - %v", cfg.First, cfg.Last)

	mdi.firstBlock = cfg.First
	mdi.lastBlock = cfg.Last

	err = Merge(cfg, []string{cfg.SubstateDb}, mdi)
	if err != nil {
		return err
	}
	cfg.SubstateDb = cfg.AidaDb

	return nil
}

// initOperaFromGenesis prepares opera by loading genesis
func initOperaFromGenesis(cfg *utils.Config, log *logging.Logger) error {
	cmd := exec.Command("opera", "--datadir", cfg.Db, "--genesis", cfg.Genesis, "--exitwhensynced.epoch=0", "--cache", strconv.Itoa(cfg.Cache), "--db.preset=legacy-ldb", "--maxpeers=0")

	err := runCommand(cmd, nil, log)
	if err != nil {
		return fmt.Errorf("load opera genesis; %v", err.Error())
	}

	// dumping the MPT into world state
	dumpCli, err := prepareDumpCliContext(cfg)
	if err != nil {
		return err
	}
	err = state.DumpState(dumpCli)
	if err != nil {
		return fmt.Errorf("dumpState; %v", err)
	}

	return nil
}

// runCommand wraps cmd execution to distinguish whether to display its output
func runCommand(cmd *exec.Cmd, resultChan chan string, log *logging.Logger) error {
	if resultChan != nil {
		defer close(resultChan)
	}
	stdout, err := cmd.StdoutPipe()
	if err != nil {
		return fmt.Errorf("unable to create StdoutPipe; %v", err)
	}
	defer stdout.Close()
	stderr, err := cmd.StderrPipe()
	if err != nil {
		return fmt.Errorf("unable to create StderrPipe; %v", err)
	}
	defer stderr.Close()

	err = cmd.Start()
	if err != nil {
		return fmt.Errorf("unable to start Command %v; %v", cmd, err)
	}

	merged := io.MultiReader(stderr, stdout)
	scanner := bufio.NewScanner(merged)

	lastOutputMessagesChan := make(chan string, commandOutputLimit)
	defer close(lastOutputMessagesChan)
	for scanner.Scan() {
		m := scanner.Text()
		if resultChan != nil {
			resultChan <- m
		}
		if log.IsEnabledFor(logging.DEBUG) {
			log.Debug(m)
		} else {
			// in case debugging is turned off and resultChan doesn't listen to ouput
			// we need to keep most recent output lines in case of error
			if resultChan == nil {
				// throw out the oldest line in case we are at limit
				if len(lastOutputMessagesChan) == commandOutputLimit {
					<-lastOutputMessagesChan
				}
				lastOutputMessagesChan <- m
			}
		}
	}
	err = cmd.Wait()

	// command failed
	if err != nil {
		// print out gathered output since generation failed
		for {
			m, ok := <-lastOutputMessagesChan
			if !ok {
				break
			}
			log.Error(m)
		}

		// read rest of the output - might not be needed
		for scanner.Scan() {
			m := scanner.Text()
			if resultChan != nil {
				resultChan <- m
			}
			log.Error(m)
		}
		return fmt.Errorf("error while executing Command %v; %v", cmd, err)
	}
	return nil
}

// TODO rewrite after dump is using the config then pass modified cfg directly to the dump function
func prepareDumpCliContext(cfg *utils.Config) (*cli.Context, error) {
	flagSet := flag.NewFlagSet("", 0)
	flagSet.String(utils.WorldStateFlag.Name, cfg.WorldStateDb, "")
	flagSet.String(utils.DbFlag.Name, cfg.Db+"/chaindata/leveldb-fsh/", "")
	flagSet.String(utils.StateDbVariantFlag.Name, "ldb", "")
	flagSet.String(utils.SourceTableNameFlag.Name, utils.SourceTableNameFlag.Value, "")
	flagSet.String(utils.TrieRootHashFlag.Name, utils.TrieRootHashFlag.Value, "")
	flagSet.Int(substate.WorkersFlag.Name, substate.WorkersFlag.Value, "")
	flagSet.Uint64(utils.TargetBlockFlag.Name, utils.TargetBlockFlag.Value, "")
	flagSet.Int(utils.ChainIDFlag.Name, cfg.ChainID, "")
	flagSet.String(logger.LogLevelFlag.Name, cfg.LogLevel, "")

	ctx := cli.NewContext(cli.NewApp(), flagSet, nil)

	err := ctx.Set(utils.DbFlag.Name, cfg.Db+"/chaindata/leveldb-fsh/")
	if err != nil {
		return nil, err
	}
	command := &cli.Command{Name: state.CmdDumpState.Name}
	ctx.Command = command

	return ctx, nil
}<|MERGE_RESOLUTION|>--- conflicted
+++ resolved
@@ -16,10 +16,6 @@
 	"github.com/Fantom-foundation/Aida/cmd/worldstate-cli/state"
 	"github.com/Fantom-foundation/Aida/logger"
 	"github.com/Fantom-foundation/Aida/utils"
-<<<<<<< HEAD
-=======
-	"github.com/Fantom-foundation/Aida/world-state/db/opera"
->>>>>>> a822d1cf
 	substate "github.com/Fantom-foundation/Substate"
 	"github.com/op/go-logging"
 	"github.com/urfave/cli/v2"
@@ -88,13 +84,8 @@
 }
 
 // Generate is used to record/update aida-db
-<<<<<<< HEAD
 func Generate(cfg *utils.Config, log *logging.Logger) (*aidaMetadata, error) {
 	mdi := &aidaMetadata{
-=======
-func Generate(cfg *utils.Config, log *logging.Logger) (*MetadataInfo, error) {
-	mdi := &MetadataInfo{
->>>>>>> a822d1cf
 		dbType:  genType,
 		chainId: cfg.ChainID,
 	}
@@ -125,11 +116,7 @@
 }
 
 // prepareOpera confirms that the opera is initialized
-<<<<<<< HEAD
 func prepareOpera(cfg *utils.Config, log *logging.Logger, mdi *aidaMetadata) error {
-=======
-func prepareOpera(cfg *utils.Config, log *logging.Logger, mdi *MetadataInfo) error {
->>>>>>> a822d1cf
 	_, err := os.Stat(cfg.Db)
 	if os.IsNotExist(err) {
 		log.Noticef("Initialising opera from genesis")
@@ -153,32 +140,6 @@
 	return nil
 }
 
-<<<<<<< HEAD
-=======
-// prepare updates config for flags required in invoked generation commands
-// these flags are not expected from user, so we need to specify them for the generation process
-func prepare(cfg *utils.Config) (string, error) {
-	if cfg.DbTmp != "" {
-		// create a parents of temporary directory
-		err := os.MkdirAll(cfg.DbTmp, 0755)
-		if err != nil {
-			return "", fmt.Errorf("failed to create %s directory; %s", cfg.DbTmp, err)
-		}
-	}
-	//create a temporary working directory
-	aidaDbTmp, err := ioutil.TempDir(cfg.DbTmp, "aida_db_tmp_*")
-	if err != nil {
-		return "", fmt.Errorf("failed to create a temporary directory. %v", err)
-	}
-
-	loadSourceDBPaths(cfg, aidaDbTmp)
-
-	cfg.Workers = substate.WorkersFlag.Value
-
-	return aidaDbTmp, nil
-}
-
->>>>>>> a822d1cf
 // loadSourceDBPaths initializes paths to source databases
 func loadSourceDBPaths(cfg *utils.Config, aidaDbTmp string) {
 	cfg.DeletionDb = filepath.Join(aidaDbTmp, "deletion")
@@ -187,27 +148,34 @@
 	cfg.WorldStateDb = filepath.Join(aidaDbTmp, "worldstate")
 }
 
+// GetOperaBlockAndEpoch retrieves current block of opera head
+func GetOperaBlockAndEpoch(cfg *utils.Config) (uint64, uint64, error) {
+	operaPath := filepath.Join(cfg.Db, "/chaindata/leveldb-fsh/")
+	store, err := opera.Connect("ldb", operaPath, "main")
+	if err != nil {
+		return 0, 0, err
+	}
+	defer opera.MustCloseStore(store)
+
+	_, blockNumber, epochNumber, err := opera.LatestStateRoot(store)
+	if err != nil {
+		return 0, 0, fmt.Errorf("state root not found; %v", err)
+	}
+
+	if blockNumber < 1 {
+		return 0, 0, fmt.Errorf("opera; block number not found; %v", err)
+	}
+	return blockNumber, epochNumber, nil
+}
+
 // genUpdateSet invokes UpdateSet generation
 func genUpdateSet(cfg *utils.Config, log *logging.Logger, mdi *aidaMetadata) error {
 	db, err := substate.OpenUpdateDB(cfg.AidaDb)
 	if err != nil {
 		return err
 	}
-<<<<<<< HEAD
-=======
-	return blockNumber, epochNumber, nil
-}
-
-// genUpdateSet invokes UpdateSet generation
-func genUpdateSet(cfg *utils.Config, log *logging.Logger, mdi *MetadataInfo) error {
-	db, err := substate.OpenUpdateDB(cfg.AidaDb)
-	if err != nil {
-		return err
-	}
->>>>>>> a822d1cf
-	// set first block
 	nextUpdateSetStart := db.GetLastKey() + 1
-	err = db.Close()
+	err := db.Close()
 	if err != nil {
 		return err
 	}
@@ -233,11 +201,7 @@
 }
 
 // genDeletedAccounts invokes DeletedAccounts generation
-<<<<<<< HEAD
 func genDeletedAccounts(cfg *utils.Config, log *logging.Logger, mdi *aidaMetadata) error {
-=======
-func genDeletedAccounts(cfg *utils.Config, log *logging.Logger, mdi *MetadataInfo) error {
->>>>>>> a822d1cf
 	log.Noticef("Deleted generation")
 	err := replay.GenDeletedAccountsAction(cfg)
 	if err != nil {
@@ -255,11 +219,7 @@
 }
 
 // recordSubstate loads events into the opera, whilst recording substates
-<<<<<<< HEAD
 func recordSubstate(cfg *utils.Config, log *logging.Logger, mdi *aidaMetadata) error {
-=======
-func recordSubstate(cfg *utils.Config, log *logging.Logger, mdi *MetadataInfo) error {
->>>>>>> a822d1cf
 	_, err := os.Stat(cfg.Events)
 	if os.IsNotExist(err) {
 		return fmt.Errorf("supplied events file %s doesn't exist", cfg.Events)
@@ -267,11 +227,7 @@
 
 	log.Noticef("Starting Substate recording of %v", cfg.Events)
 
-<<<<<<< HEAD
 	cmd := exec.Command("opera", "--datadir", cfg.Db, "--gcmode=full", "--cache", strconv.Itoa(cfg.Cache), "import", "events", "--recording", "--substate-db", cfg.SubstateDb, cfg.Events)
-=======
-	cmd := exec.Command("opera", "--datadir", cfg.Db, "--db.preset=legacy-ldb", "--cache", strconv.Itoa(cfg.Cache), "import", "events", "--recording", "--substate-db", cfg.SubstateDb, cfg.Events)
->>>>>>> a822d1cf
 
 	err = runCommand(cmd, nil, log)
 	if err != nil {
