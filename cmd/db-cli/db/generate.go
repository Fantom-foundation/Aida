package db

import (
	"bufio"
	"flag"
	"fmt"
	"io"
	"io/ioutil"
	"os"
	"os/exec"
	"path/filepath"
	"strconv"

	"github.com/Fantom-foundation/Aida/cmd/db-cli/flags"
	"github.com/Fantom-foundation/Aida/cmd/substate-cli/replay"
	"github.com/Fantom-foundation/Aida/cmd/updateset-cli/updateset"
	"github.com/Fantom-foundation/Aida/cmd/worldstate-cli/state"
	"github.com/Fantom-foundation/Aida/logger"
	"github.com/Fantom-foundation/Aida/utils"
	"github.com/Fantom-foundation/Aida/world-state/db/opera"
	substate "github.com/Fantom-foundation/Substate"
	"github.com/op/go-logging"
	"github.com/urfave/cli/v2"
)

// default updateSet interval
const updateSetInterval = 1_000_000

// GenerateCommand data structure for the replay app
var GenerateCommand = cli.Command{
	Action: generate,
	Name:   "generate",
	Usage:  "generates aida-db from given events",
	Flags: []cli.Flag{
		&utils.AidaDbFlag,
		&utils.DbFlag,
		&utils.GenesisFlag,
		&utils.KeepDbFlag,
		&utils.CompactDbFlag,
		&utils.DbTmpFlag,
		&utils.UpdateBufferSizeFlag,
		&utils.ChannelBufferSizeFlag,
		&utils.ChainIDFlag,
		&utils.CacheFlag,
		&logger.LogLevelFlag,
		&flags.SkipMetadata,
	},
	Description: `
The db generate command requires events as an argument:
<events>

<events> are fed into the opera database (either existing or genesis needs to be specified), processing them generates updated aida-db.`,
}

// generate prepares config for Generate
func generate(ctx *cli.Context) error {
	cfg, argErr := utils.NewConfig(ctx, utils.EventArg)
	if argErr != nil {
		return argErr
	}

	log := logger.NewLogger(cfg.LogLevel, "Generate")

	aidaDbTmp, err := prepare(cfg)
	if err != nil {
		return err
	}

	err = Generate(cfg, log)
	if err != nil {
		return err
	}

	if !cfg.KeepDb {
		err = os.RemoveAll(aidaDbTmp)
		if err != nil {
			return err
		}
	}

<<<<<<< HEAD
	_, err = Generate(cfg, log)
	if err != nil {
		return err
	}

=======
>>>>>>> 0b6f6209
	return nil
}

// Generate is used to record/update aida-db
func Generate(cfg *utils.Config, log *logging.Logger) (*MetadataInfo, error) {
	mdi := new(MetadataInfo)
	mdi.dbType = genType

	err := prepareOpera(cfg, log, mdi)
	if err != nil {
		return nil, err
	}

	mdi.chainId = cfg.ChainID

	err = recordSubstate(cfg, log, mdi)
	if err != nil {
		return nil, err
	}

	err = genDeletedAccounts(cfg, log, mdi)
	if err != nil {
		return nil, err
	}

	err = genUpdateSet(cfg, log, mdi)
	if err != nil {
		return nil, err
	}

	log.Noticef("Aida-db updated from block %v to %v", cfg.First-1, cfg.Last)

	return nil, nil
}

// prepareOpera confirms that the opera is initialized
func prepareOpera(cfg *utils.Config, log *logging.Logger, mdi *MetadataInfo) error {
	_, err := os.Stat(cfg.Db)
	if os.IsNotExist(err) {
		log.Noticef("Initialising opera from genesis")
		// previous opera database isn't used - generate new one from genesis
		err = initOperaFromGenesis(cfg, log)
		if err != nil {
			return fmt.Errorf("aida-db; Error: %v", err)
		}
	}
<<<<<<< HEAD
	lastOperaBlock, firstEpoch, err := GetOperaBlock(cfg)
=======
	lastOperaBlock, _, err := GetOperaBlockAndEpoch(cfg)
>>>>>>> 0b6f6209
	if err != nil {
		return fmt.Errorf("couldn't retrieve block from existing opera database %v ; Error: %v", cfg.Db, err)
	}

	mdi.firstEpoch = firstEpoch

	log.Noticef("Opera is starting at block: %v", lastOperaBlock)

	//starting generation one block later
	cfg.First = lastOperaBlock + 1
	return nil
}

// prepare updates config for flags required in invoked generation commands
// these flags are not expected from user, so we need to specify them for the generation process
func prepare(cfg *utils.Config) (string, error) {
	if cfg.DbTmp != "" {
		// create a parents of temporary directory
		err := os.MkdirAll(cfg.DbTmp, 0644)
		if err != nil {
			return "", fmt.Errorf("failed to create %s directory; %s", cfg.DbTmp, err)
		}
	}
	//create a temporary working directory
	aidaDbTmp, err := ioutil.TempDir(cfg.DbTmp, "aida_db_tmp_*")
	if err != nil {
		return "", fmt.Errorf("failed to create a temporary directory. %v", err)
	}

	loadSourceDBPaths(cfg, aidaDbTmp)

	cfg.Workers = substate.WorkersFlag.Value

	return aidaDbTmp, nil
}

// loadSourceDBPaths initializes paths to source databases
func loadSourceDBPaths(cfg *utils.Config, aidaDbTmp string) {
	cfg.DeletionDb = filepath.Join(aidaDbTmp, "deletion")
	cfg.SubstateDb = filepath.Join(aidaDbTmp, "substate")
	cfg.UpdateDb = filepath.Join(aidaDbTmp, "update")
	cfg.WorldStateDb = filepath.Join(aidaDbTmp, "worldstate")
}

// GetOperaBlockAndEpoch retrieves current block of opera head
func GetOperaBlockAndEpoch(cfg *utils.Config) (uint64, uint64, error) {
	operaPath := filepath.Join(cfg.Db, "/chaindata/leveldb-fsh/")
	store, err := opera.Connect("ldb", operaPath, "main")
	if err != nil {
		return 0, 0, err
	}
	defer opera.MustCloseStore(store)

	_, blockNumber, epochNumber, err := opera.LatestStateRoot(store)
	if err != nil {
		return 0, 0, fmt.Errorf("state root not found; %v", err)
	}

	if blockNumber < 1 {
		return 0, 0, fmt.Errorf("opera; block number not found; %v", err)
	}
	return blockNumber, epochNumber, nil
}

// genUpdateSet invokes UpdateSet generation
func genUpdateSet(cfg *utils.Config, log *logging.Logger, mdi *MetadataInfo) error {
	db, err := substate.OpenUpdateDB(cfg.AidaDb)
	if err != nil {
		return err
	}
	// set first block
	nextUpdateSetStart := db.GetLastKey() + 1
	err = db.Close()
	if err != nil {
		return err
	}

	if nextUpdateSetStart > 1 {
		log.Infof("Previous UpdateSet found generating from %v", nextUpdateSetStart)
	}

	log.Noticef("UpdateSet generation")
	err = updateset.GenUpdateSet(cfg, nextUpdateSetStart, updateSetInterval)
	if err != nil {
		return err
	}

	// merge UpdateDb into AidaDb
	err = Merge(cfg, []string{cfg.UpdateDb}, mdi)
	if err != nil {
		return err
	}
	cfg.UpdateDb = cfg.AidaDb

	return nil
}

// genDeletedAccounts invokes DeletedAccounts generation
func genDeletedAccounts(cfg *utils.Config, log *logging.Logger, mdi *MetadataInfo) error {
	log.Noticef("Deleted generation")
	err := replay.GenDeletedAccountsAction(cfg)
	if err != nil {
		return fmt.Errorf("DelAccounts; %v", err)
	}

	// merge DeletionDb into AidaDb
	err = Merge(cfg, []string{cfg.DeletionDb}, mdi)
	if err != nil {
		return err
	}
	cfg.DeletionDb = cfg.AidaDb

	return nil
}

// recordSubstate loads events into the opera, whilst recording substates
func recordSubstate(cfg *utils.Config, log *logging.Logger, mdi *MetadataInfo) error {
	_, err := os.Stat(cfg.Events)
	if os.IsNotExist(err) {
		return fmt.Errorf("supplied events file %s doesn't exist", cfg.Events)
	}

	log.Noticef("Starting Substate recording of %v", cfg.Events)

	cmd := exec.Command("opera", "--datadir", cfg.Db, "--gcmode=full", "--db.preset=legacy-ldb", "--cache", strconv.Itoa(cfg.Cache), "import", "events", "--recording", "--substate-db", cfg.SubstateDb, cfg.Events)

	err = runCommand(cmd, nil, log)
	if err != nil {
		// remove empty substateDb
		return fmt.Errorf("import events; %v", err)
	}

	// retrieve block the opera was iterated into
<<<<<<< HEAD
	cfg.Last, mdi.lastEpoch, err = GetOperaBlock(cfg)

=======
	cfg.Last, _, err = GetOperaBlockAndEpoch(cfg)
>>>>>>> 0b6f6209
	if err != nil {
		return fmt.Errorf("GetOperaBlock last; %v", err)
	}
	if cfg.First >= cfg.Last {
		return fmt.Errorf("supplied events didn't produce any new blocks")
	}

	log.Noticef("Substates generated for %v - %v", cfg.First, cfg.Last)

	mdi.firstBlock = cfg.First
	mdi.lastBlock = cfg.Last

	err = Merge(cfg, []string{cfg.SubstateDb}, mdi)
	if err != nil {
		return err
	}
	cfg.SubstateDb = cfg.AidaDb

	return nil
}

// initOperaFromGenesis prepares opera by loading genesis
func initOperaFromGenesis(cfg *utils.Config, log *logging.Logger) error {
	cmd := exec.Command("opera", "--datadir", cfg.Db, "--genesis", cfg.Genesis, "--exitwhensynced.epoch=0", "--cache", strconv.Itoa(cfg.Cache), "--db.preset=legacy-ldb", "--maxpeers=0")

	err := runCommand(cmd, nil, log)
	if err != nil {
		return fmt.Errorf("load opera genesis; %v", err.Error())
	}

	// dumping the MPT into world state
	dumpCli, err := prepareDumpCliContext(cfg)
	if err != nil {
		return err
	}
	err = state.DumpState(dumpCli)
	if err != nil {
		return fmt.Errorf("dumpState; %v", err)
	}

	return nil
}

// runCommand wraps cmd execution to distinguish whether to display its output
func runCommand(cmd *exec.Cmd, resultChan chan string, log *logging.Logger) error {
	if resultChan != nil {
		defer close(resultChan)
	}
	stdout, err := cmd.StdoutPipe()
	if err != nil {
		return err
	}
	defer stdout.Close()
	stderr, err := cmd.StderrPipe()
	if err != nil {
		return err
	}
	defer stderr.Close()

	err = cmd.Start()
	if err != nil {
		return err
	}

	merged := io.MultiReader(stderr, stdout)
	scanner := bufio.NewScanner(merged)
	if log.IsEnabledFor(logging.DEBUG) {
		for scanner.Scan() {
			m := scanner.Text()
			if resultChan != nil {
				resultChan <- m
			}
			log.Debug(m)
		}
	}
	err = cmd.Wait()

	// command failed
	if err != nil {
		if !log.IsEnabledFor(logging.DEBUG) {
			for scanner.Scan() {
				m := scanner.Text()
				if resultChan != nil {
					resultChan <- m
				}
				log.Error(m)
			}
		}
		return err
	}
	return nil
}

// TODO rewrite after dump is using the config then pass modified cfg directly to the dump function
func prepareDumpCliContext(cfg *utils.Config) (*cli.Context, error) {
	flagSet := flag.NewFlagSet("", 0)
	flagSet.String(utils.WorldStateFlag.Name, cfg.WorldStateDb, "")
	flagSet.String(utils.DbFlag.Name, cfg.Db+"/chaindata/leveldb-fsh/", "")
	flagSet.String(utils.StateDbVariantFlag.Name, "ldb", "")
	flagSet.String(utils.SourceTableNameFlag.Name, utils.SourceTableNameFlag.Value, "")
	flagSet.String(utils.TrieRootHashFlag.Name, utils.TrieRootHashFlag.Value, "")
	flagSet.Int(substate.WorkersFlag.Name, substate.WorkersFlag.Value, "")
	flagSet.Uint64(utils.TargetBlockFlag.Name, utils.TargetBlockFlag.Value, "")
	flagSet.Int(utils.ChainIDFlag.Name, cfg.ChainID, "")
	flagSet.String(logger.LogLevelFlag.Name, cfg.LogLevel, "")

	ctx := cli.NewContext(cli.NewApp(), flagSet, nil)

	err := ctx.Set(utils.DbFlag.Name, cfg.Db+"/chaindata/leveldb-fsh/")
	if err != nil {
		return nil, err
	}
	command := &cli.Command{Name: state.CmdDumpState.Name}
	ctx.Command = command

	return ctx, nil
}<|MERGE_RESOLUTION|>--- conflicted
+++ resolved
@@ -66,7 +66,7 @@
 		return err
 	}
 
-	err = Generate(cfg, log)
+	_, err = Generate(cfg, log)
 	if err != nil {
 		return err
 	}
@@ -78,14 +78,6 @@
 		}
 	}
 
-<<<<<<< HEAD
-	_, err = Generate(cfg, log)
-	if err != nil {
-		return err
-	}
-
-=======
->>>>>>> 0b6f6209
 	return nil
 }
 
@@ -103,22 +95,22 @@
 
 	err = recordSubstate(cfg, log, mdi)
 	if err != nil {
+		return err
+	}
+
+	err = genDeletedAccounts(cfg, log, mdi)
+	if err != nil {
 		return nil, err
 	}
 
-	err = genDeletedAccounts(cfg, log, mdi)
+	err = genUpdateSet(cfg, log, mdi)
 	if err != nil {
 		return nil, err
 	}
 
-	err = genUpdateSet(cfg, log, mdi)
-	if err != nil {
-		return nil, err
-	}
-
 	log.Noticef("Aida-db updated from block %v to %v", cfg.First-1, cfg.Last)
 
-	return nil, nil
+	return mdi, nil
 }
 
 // prepareOpera confirms that the opera is initialized
@@ -132,11 +124,7 @@
 			return fmt.Errorf("aida-db; Error: %v", err)
 		}
 	}
-<<<<<<< HEAD
-	lastOperaBlock, firstEpoch, err := GetOperaBlock(cfg)
-=======
-	lastOperaBlock, _, err := GetOperaBlockAndEpoch(cfg)
->>>>>>> 0b6f6209
+	lastOperaBlock, firstEpoch, err := GetOperaBlockAndEpoch(cfg)
 	if err != nil {
 		return fmt.Errorf("couldn't retrieve block from existing opera database %v ; Error: %v", cfg.Db, err)
 	}
@@ -266,16 +254,12 @@
 	err = runCommand(cmd, nil, log)
 	if err != nil {
 		// remove empty substateDb
-		return fmt.Errorf("import events; %v", err)
+		return fmt.Errorf("cannot import events; %v", err)
 	}
 
 	// retrieve block the opera was iterated into
-<<<<<<< HEAD
-	cfg.Last, mdi.lastEpoch, err = GetOperaBlock(cfg)
-
-=======
-	cfg.Last, _, err = GetOperaBlockAndEpoch(cfg)
->>>>>>> 0b6f6209
+	cfg.Last, mdi.lastEpoch, err = GetOperaBlockAndEpoch(cfg)
+
 	if err != nil {
 		return fmt.Errorf("GetOperaBlock last; %v", err)
 	}
