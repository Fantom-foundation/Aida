--- conflicted
+++ resolved
@@ -253,11 +253,7 @@
 
 	log.Noticef("Starting Substate recording of %v", cfg.Events)
 
-<<<<<<< HEAD
-	cmd := exec.Command("opera", "--datadir", cfg.Db, "--gcmode=full", "--cache", strconv.Itoa(cfg.Cache), "import", "events", "--recording", "--substate-db", cfg.SubstateDb, cfg.Events)
-=======
 	cmd := exec.Command("opera", "--datadir", cfg.Db, "--db.preset=legacy-ldb", "--cache", strconv.Itoa(cfg.Cache), "import", "events", "--recording", "--substate-db", cfg.SubstateDb, cfg.Events)
->>>>>>> 8c9a6674
 
 	err = runCommand(cmd, nil, log)
 	if err != nil {
@@ -345,7 +341,7 @@
 		if log.IsEnabledFor(logging.DEBUG) {
 			log.Debug(m)
 		} else {
-			// in case debugging is turned of and resultChan doesn't listen to ouput
+			// in case debugging is turned off and resultChan doesn't listen to ouput
 			// we need to keep most recent output lines in case of error
 			if resultChan == nil {
 				// throw out the oldest line in case we are at limit
@@ -356,7 +352,6 @@
 			}
 		}
 	}
-
 	err = cmd.Wait()
 
 	// command failed
