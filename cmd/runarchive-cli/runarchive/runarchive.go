--- conflicted
+++ resolved
@@ -2,11 +2,6 @@
 
 import (
 	"fmt"
-<<<<<<< HEAD
-=======
-	"os"
-	"path/filepath"
->>>>>>> ae86ddd8
 	"time"
 
 	"github.com/Fantom-foundation/Aida/state"
@@ -107,7 +102,7 @@
 			sec = time.Since(start).Seconds()
 			if sec-lastSec >= 15 {
 				txRate := float64(txCount-lastTxCount) / (sec - lastSec)
-				log.Infof("Elapsed time: %.0f s, at block %d (~ %.1f Tx/s)\n", sec, lastBlock, txRate)
+				log.Infof("Elapsed time: %.0f s, at block %d (~ %.1f Tx/s)", sec, lastBlock, txRate)
 				lastSec = sec
 				lastTxCount = txCount
 			}
@@ -119,53 +114,12 @@
 	// print progress summary
 	if !cfg.Quiet {
 		runTime := time.Since(start).Seconds()
-		log.Noticef("Total elapsed time: %.3f s, processed %v blocks, %v transactions (~ %.1f Tx/s)\n", runTime, cfg.Last-cfg.First+1, txCount, float64(txCount)/(runTime))
+		log.Noticef("Total elapsed time: %.3f s, processed %v blocks, %v transactions (~ %.1f Tx/s)", runTime, cfg.Last-cfg.First+1, txCount, float64(txCount)/(runTime))
 	}
 
 	return err
 }
 
-<<<<<<< HEAD
-=======
-func openStateDB(cfg *utils.Config) (state.StateDB, error) {
-	var err error
-
-	if cfg.StateDbSrc == "" {
-		return nil, fmt.Errorf("missing --db-src-dir parameter")
-	}
-
-	// check if statedb_info.json files exist
-	dbInfoFile := filepath.Join(cfg.StateDbSrc, utils.DbInfoName)
-	if _, err = os.Stat(dbInfoFile); err != nil {
-		return nil, fmt.Errorf("%s does not appear to contain a state DB", cfg.StateDbSrc)
-	}
-
-	dbinfo, ferr := utils.ReadStateDbInfo(dbInfoFile)
-	if ferr != nil {
-		return nil, fmt.Errorf("failed to read %v. %v", dbInfoFile, ferr)
-	}
-	if dbinfo.Impl != cfg.DbImpl {
-		err = fmt.Errorf("mismatch DB implementation.\n\thave %v\n\twant %v", dbinfo.Impl, cfg.DbImpl)
-	} else if dbinfo.Variant != cfg.DbVariant {
-		err = fmt.Errorf("mismatch DB variant.\n\thave %v\n\twant %v", dbinfo.Variant, cfg.DbVariant)
-	} else if dbinfo.Block < cfg.Last {
-		err = fmt.Errorf("the state DB does not cover the targeted block range.\n\thave %v\n\twant %v", dbinfo.Block, cfg.Last)
-	} else if !dbinfo.ArchiveMode {
-		err = fmt.Errorf("the targeted state DB does not include an archive")
-	} else if dbinfo.ArchiveVariant != cfg.ArchiveVariant {
-		err = fmt.Errorf("mismatch archive variant.\n\thave %v\n\twant %v", dbinfo.ArchiveVariant, cfg.ArchiveVariant)
-	} else if dbinfo.Schema != cfg.CarmenSchema {
-		err = fmt.Errorf("mismatch DB schema version.\n\thave %v\n\twant %v", dbinfo.Schema, cfg.CarmenSchema)
-	}
-	if err != nil {
-		return nil, err
-	}
-
-	cfg.ArchiveMode = true
-	return utils.MakeStateDB(cfg.StateDbSrc, cfg, dbinfo.RootHash, true)
-}
-
->>>>>>> ae86ddd8
 func groupTransactions(iter substate.SubstateIterator, blocks chan<- []*substate.Transaction, abort <-chan bool, cfg *utils.Config) {
 	defer close(blocks)
 	var currentBlock uint64 = 0
