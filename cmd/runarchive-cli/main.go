--- conflicted
+++ resolved
@@ -22,16 +22,12 @@
 	Flags: []cli.Flag{
 		// substate
 		&substate.WorkersFlag,
-<<<<<<< HEAD
-		&substate.SubstateDirFlag,
-		&logger.LogLevelFlag,
-=======
 		&substate.SubstateDbFlag,
->>>>>>> c2497dc8
 
 		// utils
 		&utils.CpuProfileFlag,
 		&utils.ChainIDFlag,
+		&logger.LogLevelFlag,
 
 		// StateDb
 		&utils.AidaDbFlag,
