--- conflicted
+++ resolved
@@ -73,19 +73,14 @@
 		profiler.MakeMemoryUsagePrinter[*substate.Substate](cfg),
 		profiler.MakeMemoryProfiler[*substate.Substate](cfg),
 		statedb.MakeStateDbPrepper(),
-<<<<<<< HEAD
-		validator.MakeStateHashValidator(config),
-		statedb.MakeBlockEventEmitter(),
+		validator.MakeStateHashValidator[*substate.Substate](cfg),
+		statedb.MakeBlockEventEmitter[*substate.Substate](),
+		profiler.MakeOperationProfiler[*substate.Substate](cfg),
 		// block profile extension should be always last because:
 		// 1) Pre-Func are called forwards so this is called last and
 		// 2) Post-Func are called backwards so this is called first
 		// that means the gap between time measurements will be as small as possible
-		profiler.MakeBlockRuntimeAndGasCollector(config),
-=======
-		validator.MakeStateHashValidator[*substate.Substate](cfg),
-		statedb.MakeBlockEventEmitter[*substate.Substate](),
-		profiler.MakeOperationProfiler[*substate.Substate](cfg),
->>>>>>> 0a59614d
+		profiler.MakeBlockRuntimeAndGasCollector(cfg),
 	}...,
 	)
 
