package main

import (
	"time"

	"github.com/Fantom-foundation/Aida/executor"
	"github.com/Fantom-foundation/Aida/executor/action_provider"
	"github.com/Fantom-foundation/Aida/executor/extension"
	"github.com/Fantom-foundation/Aida/state"
	"github.com/Fantom-foundation/Aida/utils"
	"github.com/urfave/cli/v2"
)

// RunVmSdb performs sequential block processing on a StateDb
func RunVmSdb(ctx *cli.Context) error {
	cfg, err := utils.NewConfig(ctx, utils.BlockRangeArgs)
	if err != nil {
		return err
	}

<<<<<<< HEAD
	substateDb, err := action_provider.OpenSubstateDb(cfg, ctx)
=======
	cfg.StateValidationMode = utils.SubsetCheck

	substateDb, err := executor.OpenSubstateDb(cfg, ctx)
>>>>>>> 27a075d3
	if err != nil {
		return err
	}
	defer substateDb.Close()

	return run(cfg, substateDb, nil, false)
}

type txProcessor struct {
	config *utils.Config
}

func (r txProcessor) Process(state executor.State, context *executor.Context) error {
	_, err := utils.ProcessTx(
		context.State,
		r.config,
		uint64(state.Block),
		state.Transaction,
		state.Substate,
	)
	return err
}

<<<<<<< HEAD
func run(config *utils.Config, provider action_provider.ActionProvider, stateDb state.StateDB) error {
=======
func run(config *utils.Config, provider executor.SubstateProvider, stateDb state.StateDB, disableStateDbExtension bool) error {
	// order of extensionList has to be maintained
	var extensionList = []executor.Extension{extension.MakeCpuProfiler(config)}

	if !disableStateDbExtension {
		extensionList = append(extensionList, extension.MakeStateDbManager(config))
	}

	extensionList = append(extensionList, []executor.Extension{
		extension.MakeVirtualMachineStatisticsPrinter(config),
		extension.MakeProgressLogger(config, 15*time.Second),
		extension.MakeProgressTracker(config, 100_000),
		extension.MakeStateDbPrimer(config),
		extension.MakeMemoryUsagePrinter(config),
		extension.MakeMemoryProfiler(config),
		extension.MakeStateDbPreparator(),
		extension.MakeStateHashValidator(config),
		extension.MakeBlockEventEmitter(),
	}...,
	)

>>>>>>> 27a075d3
	return executor.NewExecutor(provider).Run(
		executor.Params{
			From:  int(config.First),
			To:    int(config.Last) + 1,
			State: stateDb,
		},
		txProcessor{config},
		extensionList,
	)
}<|MERGE_RESOLUTION|>--- conflicted
+++ resolved
@@ -18,13 +18,9 @@
 		return err
 	}
 
-<<<<<<< HEAD
-	substateDb, err := action_provider.OpenSubstateDb(cfg, ctx)
-=======
 	cfg.StateValidationMode = utils.SubsetCheck
 
-	substateDb, err := executor.OpenSubstateDb(cfg, ctx)
->>>>>>> 27a075d3
+	substateDb, err := action_provider.OpenSubstateDb(cfg, ctx)
 	if err != nil {
 		return err
 	}
@@ -48,10 +44,7 @@
 	return err
 }
 
-<<<<<<< HEAD
-func run(config *utils.Config, provider action_provider.ActionProvider, stateDb state.StateDB) error {
-=======
-func run(config *utils.Config, provider executor.SubstateProvider, stateDb state.StateDB, disableStateDbExtension bool) error {
+func run(config *utils.Config, provider action_provider.ActionProvider, stateDb state.StateDB, disableStateDbExtension bool) error {
 	// order of extensionList has to be maintained
 	var extensionList = []executor.Extension{extension.MakeCpuProfiler(config)}
 
@@ -72,7 +65,6 @@
 	}...,
 	)
 
->>>>>>> 27a075d3
 	return executor.NewExecutor(provider).Run(
 		executor.Params{
 			From:  int(config.First),
