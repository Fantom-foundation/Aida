--- conflicted
+++ resolved
@@ -143,13 +143,6 @@
 		&utils.ChainIDFlag,
 		&utils.ContinueOnFailureFlag,
 		&utils.KeepDbFlag,
-<<<<<<< HEAD
-=======
-		&utils.CustomDbNameFlag,
-		//&utils.MaxNumTransactionsFlag,
-		&utils.ValidateTxStateFlag,
-		//&utils.ValidateWorldStateFlag,
->>>>>>> 25122b6d
 		&utils.ValidateFlag,
 		&logger.LogLevelFlag,
 		&utils.NoHeartbeatLoggingFlag,
