// Copyright 2024 Fantom Foundation
// This file is part of Aida Testing Infrastructure for Sonic
//
// Aida is free software: you can redistribute it and/or modify
// it under the terms of the GNU Lesser General Public License as published by
// the Free Software Foundation, either version 3 of the License, or
// (at your option) any later version.
//
// Aida is distributed in the hope that it will be useful,
// but WITHOUT ANY WARRANTY; without even the implied warranty of
// MERCHANTABILITY or FITNESS FOR A PARTICULAR PURPOSE. See the
// GNU Lesser General Public License for more details.
//
// You should have received a copy of the GNU Lesser General Public License
// along with Aida. If not, see <http://www.gnu.org/licenses/>.

package main

import (
	"github.com/Fantom-foundation/Aida/executor"
	"github.com/Fantom-foundation/Aida/executor/extension/logger"
	"github.com/Fantom-foundation/Aida/executor/extension/primer"
	"github.com/Fantom-foundation/Aida/executor/extension/profiler"
	"github.com/Fantom-foundation/Aida/executor/extension/statedb"
	"github.com/Fantom-foundation/Aida/executor/extension/validator"
	log "github.com/Fantom-foundation/Aida/logger"
	"github.com/Fantom-foundation/Aida/state"
	"github.com/Fantom-foundation/Aida/txcontext"
	"github.com/Fantom-foundation/Aida/utils"
	"github.com/urfave/cli/v2"
)

var RunEthTestsCmd = cli.Command{
	Action:    RunEthereumTest,
	Name:      "ethereum-test",
	Usage:     "Execute ethereum tests",
	ArgsUsage: "<blockNumFirst> <blockNumLast>",
	Aliases:   []string{"ethtest"},
	Flags: []cli.Flag{
		// StateDb
		&utils.CarmenSchemaFlag,
		&utils.StateDbImplementationFlag,
		&utils.StateDbVariantFlag,
		&utils.DbTmpFlag,
		&utils.StateDbLoggingFlag,

		//// ShadowDb
		&utils.ShadowDb,
		&utils.ShadowDbImplementationFlag,
		&utils.ShadowDbVariantFlag,

		// VM
		&utils.EvmImplementation,
		&utils.VmImplementation,

		// Profiling
		&utils.CpuProfileFlag,
		&utils.CpuProfilePerIntervalFlag,
		&utils.DiagnosticServerFlag,
		&utils.MemoryBreakdownFlag,
		&utils.MemoryProfileFlag,
		&utils.RandomSeedFlag,
		&utils.PrimeThresholdFlag,

		// Utils
		&utils.WorkersFlag,
		&utils.ChainIDFlag,
		&utils.ContinueOnFailureFlag,
		&utils.ValidateFlag,
		&utils.ValidateStateHashesFlag,
		&log.LogLevelFlag,
		&utils.ErrorLoggingFlag,
<<<<<<< HEAD
		&utils.UseGethTxProcessorFlag,
=======
		&utils.MaxNumErrorsFlag,
>>>>>>> 86dadb6e

		// Ethereum execution tests
		&utils.EthTestTypeFlag,
		&utils.ForksFlag,
	},
	Description: `
The aida-vm-sdb geth-state-tests command requires one argument: <pathToJsonTest or pathToDirWithJsonTests>`,
}

// RunEthereumTest performs sequential block processing on a StateDb
func RunEthereumTest(ctx *cli.Context) error {
	cfg, err := utils.NewConfig(ctx, utils.PathArg)
	if err != nil {
		return err
	}

	cfg.StateValidationMode = utils.SubsetCheck
	cfg.ValidateTxState = true
	cfg.ChainID = utils.EthTestsChainID

	processor, err := executor.MakeEthTestProcessor(cfg)
	if err != nil {
		return err
	}

	return runEth(cfg, executor.NewEthStateTestProvider(cfg), nil, processor, nil)
}

func runEth(
	cfg *utils.Config,
	provider executor.Provider[txcontext.TxContext],
	stateDb state.StateDB,
	processor executor.Processor[txcontext.TxContext],
	extra []executor.Extension[txcontext.TxContext],
) error {
	// order of extensionList has to be maintained
	var extensionList = []executor.Extension[txcontext.TxContext]{
		profiler.MakeCpuProfiler[txcontext.TxContext](cfg),
		profiler.MakeDiagnosticServer[txcontext.TxContext](cfg),
		logger.MakeErrorLogger[txcontext.TxContext](cfg),
	}

	if stateDb == nil {
		extensionList = append(
			extensionList,
			statedb.MakeEthStateTestDbPrepper(cfg),
			statedb.MakeLiveDbBlockChecker[txcontext.TxContext](cfg),
			logger.MakeDbLogger[txcontext.TxContext](cfg),
			primer.MakeEthStateTestDbPrimer(cfg), // < to be placed after the DbLogger to log priming operations
		)
	}

	extensionList = append(
		extensionList,
		logger.MakeEthStateTestLogger(cfg, 0),
		validator.MakeShadowDbValidator(cfg),
		statedb.MakeEthStateScopeTestEventEmitter(),
		validator.MakeEthStateTestValidator(cfg),
	)

	extensionList = append(extensionList, extra...)

	return executor.NewExecutor(provider, cfg.LogLevel).Run(
		executor.Params{
			From:                   int(cfg.First),
			To:                     int(cfg.Last) + 1,
			NumWorkers:             1,
			State:                  stateDb,
			ParallelismGranularity: executor.TransactionLevel,
		},
		processor,
		extensionList,
		nil,
	)
}<|MERGE_RESOLUTION|>--- conflicted
+++ resolved
@@ -70,11 +70,8 @@
 		&utils.ValidateStateHashesFlag,
 		&log.LogLevelFlag,
 		&utils.ErrorLoggingFlag,
-<<<<<<< HEAD
+		&utils.MaxNumErrorsFlag,
 		&utils.UseGethTxProcessorFlag,
-=======
-		&utils.MaxNumErrorsFlag,
->>>>>>> 86dadb6e
 
 		// Ethereum execution tests
 		&utils.EthTestTypeFlag,
