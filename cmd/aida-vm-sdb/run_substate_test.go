--- conflicted
+++ resolved
@@ -69,13 +69,10 @@
 		db.EXPECT().EndBlock(),
 	)
 
-<<<<<<< HEAD
 	if err := run(config, provider, db); err != nil {
 		t.Errorf("run failed: %v", err)
-=======
 	if err := runSubstates(config, provider, db, true); err != nil {
 		t.Errorf("runSubstates failed: %v", err)
->>>>>>> 32ae50c5
 	}
 }
 
@@ -115,13 +112,8 @@
 		db.EXPECT().EndTransaction(),
 	)
 
-<<<<<<< HEAD
 	// run fails but not on validation
-	err := run(config, provider, db)
-=======
-	// runSubstates fails but not on validation
-	err := runSubstates(config, provider, db, true)
->>>>>>> 32ae50c5
+	err := run(config, provider, db, true)
 	if err == nil {
 		t.Errorf("runSubstates must fail")
 	}
@@ -164,11 +156,7 @@
 		db.EXPECT().EndTransaction(),
 	)
 
-<<<<<<< HEAD
 	err := run(config, provider, db)
-=======
-	err := runSubstates(config, provider, db, true)
->>>>>>> 32ae50c5
 	if err == nil {
 		t.Errorf("validation must fail")
 	}
