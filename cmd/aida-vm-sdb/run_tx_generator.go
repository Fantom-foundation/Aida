--- conflicted
+++ resolved
@@ -2,101 +2,13 @@
 
 import (
 	"github.com/Fantom-foundation/Aida/executor"
-<<<<<<< HEAD
-	"github.com/Fantom-foundation/Aida/executor/extension/primer"
-	"github.com/Fantom-foundation/Aida/executor/extension/profiler"
-	"github.com/Fantom-foundation/Aida/executor/extension/statedb"
-	"github.com/Fantom-foundation/Aida/executor/extension/tracker"
-	"github.com/Fantom-foundation/Aida/executor/extension/validator"
-	"github.com/Fantom-foundation/Aida/logger"
-=======
->>>>>>> 387ce8e6
 	"github.com/Fantom-foundation/Aida/state"
 	"github.com/Fantom-foundation/Aida/txcontext"
 	"github.com/Fantom-foundation/Aida/utils"
-<<<<<<< HEAD
-	substate "github.com/Fantom-foundation/Substate"
-	"github.com/urfave/cli/v2"
-)
-
-var RunTxGeneratorCmd = cli.Command{
-	Action:    RunTxGenerator,
-	Name:      "tx-generator",
-	Usage:     "Iterates over generated transactions that are executed into a StateDb",
-	ArgsUsage: "<blockNumFirst> <blockNumLast>",
-	Flags: []cli.Flag{
-		// StateDb
-		&utils.CarmenSchemaFlag,
-		&utils.StateDbImplementationFlag,
-		&utils.StateDbVariantFlag,
-		&utils.StateDbSrcFlag,
-		&utils.DbTmpFlag,
-		&utils.StateDbLoggingFlag,
-		&utils.ValidateStateHashesFlag,
-
-		// ArchiveDb
-		&utils.ArchiveModeFlag,
-		&utils.ArchiveQueryRateFlag,
-		&utils.ArchiveMaxQueryAgeFlag,
-		&utils.ArchiveVariantFlag,
-
-		// ShadowDb
-		&utils.ShadowDb,
-		&utils.ShadowDbImplementationFlag,
-		&utils.ShadowDbVariantFlag,
-
-		// VM
-		&utils.VmImplementation,
-
-		// Profiling
-		&utils.CpuProfileFlag,
-		&utils.CpuProfilePerIntervalFlag,
-		&utils.DiagnosticServerFlag,
-		&utils.MemoryBreakdownFlag,
-		&utils.MemoryProfileFlag,
-		&utils.RandomSeedFlag,
-		&utils.PrimeThresholdFlag,
-		&utils.ProfileFlag,
-		&utils.ProfileFileFlag,
-		&utils.ProfileIntervalFlag,
-		&utils.ProfileDBFlag,
-		&utils.ProfileBlocksFlag,
-
-		// Priming
-		&utils.RandomizePrimingFlag,
-		&utils.SkipPrimingFlag,
-		&utils.UpdateBufferSizeFlag,
-
-		// Utils
-		&substate.WorkersFlag,
-		&utils.ChainIDFlag,
-		&utils.ContinueOnFailureFlag,
-		&utils.SyncPeriodLengthFlag,
-		&utils.KeepDbFlag,
-		//&utils.MaxNumTransactionsFlag,
-		&utils.ValidateTxStateFlag,
-		//&utils.ValidateWorldStateFlag,
-		&utils.ValidateFlag,
-		&logger.LogLevelFlag,
-		&utils.NoHeartbeatLoggingFlag,
-	},
-	Description: `
-The aida-vm-sdb tx-generator command requires two arguments: <blockNumFirst> <blockNumLast>
-
-<blockNumFirst> and <blockNumLast> are the first and last block of
-the inclusive range of blocks.`,
-}
-
-type GeneratedTransaction struct {
-	// todo fill with transaction info from the generator
-}
-
-=======
 	"github.com/ethereum/go-ethereum/core/types"
 	"github.com/urfave/cli/v2"
 )
 
->>>>>>> 387ce8e6
 // RunTxGenerator performs sequential block processing on a StateDb using transaction generator
 func RunTxGenerator(ctx *cli.Context) error {
 	cfg, err := utils.NewConfig(ctx, utils.BlockRangeArgs)
