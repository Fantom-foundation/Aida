--- conflicted
+++ resolved
@@ -30,11 +30,7 @@
 	}
 	defer substateDb.Close()
 
-<<<<<<< HEAD
 	return run(cfg, substateDb, nil, false, txProcessor{cfg}, nil)
-=======
-	return runSubstates(cfg, substateDb, nil, false)
->>>>>>> 32ae50c5
 }
 
 type substateProcessor struct {
@@ -99,11 +95,7 @@
 			To:    int(cfg.Last) + 1,
 			State: stateDb,
 		},
-<<<<<<< HEAD
 		processor,
-=======
-		substateProcessor{cfg},
->>>>>>> 32ae50c5
 		extensionList,
 	)
 }