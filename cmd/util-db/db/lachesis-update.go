package db

import (
	"fmt"

	"github.com/Fantom-foundation/Aida/logger"
	"github.com/Fantom-foundation/Aida/utildb"
	"github.com/Fantom-foundation/Aida/utils"
	"github.com/Fantom-foundation/Substate/db"
	"github.com/Fantom-foundation/Substate/substate"
	"github.com/urfave/cli/v2"
)

var LachesisUpdateCommand = cli.Command{
	Action: lachesisUpdate,
	Name:   "lachesis-update",
	Usage:  "Computes pseudo transition that transits the last world state of Lachesis to the world state of Opera in block in 4,564,026",
	Flags: []cli.Flag{
		&utils.ChainIDFlag,
		&utils.DeletionDbFlag,
<<<<<<< HEAD
		&utils.AidaDbFlag,
		&utils.WorkersFlag,
		&utils.WorldStateFlag,
=======
		&utils.UpdateDbFlag,
		&substate.SubstateDbFlag,
		&substate.WorkersFlag,
>>>>>>> c641a401
		&logger.LogLevelFlag,
	},
	Description: `
The lachesis-update command requires zero aguments. It compares the initial world state 
the final state of Opera and the final state of Lachesis, then generate a difference set
between the two.`}

func lachesisUpdate(ctx *cli.Context) error {
	// process arguments and flags
	if ctx.Args().Len() != 0 {
		return fmt.Errorf("lachesis-update command requires exactly 0 arguments")
	}
	cfg, argErr := utils.NewConfig(ctx, utils.NoArgs)
	if argErr != nil {
		return argErr
	}
	log := logger.NewLogger(cfg.LogLevel, "Lachesis Update")

	sdb, err := db.NewDefaultSubstateDB(cfg.AidaDb)
	if err != nil {
		return fmt.Errorf("cannot open aida-db; %w", err)
	}
	defer sdb.Close()

	// load initial opera initial state in updateset format
	log.Notice("Load Opera initial world state")
	opera, err := utildb.LoadOperaWorldState(cfg.UpdateDb)
	if err != nil {
		return err
	}

	log.Notice("Generate Lachesis world state")
	lachesis, err := utildb.CreateLachesisWorldState(cfg, sdb)
	if err != nil {
		return err
	}

	//check if transition tx exists
	lastTx, err := sdb.GetLastSubstate()
	if err != nil {
		return fmt.Errorf("cannot get last substate; %w", err)
	}
	lachesisLastBlock := utils.FirstOperaBlock - 1
	untrackedState := make(substate.WorldState)

	if lastTx.Env.Number < lachesisLastBlock {
		// update untracked changes
		log.Notice("Calculate difference set")
		untrackedState = opera.Diff(lachesis)
		// create a transition transaction
		lastTx.Env.Number = lachesisLastBlock
		transitionTx := substate.NewSubstate(
			make(substate.WorldState),
			untrackedState,
			lastTx.Env,
			lastTx.Message,
			lastTx.Result,
			lastTx.Block,
			utils.PseudoTx,
		)
		// replace lachesis storage with zeros
		if err := utildb.FixSfcContract(lachesis, transitionTx); err != nil {
			return err
		}

		// write to db
		log.Noticef("Write a transition tx to Block %v Tx %v with %v accounts",
			lachesisLastBlock,
			utils.PseudoTx,
			len(untrackedState))
		err = sdb.PutSubstate(transitionTx)
		if err != nil {
			return fmt.Errorf("cannot put lachesis transacition tx into db; %w", err)
		}
	} else {
		log.Warningf("Transition tx has already been produced. Skip writing")
	}
	return nil
}<|MERGE_RESOLUTION|>--- conflicted
+++ resolved
@@ -18,15 +18,9 @@
 	Flags: []cli.Flag{
 		&utils.ChainIDFlag,
 		&utils.DeletionDbFlag,
-<<<<<<< HEAD
 		&utils.AidaDbFlag,
+		&utils.UpdateDbFlag,
 		&utils.WorkersFlag,
-		&utils.WorldStateFlag,
-=======
-		&utils.UpdateDbFlag,
-		&substate.SubstateDbFlag,
-		&substate.WorkersFlag,
->>>>>>> c641a401
 		&logger.LogLevelFlag,
 	},
 	Description: `
