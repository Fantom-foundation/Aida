--- conflicted
+++ resolved
@@ -24,12 +24,7 @@
 		&utils.OutputFlag,
 		&utils.TargetEpochFlag,
 		&utils.UpdateBufferSizeFlag,
-<<<<<<< HEAD
-		&utils.WorldStateFlag,
 		&utils.WorkersFlag,
-=======
-		&substate.WorkersFlag,
->>>>>>> c641a401
 		&logger.LogLevelFlag,
 	},
 	Description: `
