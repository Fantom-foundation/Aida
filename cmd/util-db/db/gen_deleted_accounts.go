--- conflicted
+++ resolved
@@ -86,11 +86,7 @@
 	var statedb state.StateDB
 	statedb = state.MakeInMemoryStateDB(&recording.InputAlloc, block)
 	//wrapper
-<<<<<<< HEAD
-	statedb = vm.NewProxyDeletion(statedb, ch, cfg.LogLevel)
-=======
-	statedb = proxy.NewDeletionProxy(statedb, ch)
->>>>>>> 37170270
+	statedb = proxy.NewDeletionProxy(statedb, ch, cfg.LogLevel)
 
 	err := utils.ProcessTx(statedb, cfg, block, tx, recording)
 	if err != nil {
