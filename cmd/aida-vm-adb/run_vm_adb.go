--- conflicted
+++ resolved
@@ -52,10 +52,7 @@
 	return err
 }
 
-<<<<<<< HEAD
-func run(config *utils.Config, provider action_provider.ActionProvider, stateDb state.StateDB) error {
-=======
-func run(config *utils.Config, provider executor.SubstateProvider, stateDb state.StateDB, disableStateDbExtension bool) error {
+func run(config *utils.Config, provider.ActionProvider, stateDb state.StateDB, disableStateDbExtension bool) error {
 	// order of extensionList has to be maintained
 	var extensionList = []executor.Extension{extension.MakeCpuProfiler(config)}
 
@@ -68,7 +65,6 @@
 		extension.MakeStateDbPreparator(),
 		extension.MakeBeginOnlyEmitter(),
 	}...)
->>>>>>> 27a075d3
 	return executor.NewExecutor(provider).Run(
 		executor.Params{
 			From:       int(config.First),
