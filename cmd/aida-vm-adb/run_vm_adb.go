--- conflicted
+++ resolved
@@ -58,21 +58,6 @@
 	return err
 }
 
-<<<<<<< HEAD
-func run(config *utils.Config, provider executor.SubstateProvider, stateDb state.StateDB, disableStateDbExtension bool) error {
-	// order of extensionList has to be maintained
-	var extensionList = []executor.Extension{profiler_extensions.MakeCpuProfiler(config)}
-
-	if !disableStateDbExtension {
-		extensionList = append(extensionList, state_db_extensions.MakeStateDbManager(config))
-	}
-
-	extensionList = append(extensionList, []executor.Extension{
-		progress_extensions.MakeProgressLogger(config, 100),
-		state_db_extensions.MakeStateDbPreparator(),
-		state_db_extensions.MakeBeginOnlyEmitter(),
-	}...)
-=======
 func run(
 	config *utils.Config,
 	provider executor.SubstateProvider,
@@ -81,13 +66,13 @@
 	extra []executor.Extension,
 ) error {
 	extensionList := []executor.Extension{
-		extension.MakeCpuProfiler(config),
+		profiler_extensions.MakeCpuProfiler(config)
 		extension.MakeArchiveGetter(),
-		extension.MakeProgressLogger(config, 0),
-		extension.MakeProgressTracker(config, 0),
+		progress_extensions.MakeProgressLogger(config, 100),
+		state_db_extensions.MakeStateDbPreparator(),
+		state_db_extensions.MakeBeginOnlyEmitter(),
 	}
 	extensionList = append(extensionList, extra...)
->>>>>>> ba40cb88
 	return executor.NewExecutor(provider).Run(
 		executor.Params{
 			From:                   int(config.First),
