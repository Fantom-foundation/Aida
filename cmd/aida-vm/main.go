--- conflicted
+++ resolved
@@ -57,11 +57,8 @@
 			&utils.StateDbImplementationFlag,
 			&utils.StateDbLoggingFlag,
 			&utils.CacheFlag,
-<<<<<<< HEAD
 			&utils.UseGethTxProcessorFlag,
-=======
 			&utils.SubstateEncodingFlag,
->>>>>>> ea82e44f
 		},
 	}
 	if err := app.Run(os.Args); err != nil {
