--- conflicted
+++ resolved
@@ -2,7 +2,6 @@
 Aida is a storage tracing tool that collects real-world storage traces 
 from the block-processing on the main net and stores them in a compressed file format.
 
-<<<<<<< HEAD
 A storage trace contains a sequence of storage operations with their contract 
 and storage addresses, and storage values. With the sequence of operations 
 the impact of block processing on the StateDB can be simulated in isolation without requiring 
@@ -14,6 +13,9 @@
 
 With Aida, we can check the functional correctness 
 of a stateDB design and implementation, and we can measure its performance.
+Aida consists of several tools including the world-state manager creating 
+initial world-states from the mainnet for a block, and trace that records
+and replays storage traces.
 
 ## World State Manager
 The purpose of the World State Manager is to build and transfer a minimal world state snapshot
@@ -47,11 +49,7 @@
 | dump, d    | Extracts world state MPT at a given state root into an external DB |
 | version, v | Provides information about the application version and build       |
 | help, h    | Shows a list of commands or help for one command                   |
-=======
-Aida is a storage tracing tool that collects real-world storage traces from the block-processing on the mainnet and stores them in a compressed file format. 
-A storage trace contains a sequence of storage operations with their contract and storage addresses, and storage values. With the sequence of operations the impact of block processing on the StateDB can be simulated in isolation without requiring any other components but the StateDB itself.
-Storage operations include EVM operations to read/write the storage of an account, balance operations, snapshot operations to revert modifications among many other operations.
-With a storage trace, a replay tool can test and profile a StateDB implementation under real-world condition in complete isolation. With Aida, we can check the functional correctness of a stateDB design and implementation, and we can measure its performance.
+
 
 ## Trace CLI
 Trace cli tool provides storage trace recording and replaying functionality.
@@ -91,5 +89,4 @@
  - `--trace-dir` sets trace file directory. Default: `./`
  - `--trace-debug` print replayed operations. 
  - `--validate` validate the state after replaying traces.
- - `--workers` sets the number of worker threads.
->>>>>>> 2a82623a
+ - `--workers` sets the number of worker threads.