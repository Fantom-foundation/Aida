# Fantom Aida

Aida is a storage tracing tool that collects real-world storage traces from the block-processing on the mainnet and stores them in a compressed file format. 
A storage trace contains a sequence of storage operations with their contract and storage addresses, and storage values. With the sequence of operations the impact of block processing on the StateDB can be simulated in isolation without requiring any other components but the StateDB itself.
Storage operations include EVM operations to read/write the storage of an account, balance operations, snapshot operations to revert modifications among many other operations.
With a storage trace, a replay tool can test and profile a StateDB implementation under real-world condition in complete isolation. With Aida, we can check the functional correctness of a stateDB design and implementation, and we can measure its performance.

## Trace CLI
Trace cli tool provides storage trace recording and replaying functionality.
**Build**
`make trace` generates executable file ./build/trace

`trace` cli has two sub-commands

 - `record` records storage traces of specified block range
 - `replay` replays storage traces of specified block range


### Trace Record
**Run**

`./build/trace record 5000000 5100000`
simulates transaction execution from block 5,000,000 to (and including) block 5,100,000 using [substate](github.com/Fantom-foundation/substate-cli). Storage operations executed during transaction processing are recorded into a compressed file format.

**Options**

`--substatedir` sets directory contain substate database. Default: `./substate.fantom`

`--trace-dir` sets trace file output directory. Default: `./`
`--trace-debug` print recorded operations. 

### Trace Replay

**Run**

`./build/trace replay 5050000 5100000`
reads the recorded traces and re-execute state operations from block 5,050,000 to 5,100,000. The storage operations are executed sequentially in the order they were recorded. The tool iterates through substates to construct a partial stateDB such that the replayed storage operations can simulate read/write with actual data.

**Options**
<<<<<<< HEAD
`--trace-dir` sets trace file directory. Default: `./`
`--trace-debug` print replayed operations. 
=======

`--substatedir` sets directory contain substate database. Default: `./substate.fantom`

`--trace-dir` sets trace file directory. Default: `./`

`--db-impl` select between `geth` and `carmen`. Default: `geth`
>>>>>>> 6240f65a
<|MERGE_RESOLUTION|>--- conflicted
+++ resolved
@@ -37,14 +37,9 @@
 reads the recorded traces and re-execute state operations from block 5,050,000 to 5,100,000. The storage operations are executed sequentially in the order they were recorded. The tool iterates through substates to construct a partial stateDB such that the replayed storage operations can simulate read/write with actual data.
 
 **Options**
-<<<<<<< HEAD
-`--trace-dir` sets trace file directory. Default: `./`
-`--trace-debug` print replayed operations. 
-=======
 
 `--substatedir` sets directory contain substate database. Default: `./substate.fantom`
 
 `--trace-dir` sets trace file directory. Default: `./`
-
-`--db-impl` select between `geth` and `carmen`. Default: `geth`
->>>>>>> 6240f65a
+`--trace-debug` print replayed operations. 
+`--db-impl` select between `geth` and `carmen`. Default: `geth`