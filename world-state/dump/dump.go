// Package dump implements world state trie dump into a snapshot database.
package dump

import (
	"context"
	"github.com/Fantom-foundation/Aida-Testing/world-state/db"
	"github.com/Fantom-foundation/Aida-Testing/world-state/logger"
	"github.com/ethereum/go-ethereum/common"
	"github.com/ethereum/go-ethereum/crypto"
	"github.com/urfave/cli/v2"
)

const (
	FlagOutputDBPath = "db"
	flagInputDBPath  = "input-db"
	flagInputDBType  = "input-db-type"
	flagStateDBName  = "input-db-name"
	flagStateRoot    = "root"
	flagWorkers      = "workers"
)

var (
	emptyCode     = crypto.Keccak256(nil)
	emptyCodeHash = common.BytesToHash(emptyCode)
)

// CmdDumpState defines a CLI command for dumping world state from a source database.
// We export all accounts (including contracts) with:
//   - Balance
//   - Nonce
//   - Code (hash + separate storage)
//   - Contract Storage
var CmdDumpState = cli.Command{
	Action:  dumpState,
	Name:    "dump",
	Aliases: []string{"d"},
	Usage:   "Extracts world state MPT trie at given root from input database into state snapshot output database.",
	Description: `The dump creates a snapshot of all accounts state (including contracts) exporting:
		- Balance
		- Nonce
		- Code (separate storage slot is used to store code data)
		- Contract Storage`,
	ArgsUsage: "<root> <input-db> <input-db-name> <input-db-type> <workers>",
	Flags: []cli.Flag{
		&cli.StringFlag{
			Name:  flagStateRoot,
			Usage: "Root hash of the state trie",
			Value: "",
		},
		&cli.PathFlag{
			Name:     flagInputDBPath,
			Usage:    "Input database path with the state MPT",
			Value:    "",
			Required: true,
		},
		&cli.StringFlag{
			Name:  flagStateDBName,
			Usage: "Input state trie database table name",
			Value: "main",
		},
		&cli.StringFlag{
			Name:  flagInputDBType,
			Usage: "Type of input database (\"ldb\" or \"pbl\")",
			Value: "ldb",
		},
		&cli.IntFlag{
			Name:  flagWorkers,
			Usage: "Number of account processing threads",
			Value: 50,
		},
	},
}

// dumpState dumps state from given EVM trie into an output account-state database
func dumpState(ctx *cli.Context) error {
	// open the source trie DB
	store, err := db.Connect(ctx.String(flagInputDBType), ctx.Path(flagInputDBPath), ctx.Path(flagStateDBName))
	if err != nil {
		return err
	}
	defer db.MustCloseStore(store)

	// try to open output DB
	outputDB, err := db.OpenStateSnapshotDB(ctx.Path(FlagOutputDBPath))
	if err != nil {
		return err
	}
	defer db.MustCloseSnapshotDB(outputDB)

	// make logger
	log := logger.New(ctx.App.Writer, "info")

	// blockNumber number to be stored in output db
	var blockNumber uint64 = 0

	// load accounts from the given root
	// if the root has not been provided, try to use the latest
	root := common.HexToHash(ctx.String(flagStateRoot))
<<<<<<< HEAD
	if root == db.ZeroHash {
		root, blockNumber, err = db.LatestStateRoot(store)
		if err != nil {
			log.Errorf("state root not found; %s", err.Error())
			return err
		}

		log.Infof("state root not provided, using the latest %s", root.String())
=======
	if root == zeroHash {
		root, blockNumber = LatestStateRoot(store, log)
>>>>>>> c9ad0e53
	}

	var blockNumberChan chan uint64 = nil
	// root was not in BlockEpochState, search for blockNumber of given root in block records
	if blockNumber == 0 {
		blockNumberChan = RootBlock(store, root, log)
	}

	// load assembled accounts for the given root and write them into the snapshot database
	accounts, failed := LoadAccounts(context.Background(), db.OpenStateTrie(store), root, ctx.Int(flagWorkers), log)
	dbWriter(outputDB, accounts)

	errorOccurred := false

	// any errors during the processing?
	for err = <-failed; err != nil; err = <-failed {
		errorOccurred = true
		log.Error(err.Error())
	}

	// no errors during processing write block number into database
	if !errorOccurred {
		storeBlockNumber(blockNumberChan, blockNumber, outputDB, log)
	}

	log.Info("done")
	return nil
}

// storeBlockNumber inserts block number to the output database
// blockNumber contains result only when root matched root of last block in database
func storeBlockNumber(blockNumberChan chan uint64, blockNumber uint64, outputDB *db.StateSnapshotDB, log Logger) {
	// blockNumberChan is only initialized when result isn't contained in blockNumber
	if blockNumberChan != nil {
		var ok bool
		blockNumber, ok = <-blockNumberChan
		if !ok {
			blockNumber = 0
		}
	}

	if blockNumber == 0 {
		log.Errorf("Block number for given root wasn't found in database; %s")
	}

	log.Infof("Inserting block number %d into database", blockNumber)
	err := outputDB.PutBlockNumber(blockNumber)
	if err != nil {
		log.Errorf("PutBlockNumber; %s", err.Error())
	}
}<|MERGE_RESOLUTION|>--- conflicted
+++ resolved
@@ -96,7 +96,6 @@
 	// load accounts from the given root
 	// if the root has not been provided, try to use the latest
 	root := common.HexToHash(ctx.String(flagStateRoot))
-<<<<<<< HEAD
 	if root == db.ZeroHash {
 		root, blockNumber, err = db.LatestStateRoot(store)
 		if err != nil {
@@ -105,10 +104,6 @@
 		}
 
 		log.Infof("state root not provided, using the latest %s", root.String())
-=======
-	if root == zeroHash {
-		root, blockNumber = LatestStateRoot(store, log)
->>>>>>> c9ad0e53
 	}
 
 	var blockNumberChan chan uint64 = nil
