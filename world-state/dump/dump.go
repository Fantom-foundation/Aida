--- conflicted
+++ resolved
@@ -105,10 +105,6 @@
 
 	// load assembled accounts for the given root and write them into the snapshot database
 	accounts, failed := LoadAccounts(context.Background(), opera.OpenStateDB(store), root, ctx.Int(flagWorkers), log)
-<<<<<<< HEAD
-=======
-	dbWriter(ctx.Context, outputDB, accounts, log)
->>>>>>> 8b43db7d
 
 	// find block information for the target state root hash
 	dumpError := make(chan error, 1)
@@ -117,7 +113,7 @@
 	go lookupBlock(ctx.Context, store, outputDB, root, blockNumber, dumpError, wg, log)
 
 	// wait for the writer to finish
-	dbWriter(ctx.Context, outputDB, accounts)
+	dbWriter(ctx.Context, outputDB, accounts, log)
 
 	// any errors during the writer processing?
 	for err = <-failed; err != nil; err = <-failed {
