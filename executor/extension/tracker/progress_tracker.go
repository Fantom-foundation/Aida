package tracker

import (
	"sync"
	"time"

	"github.com/Fantom-foundation/Aida/executor"
	"github.com/Fantom-foundation/Aida/executor/extension"
	"github.com/Fantom-foundation/Aida/logger"
	"github.com/Fantom-foundation/Aida/txcontext"
	"github.com/Fantom-foundation/Aida/utils"
)

const (
	ProgressTrackerDefaultReportFrequency = 100_000 // in blocks
)

<<<<<<< HEAD
func newProgressTracker[T any](cfg *utils.Config, reportFrequency int, log logger.Logger) *progressTracker[T] {
	return &progressTracker[T]{
		cfg:             cfg,
		log:             log,
		reportFrequency: reportFrequency,
	}
}

type progressTracker[T any] struct {
	extension.NilExtension[T]
=======
// MakeProgressTracker creates a progressTracker that depends on the
// PostBlock event and is only useful as part of a sequential evaluation.
func MakeProgressTracker(cfg *utils.Config, reportFrequency int) executor.Extension[txcontext.TxContext] {
	if !cfg.TrackProgress {
		return extension.NilExtension[txcontext.TxContext]{}
	}

	if reportFrequency == 0 {
		reportFrequency = ProgressTrackerDefaultReportFrequency
	}

	return makeProgressTracker(cfg, reportFrequency, logger.NewLogger(cfg.LogLevel, "ProgressTracker"))
}

func makeProgressTracker(cfg *utils.Config, reportFrequency int, log logger.Logger) *progressTracker {
	return &progressTracker{
		cfg:               cfg,
		log:               log,
		reportFrequency:   reportFrequency,
		lastReportedBlock: int(cfg.First) - (int(cfg.First) % reportFrequency),
	}
}

// progressTracker logs progress every XXX blocks depending on reportFrequency.
// Default is 100_000 blocks. This is mainly used for gathering information about process.
type progressTracker struct {
	extension.NilExtension[txcontext.TxContext]
>>>>>>> 387ce8e6
	cfg                 *utils.Config
	log                 logger.Logger
	reportFrequency     int
	startOfRun          time.Time
	startOfLastInterval time.Time

	lock sync.Mutex
}

<<<<<<< HEAD
func (t *progressTracker[T]) PreRun(executor.State[T], *executor.Context) error {
=======
func (t *progressTracker) PreRun(state executor.State[txcontext.TxContext], _ *executor.Context) error {
>>>>>>> 387ce8e6
	now := time.Now()
	t.startOfRun = now
	t.startOfLastInterval = now
	return nil
<<<<<<< HEAD
=======
}

// PostTransaction increments number of transactions and saves gas used in last substate.
func (t *progressTracker) PostTransaction(state executor.State[txcontext.TxContext], _ *executor.Context) error {
	t.lock.Lock()
	defer t.lock.Unlock()

	t.overallInfo.numTransactions++
	t.overallInfo.gas += state.Data.GetReceipt().GetGasUsed()

	return nil
}

// PostBlock registers the completed block and may trigger the logging of an update.
func (t *progressTracker) PostBlock(state executor.State[txcontext.TxContext], ctx *executor.Context) error {
	boundary := state.Block - (state.Block % t.reportFrequency)

	if state.Block-t.lastReportedBlock < t.reportFrequency {
		return nil
	}

	now := time.Now()
	overall := now.Sub(t.startOfRun)
	interval := now.Sub(t.startOfLastInterval)

	// quickly get a snapshot of the current overall progress
	t.lock.Lock()
	info := t.overallInfo
	t.lock.Unlock()

	disk, err := utils.GetDirectorySize(ctx.StateDbPath)
	if err != nil {
		return fmt.Errorf("cannot size of state-db (%v); %v", ctx.StateDbPath, err)
	}
	m := ctx.State.GetMemoryUsage()

	memory := uint64(0)
	if m != nil {
		memory = m.UsedBytes
	}

	intervalBlkRate := float64(t.reportFrequency) / interval.Seconds()
	intervalTxRate := float64(info.numTransactions-t.lastIntervalInfo.numTransactions) / interval.Seconds()
	intervalGasRate := float64(info.gas-t.lastIntervalInfo.gas) / interval.Seconds()
	t.lastIntervalInfo = info

	overallBlkRate := float64(state.Block-int(t.cfg.First)) / overall.Seconds()
	overallTxRate := float64(info.numTransactions) / overall.Seconds()
	overallGasRate := float64(info.gas) / overall.Seconds()

	t.log.Noticef(
		progressTrackerReportFormat,
		boundary, memory, disk,
		intervalBlkRate, intervalTxRate, intervalGasRate,
		overallBlkRate, overallTxRate, overallGasRate,
	)

	t.lastReportedBlock = boundary
	t.startOfLastInterval = now

	return nil
>>>>>>> 387ce8e6
}<|MERGE_RESOLUTION|>--- conflicted
+++ resolved
@@ -15,7 +15,6 @@
 	ProgressTrackerDefaultReportFrequency = 100_000 // in blocks
 )
 
-<<<<<<< HEAD
 func newProgressTracker[T any](cfg *utils.Config, reportFrequency int, log logger.Logger) *progressTracker[T] {
 	return &progressTracker[T]{
 		cfg:             cfg,
@@ -26,35 +25,6 @@
 
 type progressTracker[T any] struct {
 	extension.NilExtension[T]
-=======
-// MakeProgressTracker creates a progressTracker that depends on the
-// PostBlock event and is only useful as part of a sequential evaluation.
-func MakeProgressTracker(cfg *utils.Config, reportFrequency int) executor.Extension[txcontext.TxContext] {
-	if !cfg.TrackProgress {
-		return extension.NilExtension[txcontext.TxContext]{}
-	}
-
-	if reportFrequency == 0 {
-		reportFrequency = ProgressTrackerDefaultReportFrequency
-	}
-
-	return makeProgressTracker(cfg, reportFrequency, logger.NewLogger(cfg.LogLevel, "ProgressTracker"))
-}
-
-func makeProgressTracker(cfg *utils.Config, reportFrequency int, log logger.Logger) *progressTracker {
-	return &progressTracker{
-		cfg:               cfg,
-		log:               log,
-		reportFrequency:   reportFrequency,
-		lastReportedBlock: int(cfg.First) - (int(cfg.First) % reportFrequency),
-	}
-}
-
-// progressTracker logs progress every XXX blocks depending on reportFrequency.
-// Default is 100_000 blocks. This is mainly used for gathering information about process.
-type progressTracker struct {
-	extension.NilExtension[txcontext.TxContext]
->>>>>>> 387ce8e6
 	cfg                 *utils.Config
 	log                 logger.Logger
 	reportFrequency     int
@@ -64,77 +34,9 @@
 	lock sync.Mutex
 }
 
-<<<<<<< HEAD
 func (t *progressTracker[T]) PreRun(executor.State[T], *executor.Context) error {
-=======
-func (t *progressTracker) PreRun(state executor.State[txcontext.TxContext], _ *executor.Context) error {
->>>>>>> 387ce8e6
 	now := time.Now()
 	t.startOfRun = now
 	t.startOfLastInterval = now
 	return nil
-<<<<<<< HEAD
-=======
-}
-
-// PostTransaction increments number of transactions and saves gas used in last substate.
-func (t *progressTracker) PostTransaction(state executor.State[txcontext.TxContext], _ *executor.Context) error {
-	t.lock.Lock()
-	defer t.lock.Unlock()
-
-	t.overallInfo.numTransactions++
-	t.overallInfo.gas += state.Data.GetReceipt().GetGasUsed()
-
-	return nil
-}
-
-// PostBlock registers the completed block and may trigger the logging of an update.
-func (t *progressTracker) PostBlock(state executor.State[txcontext.TxContext], ctx *executor.Context) error {
-	boundary := state.Block - (state.Block % t.reportFrequency)
-
-	if state.Block-t.lastReportedBlock < t.reportFrequency {
-		return nil
-	}
-
-	now := time.Now()
-	overall := now.Sub(t.startOfRun)
-	interval := now.Sub(t.startOfLastInterval)
-
-	// quickly get a snapshot of the current overall progress
-	t.lock.Lock()
-	info := t.overallInfo
-	t.lock.Unlock()
-
-	disk, err := utils.GetDirectorySize(ctx.StateDbPath)
-	if err != nil {
-		return fmt.Errorf("cannot size of state-db (%v); %v", ctx.StateDbPath, err)
-	}
-	m := ctx.State.GetMemoryUsage()
-
-	memory := uint64(0)
-	if m != nil {
-		memory = m.UsedBytes
-	}
-
-	intervalBlkRate := float64(t.reportFrequency) / interval.Seconds()
-	intervalTxRate := float64(info.numTransactions-t.lastIntervalInfo.numTransactions) / interval.Seconds()
-	intervalGasRate := float64(info.gas-t.lastIntervalInfo.gas) / interval.Seconds()
-	t.lastIntervalInfo = info
-
-	overallBlkRate := float64(state.Block-int(t.cfg.First)) / overall.Seconds()
-	overallTxRate := float64(info.numTransactions) / overall.Seconds()
-	overallGasRate := float64(info.gas) / overall.Seconds()
-
-	t.log.Noticef(
-		progressTrackerReportFormat,
-		boundary, memory, disk,
-		intervalBlkRate, intervalTxRate, intervalGasRate,
-		overallBlkRate, overallTxRate, overallGasRate,
-	)
-
-	t.lastReportedBlock = boundary
-	t.startOfLastInterval = now
-
-	return nil
->>>>>>> 387ce8e6
 }