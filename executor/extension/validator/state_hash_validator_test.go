package validator

import (
	"fmt"
	"strings"
	"testing"

	"github.com/Fantom-foundation/Aida/executor"
	"github.com/Fantom-foundation/Aida/executor/extension"
	"github.com/Fantom-foundation/Aida/logger"
	"github.com/Fantom-foundation/Aida/state"
	"github.com/Fantom-foundation/Aida/utils"
	"github.com/ethereum/go-ethereum/common"
	"github.com/syndtr/goleveldb/leveldb"
	"go.uber.org/mock/gomock"
)

const exampleHashA = "0x0100000000000000000000000000000000000000000000000000000000000000"
const exampleHashB = "0x0102000000000000000000000000000000000000000000000000000000000000"
const exampleHashC = "0x0a0b0c0000000000000000000000000000000000000000000000000000000000"
const exampleHashD = "0x0300000000000000000000000000000000000000000000000000000000000000"

func TestStateHashValidator_NotActiveIfNotEnabledInConfig(t *testing.T) {
	config := &utils.Config{}
<<<<<<< HEAD
	ext := MakeStateHashValidator[any](config)
	if _, ok := ext.(extension.NilExtension[any]); !ok {
=======
	config.ValidateStateHashes = false

	ext := MakeStateHashValidator(config)
	if _, ok := ext.(extension.NilExtension); !ok {
>>>>>>> 3297fe3f
		t.Errorf("extension is active although it should not")
	}
}

func TestStateHashValidator_DoesNotFailIfHashIsNotFoundInAidaDb(t *testing.T) {
	ctrl := gomock.NewController(t)
	log := logger.NewMockLogger(ctrl)
	db := state.NewMockStateDB(ctrl)
	hashProvider := utils.NewMockStateHashProvider(ctrl)

	blockNumber := 1

	gomock.InOrder(
		hashProvider.EXPECT().GetStateHash(blockNumber).Return(common.Hash{}, leveldb.ErrNotFound),
		log.EXPECT().Warningf("State hash for block %v is not present in the db", blockNumber),
	)

	config := &utils.Config{}
<<<<<<< HEAD
	config.StateRootFile = path
	config.Last = 5
	ext := makeStateHashValidator[any](config, log)
	context := &executor.Context{State: db}

	if err := ext.PreRun(executor.State[any]{}, context); err != nil {
		t.Errorf("failed to initialize extension: %v", err)
	}

	if err := ext.PostBlock(executor.State[any]{Block: 4}, context); err != nil {
		t.Errorf("failed to check hash: %v", err)
	}

	if err := ext.PostRun(executor.State[any]{Block: 5}, context, nil); err != nil {
=======
	ext := makeStateHashValidator(config, log)
	ext.hashProvider = hashProvider

	ctx := &executor.Context{State: db}

	if err := ext.PostBlock(executor.State{Block: blockNumber}, ctx); err != nil {
		t.Errorf("failed to check hash: %v", err)
	}

	if err := ext.PostRun(executor.State{Block: 1}, ctx, nil); err != nil {
>>>>>>> 3297fe3f
		t.Errorf("failed to finish PostRun: %v", err)
	}
}

func TestStateHashValidator_InvalidHashOfLiveDbIsDetected(t *testing.T) {
	ctrl := gomock.NewController(t)
	log := logger.NewMockLogger(ctrl)
	db := state.NewMockStateDB(ctrl)
	hashProvider := utils.NewMockStateHashProvider(ctrl)

	blockNumber := 1

	config := &utils.Config{}
<<<<<<< HEAD
	config.StateRootFile = path
	config.Last = 5
	ext := makeStateHashValidator[any](config, log)
	context := &executor.Context{State: db}

	if err := ext.PreRun(executor.State[any]{}, context); err != nil {
		t.Errorf("failed to initialize extension: %v", err)
	}

	if err := ext.PostBlock(executor.State[any]{Block: 4}, context); err == nil || !strings.Contains(err.Error(), "unexpected hash for Live block 4") {
=======
	ext := makeStateHashValidator(config, log)
	ext.hashProvider = hashProvider

	gomock.InOrder(
		hashProvider.EXPECT().GetStateHash(blockNumber).Return(common.Hash([]byte(exampleHashA)), nil),
		db.EXPECT().GetHash().Return(common.Hash([]byte(exampleHashB))),
	)

	ctx := &executor.Context{State: db}

	if err := ext.PostBlock(executor.State{Block: blockNumber}, ctx); err == nil || !strings.Contains(err.Error(), fmt.Sprintf("unexpected hash for Live block %v", blockNumber)) {
>>>>>>> 3297fe3f
		t.Errorf("failed to detect incorrect hash, err %v", err)
	}
}
func TestStateHashValidator_InvalidHashOfArchiveDbIsDetected(t *testing.T) {
	ctrl := gomock.NewController(t)
	log := logger.NewMockLogger(ctrl)
	db := state.NewMockStateDB(ctrl)
	hashProvider := utils.NewMockStateHashProvider(ctrl)

	blockNumber := 1

	config := &utils.Config{}
	config.ArchiveMode = true

	ext := makeStateHashValidator(config, log)
	ext.hashProvider = hashProvider

	archive := state.NewMockNonCommittableStateDB(ctrl)

	gomock.InOrder(
		// live state check goes through
		hashProvider.EXPECT().GetStateHash(blockNumber).Return(common.Hash([]byte(exampleHashA)), nil),
		db.EXPECT().GetHash().Return(common.Hash([]byte(exampleHashA))),
		db.EXPECT().GetArchiveBlockHeight().Return(uint64(blockNumber), false, nil),

		// archive state check fails
		hashProvider.EXPECT().GetStateHash(blockNumber-1).Return(common.Hash([]byte(exampleHashA)), nil),
		db.EXPECT().GetArchiveState(uint64(blockNumber-1)).Return(archive, nil),
		archive.EXPECT().GetHash().Return(common.Hash([]byte(exampleHashB))),
		archive.EXPECT().Release(),
	)

<<<<<<< HEAD
	config := &utils.Config{}
	config.StateRootFile = path
	config.Last = 5
	config.ArchiveMode = true
	ext := makeStateHashValidator[any](config, log)
	context := &executor.Context{State: db}

	if err := ext.PreRun(executor.State[any]{}, context); err != nil {
		t.Errorf("failed to initialize extension: %v", err)
	}

	if err := ext.PostBlock(executor.State[any]{Block: 2}, context); err == nil || !strings.Contains(err.Error(), "unexpected hash for Archive block 2") {
=======
	ctx := &executor.Context{State: db}

	if err := ext.PostBlock(executor.State{Block: blockNumber}, ctx); err == nil || !strings.Contains(err.Error(), fmt.Sprintf("unexpected hash for archive block %d", blockNumber-1)) {
>>>>>>> 3297fe3f
		t.Errorf("failed to detect incorrect hash, err %v", err)
	}
}

func TestStateHashValidator_ChecksArchiveHashesOfLaggingArchive(t *testing.T) {
	ctrl := gomock.NewController(t)
	log := logger.NewMockLogger(ctrl)
	db := state.NewMockStateDB(ctrl)
	hashProvider := utils.NewMockStateHashProvider(ctrl)

	db.EXPECT().GetHash().Return(common.Hash([]byte(exampleHashA)))
	hashProvider.EXPECT().GetStateHash(2).Return(common.Hash([]byte(exampleHashA)), nil)

	archive0 := state.NewMockNonCommittableStateDB(ctrl)
	archive1 := state.NewMockNonCommittableStateDB(ctrl)
	archive2 := state.NewMockNonCommittableStateDB(ctrl)

	gomock.InOrder(
		db.EXPECT().GetArchiveBlockHeight().Return(uint64(0), false, nil),
		hashProvider.EXPECT().GetStateHash(0).Return(common.Hash([]byte(exampleHashB)), nil),
		db.EXPECT().GetArchiveState(uint64(0)).Return(archive0, nil),
		archive0.EXPECT().GetHash().Return(common.Hash([]byte(exampleHashB))),
		archive0.EXPECT().Release(),

		db.EXPECT().GetArchiveBlockHeight().Return(uint64(0), false, nil),
		db.EXPECT().GetArchiveBlockHeight().Return(uint64(0), false, nil),

		db.EXPECT().GetArchiveBlockHeight().Return(uint64(2), false, nil),
		hashProvider.EXPECT().GetStateHash(1).Return(common.Hash([]byte(exampleHashC)), nil),
		db.EXPECT().GetArchiveState(uint64(1)).Return(archive1, nil),
		archive1.EXPECT().GetHash().Return(common.Hash([]byte(exampleHashC))),
		archive1.EXPECT().Release(),
		hashProvider.EXPECT().GetStateHash(2).Return(common.Hash([]byte(exampleHashD)), nil),
		db.EXPECT().GetArchiveState(uint64(2)).Return(archive2, nil),
		archive2.EXPECT().GetHash().Return(common.Hash([]byte(exampleHashA))),
		archive2.EXPECT().Release(),
	)

	config := &utils.Config{}
	config.Last = 5
	config.ArchiveMode = true
<<<<<<< HEAD
	ext := makeStateHashValidator[any](config, log)
	context := &executor.Context{State: db}

	if err := ext.PreRun(executor.State[any]{}, context); err != nil {
		t.Errorf("failed to initialize extension: %v", err)
	}

=======
	ext := makeStateHashValidator(config, log)
	ext.hashProvider = hashProvider
	context := &executor.Context{State: db}

>>>>>>> 3297fe3f
	// A PostBlock run should check the LiveDB and the ArchiveDB up to block 0.
	if err := ext.PostBlock(executor.State[any]{Block: 2}, context); err != nil {
		t.Errorf("unexpected error: %v", err)
	}

	// PostRun should finish up checking all remaining archive hashes and detect the error in block 2.
<<<<<<< HEAD
	if err := ext.PostRun(executor.State[any]{Block: 3}, context, nil); err == nil || !strings.Contains(err.Error(), "unexpected hash for Archive block 2") {
=======
	if err := ext.PostRun(executor.State{Block: 3}, context, nil); err == nil || !strings.Contains(err.Error(), "unexpected hash for archive block 2") {
>>>>>>> 3297fe3f
		t.Errorf("failed to detect incorrect hash, err %v", err)
	}
}

func TestStateHashValidator_ChecksArchiveHashesOfLaggingArchiveDoesNotWaitForNonExistingBlocks(t *testing.T) {
	ctrl := gomock.NewController(t)
	log := logger.NewMockLogger(ctrl)
	db := state.NewMockStateDB(ctrl)
	hashProvider := utils.NewMockStateHashProvider(ctrl)

	db.EXPECT().GetHash().Return(common.Hash([]byte(exampleHashA)))
	hashProvider.EXPECT().GetStateHash(2).Return(common.Hash([]byte(exampleHashA)), nil)

	archive0 := state.NewMockNonCommittableStateDB(ctrl)
	archive1 := state.NewMockNonCommittableStateDB(ctrl)
	archive2 := state.NewMockNonCommittableStateDB(ctrl)

	gomock.InOrder(
		db.EXPECT().GetArchiveBlockHeight().Return(uint64(0), false, nil),
		hashProvider.EXPECT().GetStateHash(0).Return(common.Hash([]byte(exampleHashB)), nil),
		db.EXPECT().GetArchiveState(uint64(0)).Return(archive0, nil),
		archive0.EXPECT().GetHash().Return(common.Hash([]byte(exampleHashB))),
		archive0.EXPECT().Release(),

		db.EXPECT().GetArchiveBlockHeight().Return(uint64(2), false, nil),
		hashProvider.EXPECT().GetStateHash(1).Return(common.Hash([]byte(exampleHashC)), nil),
		db.EXPECT().GetArchiveState(uint64(1)).Return(archive1, nil),
		archive1.EXPECT().GetHash().Return(common.Hash([]byte(exampleHashC))),
		archive1.EXPECT().Release(),
		hashProvider.EXPECT().GetStateHash(2).Return(common.Hash([]byte(exampleHashD)), nil),
		db.EXPECT().GetArchiveState(uint64(2)).Return(archive2, nil),
		archive2.EXPECT().GetHash().Return(common.Hash([]byte(exampleHashD))),
		archive2.EXPECT().Release(),
	)

	config := &utils.Config{}
	config.Last = 5
	config.ArchiveMode = true
<<<<<<< HEAD
	ext := makeStateHashValidator[any](config, log)
	context := &executor.Context{State: db}

	if err := ext.PreRun(executor.State[any]{}, context); err != nil {
		t.Errorf("failed to initialize extension: %v", err)
	}

=======
	ext := makeStateHashValidator(config, log)
	ext.hashProvider = hashProvider
	context := &executor.Context{State: db}

>>>>>>> 3297fe3f
	// A PostBlock run should check the LiveDB and the ArchiveDB up to block 0.
	if err := ext.PostBlock(executor.State[any]{Block: 2}, context); err != nil {
		t.Errorf("unexpected error: %v", err)
	}

	// PostRun should finish up checking all remaining archive blocks, even if the
	// there are some blocks missing at the end of the range.
	if err := ext.PostRun(executor.State[any]{Block: 10}, context, nil); err != nil {
		t.Errorf("unexpected error: %v", err)
	}
}

func TestStateHashValidator_ValidatingLaggingArchivesIsSkippedIfRunIsAborted(t *testing.T) {
	ctrl := gomock.NewController(t)
	log := logger.NewMockLogger(ctrl)
	db := state.NewMockStateDB(ctrl)
	hashProvider := utils.NewMockStateHashProvider(ctrl)

	db.EXPECT().GetHash().Return(common.Hash([]byte(exampleHashA)))
	hashProvider.EXPECT().GetStateHash(2).Return(common.Hash([]byte(exampleHashA)), nil)

	archive0 := state.NewMockNonCommittableStateDB(ctrl)

	gomock.InOrder(
		db.EXPECT().GetArchiveBlockHeight().Return(uint64(0), false, nil),
		hashProvider.EXPECT().GetStateHash(0).Return(common.Hash([]byte(exampleHashB)), nil),
		db.EXPECT().GetArchiveState(uint64(0)).Return(archive0, nil),
		archive0.EXPECT().GetHash().Return(common.Hash([]byte(exampleHashB))),
		archive0.EXPECT().Release(),
	)

	config := &utils.Config{}
	config.Last = 5
	config.ArchiveMode = true
<<<<<<< HEAD
	ext := makeStateHashValidator[any](config, log)
	context := &executor.Context{State: db}

	if err := ext.PreRun(executor.State[any]{}, context); err != nil {
		t.Errorf("failed to initialize extension: %v", err)
	}

=======
	ext := makeStateHashValidator(config, log)
	ext.hashProvider = hashProvider
	context := &executor.Context{State: db}

>>>>>>> 3297fe3f
	// A PostBlock run should check the LiveDB and the ArchiveDB up to block 0.
	if err := ext.PostBlock(executor.State[any]{Block: 2}, context); err != nil {
		t.Errorf("unexpected error: %v", err)
	}

	// PostRun should finish up checking all remaining archive hashes and detect the error in block 2.
	if err := ext.PostRun(executor.State[any]{Block: 2}, context, fmt.Errorf("dummy")); err != nil {
		t.Errorf("unexpected error: %v", err)
	}
}<|MERGE_RESOLUTION|>--- conflicted
+++ resolved
@@ -22,15 +22,10 @@
 
 func TestStateHashValidator_NotActiveIfNotEnabledInConfig(t *testing.T) {
 	config := &utils.Config{}
-<<<<<<< HEAD
+	config.ValidateStateHashes = false
+
 	ext := MakeStateHashValidator[any](config)
 	if _, ok := ext.(extension.NilExtension[any]); !ok {
-=======
-	config.ValidateStateHashes = false
-
-	ext := MakeStateHashValidator(config)
-	if _, ok := ext.(extension.NilExtension); !ok {
->>>>>>> 3297fe3f
 		t.Errorf("extension is active although it should not")
 	}
 }
@@ -49,33 +44,16 @@
 	)
 
 	config := &utils.Config{}
-<<<<<<< HEAD
-	config.StateRootFile = path
-	config.Last = 5
-	ext := makeStateHashValidator[any](config, log)
-	context := &executor.Context{State: db}
-
-	if err := ext.PreRun(executor.State[any]{}, context); err != nil {
-		t.Errorf("failed to initialize extension: %v", err)
-	}
-
-	if err := ext.PostBlock(executor.State[any]{Block: 4}, context); err != nil {
+	ext := makeStateHashValidator[any](config, log)
+	ext.hashProvider = hashProvider
+
+	ctx := &executor.Context{State: db}
+
+	if err := ext.PostBlock(executor.State[any]{Block: blockNumber}, ctx); err != nil {
 		t.Errorf("failed to check hash: %v", err)
 	}
 
-	if err := ext.PostRun(executor.State[any]{Block: 5}, context, nil); err != nil {
-=======
-	ext := makeStateHashValidator(config, log)
-	ext.hashProvider = hashProvider
-
-	ctx := &executor.Context{State: db}
-
-	if err := ext.PostBlock(executor.State{Block: blockNumber}, ctx); err != nil {
-		t.Errorf("failed to check hash: %v", err)
-	}
-
-	if err := ext.PostRun(executor.State{Block: 1}, ctx, nil); err != nil {
->>>>>>> 3297fe3f
+	if err := ext.PostRun(executor.State[any]{Block: 1}, ctx, nil); err != nil {
 		t.Errorf("failed to finish PostRun: %v", err)
 	}
 }
@@ -89,19 +67,7 @@
 	blockNumber := 1
 
 	config := &utils.Config{}
-<<<<<<< HEAD
-	config.StateRootFile = path
-	config.Last = 5
-	ext := makeStateHashValidator[any](config, log)
-	context := &executor.Context{State: db}
-
-	if err := ext.PreRun(executor.State[any]{}, context); err != nil {
-		t.Errorf("failed to initialize extension: %v", err)
-	}
-
-	if err := ext.PostBlock(executor.State[any]{Block: 4}, context); err == nil || !strings.Contains(err.Error(), "unexpected hash for Live block 4") {
-=======
-	ext := makeStateHashValidator(config, log)
+	ext := makeStateHashValidator[any](config, log)
 	ext.hashProvider = hashProvider
 
 	gomock.InOrder(
@@ -111,8 +77,7 @@
 
 	ctx := &executor.Context{State: db}
 
-	if err := ext.PostBlock(executor.State{Block: blockNumber}, ctx); err == nil || !strings.Contains(err.Error(), fmt.Sprintf("unexpected hash for Live block %v", blockNumber)) {
->>>>>>> 3297fe3f
+	if err := ext.PostBlock(executor.State[any]{Block: blockNumber}, ctx); err == nil || !strings.Contains(err.Error(), fmt.Sprintf("unexpected hash for Live block %v", blockNumber)) {
 		t.Errorf("failed to detect incorrect hash, err %v", err)
 	}
 }
@@ -127,7 +92,7 @@
 	config := &utils.Config{}
 	config.ArchiveMode = true
 
-	ext := makeStateHashValidator(config, log)
+	ext := makeStateHashValidator[any](config, log)
 	ext.hashProvider = hashProvider
 
 	archive := state.NewMockNonCommittableStateDB(ctrl)
@@ -145,24 +110,9 @@
 		archive.EXPECT().Release(),
 	)
 
-<<<<<<< HEAD
-	config := &utils.Config{}
-	config.StateRootFile = path
-	config.Last = 5
-	config.ArchiveMode = true
-	ext := makeStateHashValidator[any](config, log)
-	context := &executor.Context{State: db}
-
-	if err := ext.PreRun(executor.State[any]{}, context); err != nil {
-		t.Errorf("failed to initialize extension: %v", err)
-	}
-
-	if err := ext.PostBlock(executor.State[any]{Block: 2}, context); err == nil || !strings.Contains(err.Error(), "unexpected hash for Archive block 2") {
-=======
 	ctx := &executor.Context{State: db}
 
-	if err := ext.PostBlock(executor.State{Block: blockNumber}, ctx); err == nil || !strings.Contains(err.Error(), fmt.Sprintf("unexpected hash for archive block %d", blockNumber-1)) {
->>>>>>> 3297fe3f
+	if err := ext.PostBlock(executor.State[any]{Block: blockNumber}, ctx); err == nil || !strings.Contains(err.Error(), fmt.Sprintf("unexpected hash for archive block %d", blockNumber-1)) {
 		t.Errorf("failed to detect incorrect hash, err %v", err)
 	}
 }
@@ -204,31 +154,17 @@
 	config := &utils.Config{}
 	config.Last = 5
 	config.ArchiveMode = true
-<<<<<<< HEAD
-	ext := makeStateHashValidator[any](config, log)
+	ext := makeStateHashValidator[any](config, log)
+	ext.hashProvider = hashProvider
 	context := &executor.Context{State: db}
 
-	if err := ext.PreRun(executor.State[any]{}, context); err != nil {
-		t.Errorf("failed to initialize extension: %v", err)
-	}
-
-=======
-	ext := makeStateHashValidator(config, log)
-	ext.hashProvider = hashProvider
-	context := &executor.Context{State: db}
-
->>>>>>> 3297fe3f
 	// A PostBlock run should check the LiveDB and the ArchiveDB up to block 0.
 	if err := ext.PostBlock(executor.State[any]{Block: 2}, context); err != nil {
 		t.Errorf("unexpected error: %v", err)
 	}
 
 	// PostRun should finish up checking all remaining archive hashes and detect the error in block 2.
-<<<<<<< HEAD
-	if err := ext.PostRun(executor.State[any]{Block: 3}, context, nil); err == nil || !strings.Contains(err.Error(), "unexpected hash for Archive block 2") {
-=======
-	if err := ext.PostRun(executor.State{Block: 3}, context, nil); err == nil || !strings.Contains(err.Error(), "unexpected hash for archive block 2") {
->>>>>>> 3297fe3f
+	if err := ext.PostRun(executor.State[any]{Block: 3}, context, nil); err == nil || !strings.Contains(err.Error(), "unexpected hash for archive block 2") {
 		t.Errorf("failed to detect incorrect hash, err %v", err)
 	}
 }
@@ -267,20 +203,10 @@
 	config := &utils.Config{}
 	config.Last = 5
 	config.ArchiveMode = true
-<<<<<<< HEAD
-	ext := makeStateHashValidator[any](config, log)
+	ext := makeStateHashValidator[any](config, log)
+	ext.hashProvider = hashProvider
 	context := &executor.Context{State: db}
 
-	if err := ext.PreRun(executor.State[any]{}, context); err != nil {
-		t.Errorf("failed to initialize extension: %v", err)
-	}
-
-=======
-	ext := makeStateHashValidator(config, log)
-	ext.hashProvider = hashProvider
-	context := &executor.Context{State: db}
-
->>>>>>> 3297fe3f
 	// A PostBlock run should check the LiveDB and the ArchiveDB up to block 0.
 	if err := ext.PostBlock(executor.State[any]{Block: 2}, context); err != nil {
 		t.Errorf("unexpected error: %v", err)
@@ -315,20 +241,10 @@
 	config := &utils.Config{}
 	config.Last = 5
 	config.ArchiveMode = true
-<<<<<<< HEAD
-	ext := makeStateHashValidator[any](config, log)
+	ext := makeStateHashValidator[any](config, log)
+	ext.hashProvider = hashProvider
 	context := &executor.Context{State: db}
 
-	if err := ext.PreRun(executor.State[any]{}, context); err != nil {
-		t.Errorf("failed to initialize extension: %v", err)
-	}
-
-=======
-	ext := makeStateHashValidator(config, log)
-	ext.hashProvider = hashProvider
-	context := &executor.Context{State: db}
-
->>>>>>> 3297fe3f
 	// A PostBlock run should check the LiveDB and the ArchiveDB up to block 0.
 	if err := ext.PostBlock(executor.State[any]{Block: 2}, context); err != nil {
 		t.Errorf("unexpected error: %v", err)
