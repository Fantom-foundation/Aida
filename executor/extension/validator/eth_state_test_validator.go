--- conflicted
+++ resolved
@@ -42,14 +42,8 @@
 
 type ethStateTestValidator struct {
 	extension.NilExtension[txcontext.TxContext]
-<<<<<<< HEAD
-	cfg            *utils.Config
-	log            logger.Logger
-	numberOfErrors int
-=======
 	cfg *utils.Config
 	log logger.Logger
->>>>>>> 775bbf42
 }
 
 // PreBlock validates world state.
@@ -88,12 +82,6 @@
 	if !e.cfg.ContinueOnFailure {
 		return err
 	}
-<<<<<<< HEAD
-
-	ctx.ErrorInput <- err
-	e.numberOfErrors++
-=======
 	errChan <- err
->>>>>>> 775bbf42
 	return nil
 }