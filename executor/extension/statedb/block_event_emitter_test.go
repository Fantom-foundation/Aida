package statedb

import (
	"testing"

	"github.com/Fantom-foundation/Aida/executor"
	"github.com/Fantom-foundation/Aida/state"
	"go.uber.org/mock/gomock"
)

func TestBlockEventEmitter_SingleBlock(t *testing.T) {
	ext := MakeBlockEventEmitter[any]()

	mockCtrl := gomock.NewController(t)
	mockStateDB := state.NewMockStateDB(mockCtrl)

	gomock.InOrder(
		mockStateDB.EXPECT().BeginBlock(uint64(0)),
		mockStateDB.EXPECT().EndBlock(),
	)

	state := executor.State[any]{
		Block: 0,
	}
	ctx := &executor.Context{
		State: mockStateDB,
	}
	if err := ext.PreBlock(state, ctx); err != nil {
		t.Fatalf("failed to to run pre-block: %v", err)
	}
	if err := ext.PostBlock(state, ctx); err != nil {
		t.Fatalf("failed to to run post-block: %v", err)
	}
}

<<<<<<< HEAD
=======
func TestBlockEventEmitter_SkipEndBlocks(t *testing.T) {
	ext := MakeBeginOnlyEmitter[any]()

	mockCtrl := gomock.NewController(t)
	mockStateDB := state.NewMockStateDB(mockCtrl)

	mockStateDB.EXPECT().BeginBlock(uint64(0))

	state := executor.State[any]{
		Block: 0,
	}
	ctx := &executor.Context{
		State: mockStateDB,
	}
	if err := ext.PreBlock(state, ctx); err != nil {
		t.Fatalf("failed to to run pre-block: %v", err)
	}
	if err := ext.PostBlock(state, ctx); err != nil {
		t.Fatalf("failed to to run post-block: %v", err)
	}
}

>>>>>>> ae068525
func TestBlockEventEmitter_MultipleBlocks(t *testing.T) {
	ext := MakeBlockEventEmitter[any]()

	mockCtrl := gomock.NewController(t)
	mockStateDB := state.NewMockStateDB(mockCtrl)

	gomock.InOrder(
		mockStateDB.EXPECT().BeginBlock(uint64(0)),
		mockStateDB.EXPECT().EndBlock(),
		mockStateDB.EXPECT().BeginBlock(uint64(1)),
		mockStateDB.EXPECT().EndBlock(),
		mockStateDB.EXPECT().BeginBlock(uint64(2)),
		mockStateDB.EXPECT().EndBlock(),
	)

	state := executor.State[any]{
		Block: 0,
	}
	ctx := &executor.Context{
		State: mockStateDB,
	}
	if err := ext.PreBlock(state, ctx); err != nil {
		t.Fatalf("failed to to run pre-block: %v", err)
	}
	if err := ext.PostBlock(state, ctx); err != nil {
		t.Fatalf("failed to to run post-block: %v", err)
	}

	state.Block = 1
	if err := ext.PreBlock(state, ctx); err != nil {
		t.Fatalf("failed to to run pre-block: %v", err)
	}
	if err := ext.PostBlock(state, ctx); err != nil {
		t.Fatalf("failed to to run post-block: %v", err)
	}

	state.Block = 2
	if err := ext.PreBlock(state, ctx); err != nil {
		t.Fatalf("failed to to run pre-block: %v", err)
	}
	if err := ext.PostBlock(state, ctx); err != nil {
		t.Fatalf("failed to to run post-block: %v", err)
	}
}<|MERGE_RESOLUTION|>--- conflicted
+++ resolved
@@ -33,31 +33,6 @@
 	}
 }
 
-<<<<<<< HEAD
-=======
-func TestBlockEventEmitter_SkipEndBlocks(t *testing.T) {
-	ext := MakeBeginOnlyEmitter[any]()
-
-	mockCtrl := gomock.NewController(t)
-	mockStateDB := state.NewMockStateDB(mockCtrl)
-
-	mockStateDB.EXPECT().BeginBlock(uint64(0))
-
-	state := executor.State[any]{
-		Block: 0,
-	}
-	ctx := &executor.Context{
-		State: mockStateDB,
-	}
-	if err := ext.PreBlock(state, ctx); err != nil {
-		t.Fatalf("failed to to run pre-block: %v", err)
-	}
-	if err := ext.PostBlock(state, ctx); err != nil {
-		t.Fatalf("failed to to run post-block: %v", err)
-	}
-}
-
->>>>>>> ae068525
 func TestBlockEventEmitter_MultipleBlocks(t *testing.T) {
 	ext := MakeBlockEventEmitter[any]()
 
