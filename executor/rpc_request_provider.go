--- conflicted
+++ resolved
@@ -42,11 +42,7 @@
 		return openRpcRecording(iter, cfg, log, ctx, []string{cfg.RpcRecordingPath}), nil
 	}
 
-<<<<<<< HEAD
-	files, err := utils.GetDirectoryFiles("", []string{cfg.RpcRecordingPath})
-=======
 	files, err := utils.GetFilesWithinDirectories("", []string{cfg.RpcRecordingPath})
->>>>>>> 596cc147
 	if err != nil {
 		return nil, fmt.Errorf("cannot get files from dir %v; %w", cfg.RpcRecordingPath, err)
 	}
