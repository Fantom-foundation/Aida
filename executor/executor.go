package executor

//go:generate mockgen -source executor.go -destination executor_mocks.go -package executor

import (
	"errors"
	"fmt"
	"sync"
	"sync/atomic"

	"github.com/Fantom-foundation/Aida/state"
	"github.com/Fantom-foundation/Aida/utils"
)

// ----------------------------------------------------------------------------
//                             Interfaces
// ----------------------------------------------------------------------------

// Executor is an entity coordinating the execution of transactions within a
// requested block range. It implements the decorator pattern, allowing
// extensions to monitor and annotate the execution at various hook-in points.
//
// When running sequentially, the general execution is structured as follows:
//
//	PreRun()
//	for each block {
//	   PreBlock()
//	   for each transaction {
//	       PreTransaction()
//	       Processor.Process(transaction)
//	       PostTransaction()
//	   }
//	   PostBlock()
//	}
//	PostRun()
//
// When running with multiple workers on TransactionLevel granularity, the execution is structures like this:
//
//	PreRun()
//	for transaction in parallel {
//	    PreTransaction()
//	    Processor.Process(transaction)
//	    PostTransaction()
//	}
//	PostRun()
//
// Note that there are no block boundary events in the parallel mode.
//
// When running with multiple workers on BlockLevel granularity, the execution is structures like this:
//
//	PreRun()
//	for block in parallel {
//	   PreBlock()
//	   for each transaction {
//	       PreTransaction()
//	       Processor.Process(transaction)
//	       PostTransaction()
//	   }
//	   PostBlock()
//	}
//	PostRun()
//
// Note that every worker has its own Context so any manipulation with this variable does not need to be thread safe.
//
// Each PreXXX() and PostXXX() is a hook-in point at which extensions may
// track information and/or interfere with the execution. For more details on
// the specific call-backs see the Extension interface below.
type Executor[T any] interface {
	// Run feeds all transactions of the given block range [from,to) to the
	// provided processor and performs the needed call-backs on the provided
	// extensions. If a processor or an extension returns an error, execution
	// stops with the reported error.
	// PreXXX events are delivered to the extensions in the given order, while
	// PostXXX events are delivered in reverse order. If any of the extensions
	// reports an error during processing of an event, the same event is still
	// delivered to the remaining extensions before processing is aborted.
	Run(params Params, processor Processor[T], extensions []Extension[T]) error
}

<<<<<<< HEAD
// NewExecutor creates a new executor based on the given provider.
func NewExecutor[T any](provider Provider[T]) Executor[T] {
	return &executor[T]{provider}
=======
// NewExecutor creates a new executor based on the given substate provider.
func NewExecutor(substate SubstateProvider) Executor {
	return &executor{substate: substate}
>>>>>>> 06aca3b5
}

// ParallelismGranularity determines isolation level if same archive is kept for all transactions in block or for each is created new one
type ParallelismGranularity byte

const (
	TransactionLevel ParallelismGranularity = iota
	BlockLevel
)

// Params summarizes input parameters for a run of the executor.
type Params struct {
	// From is the beginning of the range of blocks to be processed (inclusive).
	From int
	// From is the end of the range of blocks to be processed (exclusive).
	To int
	// State is an optional StateDB instance to be made available to the
	// processor and extensions during execution.
	State state.StateDB
	// NumWorkers is the number of concurrent goroutines to be used to
	// process blocks. If the number of workers is 1, transactions are
	// guranteed to be processed in-order. If it is > 1 no fixed order
	// is guranteed. Any number <= 1 is considered to be 1, thus the default
	// value of 0 is valid.
	NumWorkers int
	// ParallelismGranularity determines whether parallelism is done on block or transaction level
	ParallelismGranularity ParallelismGranularity
}

// Processor is an interface for the entity to which an executor is feeding
// transactions to.
type Processor[T any] interface {
	// Process is called on each transaction in the range of blocks covered
	// by an Executor run. When running with multiple workers, the Process
	// function is required to be thread safe.
	Process(State[T], *Context) error
}

// Extension is an interface for modulare annotations to the execution of
// a range of transactions. During various stages, methods of extensions are
// called, enabling them to monitor and/or interfere with the execution.
// Since blocks may be processed in parallel, callbacks are generally
// required to be thread safe (with the exception of the Pre-/ and PostRun)
// callback.
type Extension[T any] interface {
	// PreRun is called before the begin of the execution of a block range,
	// even if the range is empty. The provided state lists the initial block
	// of the range. For every run, PreRun is only called once, before any
	// other call-back. If an error is reported, execution will abort after
	// PreRun has been called on all registered Extensions.
	PreRun(State[T], *Context) error

	// PostRun is guranteed to be called at the end of each execution. An
	// execution may end successfully, if no exception has been produced by
	// the Processor or any Extension, or in a failure state, if errors
	// have been produced. In case of a successful execution, the provided
	// state lists the first non-executiond block, while in an error case
	// it references the last transaction attempted to be processed. Also,
	// the second parameter contains the error causing the abort.
	PostRun(State[T], *Context, error) error

	// PreBlock is called once before the begin of processing a block with
	// the state containing the number of the Block. This function is not
	// called when running with multiple workers.
	PreBlock(State[T], *Context) error

	// PostBlock is called once after the end of processing a block with
	// the state containing the number of the Block and the last transaction
	// processed in the block. This function is not called when running with
	// multiple workers.
	PostBlock(State[T], *Context) error

	// PreTransaction is called once before each transaction with the state
	// listing the block number, the transaction number, and the substate data
	// providing the input for the subsequent execution of the transaction.
	// When running with multiple workers, this function may be called
	// concurrently, and must thus be thread safe.
	PreTransaction(State[T], *Context) error

	// PostTransaction is called once after each transaction with the state
	// listing the block number, the transaction number, and the substate data
	// providing the input for the subsequent execution of the transaction.
	// When running with multiple workers, this function may be called
	// concurrently, and must thus be thread safe.
	PostTransaction(State[T], *Context) error
}

// State summarizes the current state of an execution and is passed to
// Processors and Extensions as an input for their actions.
type State[T any] struct {
	// Block the current block number, valid for all call-backs.
	Block int

	// Transaction is the transaction number of the current transaction within
	// its respective block. It is only valid for PreTransaction, PostTransaction,
	// PostBlock, and for PostRun events in case of an abort.
	Transaction int

	// Data is the input required for processing the current transaction. It is
	// only valid for Pre- and PostTransaction events.
	Data T
}

// Context summarizes context data for the current execution and is passed
// as a mutable object to Processors and Extensions. Either max decide to
// modify its content to implement their respective features.
type Context struct {
	// State is an optional StateDB instance manipulated during by the processor
	// and extensions of a block-range execution.
	State state.StateDB

	// Archive represents a historical State
	Archive state.NonCommittableStateDB

	// StateDbPath contains path to working stateDb directory
	StateDbPath string
}

// ----------------------------------------------------------------------------
//                               Implementations
// ----------------------------------------------------------------------------

type executor[T any] struct {
	provider Provider[T]
}

func (e *executor[T]) Run(params Params, processor Processor[T], extensions []Extension[T]) (err error) {
	state := State[T]{}
	context := Context{State: params.State}

	defer func() {
		// Skip PostRun actions if a panic occurred. In such a case there is no guarantee
		// on the state of anything, and PostRun operations may deadlock or cause damage.
		if r := recover(); r != nil {
			panic(r) // just forward
		}
		err = errors.Join(
			err,
			signalPostRun(state, &context, err, extensions),
		)
	}()

	state.Block = params.From
	if err = signalPreRun(state, &context, extensions); err != nil {
		return err
	}

	if params.NumWorkers <= 1 {
		return e.runSequential(params, processor, extensions, &state, &context)
	}

	switch params.ParallelismGranularity {
	case TransactionLevel:
		return e.runParallelTransaction(params, processor, extensions, &state, &context)
	case BlockLevel:
		return e.runParallelBlock(params, processor, extensions, &state, &context)
	default:
		return fmt.Errorf("incorrect parallelism type: %v", params.ParallelismGranularity)
	}
}

func (e *executor[T]) runSequential(params Params, processor Processor[T], extensions []Extension[T], state *State[T], context *Context) error {
	first := true
<<<<<<< HEAD
	err := e.provider.Run(params.From, params.To, func(tx TransactionInfo[T]) error {
=======

	err := e.substate.Run(params.From, params.To, func(tx TransactionInfo) error {
		// TODO rewrite
		state.Substate = tx.Substate

>>>>>>> 06aca3b5
		if first {
			state.Block = tx.Block
			if err := signalPreBlock(*state, context, extensions); err != nil {
				return err
			}
			first = false
		} else if state.Block != tx.Block {
			if err := signalPostBlock(*state, context, extensions); err != nil {
				return err
			}
			state.Block = tx.Block
			if err := signalPreBlock(*state, context, extensions); err != nil {
				return err
			}
		}

		state.Transaction = tx.Transaction
		return runTransaction(*state, context, tx.Data, processor, extensions)
	})
	if err != nil {
		return err
	}

	// Finish final block.
	if !first {
		if err := signalPostBlock(*state, context, extensions); err != nil {
			return err
		}
		state.Block = params.To
	}

	return nil
}

<<<<<<< HEAD
func (e *executor[T]) runParallel(params Params, processor Processor[T], extensions []Extension[T], state *State[T], context *Context) error {
=======
// runBlock runs transaction execution in a block
func runBlock(
	workerNumber int,
	blocks chan []*TransactionInfo,
	wg *sync.WaitGroup,
	abort utils.Event,
	workerErrs []error,
	processor Processor,
	extensions []Extension,
	context *Context,
	cachedPanic *atomic.Value,
) {

	// channel panics back to the main thread.
	defer func() {
		if r := recover(); r != nil {
			abort.Signal() // stop forwarder and other workers too
			cachedPanic.Store(r)
		}
		wg.Done()
	}()

	var localState State
	for {
		select {
		case blockTransactions := <-blocks:
			if blockTransactions == nil {
				return // reached an end without abort
			}

			localState.Block = blockTransactions[0].Block
			localContext := *context

			if err := signalPreBlock(localState, &localContext, extensions); err != nil {
				workerErrs[workerNumber] = err
				abort.Signal()
				return
			}

			for _, tx := range blockTransactions {
				localState.Substate = tx.Substate
				localState.Transaction = tx.Transaction

				if err := runTransaction(localState, &localContext, tx.Substate, processor, extensions); err != nil {
					workerErrs[workerNumber] = err
					abort.Signal()
					return
				}

				// listen for possible abort between the transactions
				select {
				case <-abort.Wait():
					return
				default:
					continue
				}
			}

			if err := signalPostBlock(localState, &localContext, extensions); err != nil {
				workerErrs[workerNumber] = err
				abort.Signal()
				return
			}
		case <-abort.Wait():
			return
		}
	}
}

// forwardBlocks is a worker that unites transactions by block and forwards them to execution.
func (e *executor) forwardBlocks(params Params, abort utils.Event) (chan []*TransactionInfo, *error) {
	blocks := make(chan []*TransactionInfo, 10*params.NumWorkers)
	forwardErr := new(error)

	go func() {
		defer close(blocks)
		abortErr := errors.New("aborted")

		previousBlock := params.From

		block := make([]*TransactionInfo, 0)
		err := e.substate.Run(params.From, params.To, func(tx TransactionInfo) error {
			if tx.Block != previousBlock {
				previousBlock = tx.Block
				select {
				case blocks <- block:
					// clean block for reuse
					block = make([]*TransactionInfo, 0)
				case <-abort.Wait():
					return abortErr
				}
			}

			block = append(block, &tx)

			return nil
		})

		// send last block to the queue
		if err == nil {
			select {
			case blocks <- block:
			case <-abort.Wait():
				err = abortErr
			}
		}

		if err != abortErr {
			*forwardErr = err
		}
	}()

	return blocks, forwardErr
}

func (e *executor) runParallelTransaction(params Params, processor Processor, extensions []Extension, state *State, context *Context) error {
>>>>>>> 06aca3b5
	numWorkers := params.NumWorkers

	// An event for signaling an abort of the execution.
	abort := utils.MakeEvent()

	// Start one go-routine forwarding transactions from the provider to a local channel.
	var forwardErr error
	transactions := make(chan *TransactionInfo[T], 10*numWorkers)
	go func() {
		defer close(transactions)
		abortErr := errors.New("aborted")
		err := e.provider.Run(params.From, params.To, func(tx TransactionInfo[T]) error {
			select {
			case transactions <- &tx:
				return nil
			case <-abort.Wait():
				return abortErr
			}
		})
		if err != abortErr {
			forwardErr = err
		}
	}()

	// Start numWorkers go-routines processing transactions in parallel.
	var cachedPanic atomic.Value
	var wg sync.WaitGroup
	wg.Add(numWorkers)
	workerErrs := make([]error, numWorkers)
	for i := 0; i < numWorkers; i++ {
		go func(i int) {
			// channel panics back to the main thread.
			defer func() {
				if r := recover(); r != nil {
					abort.Signal() // stop forwarder and other workers too
					cachedPanic.Store(r)
				}
			}()
			defer wg.Done()
			for {
				select {
				case tx := <-transactions:
					if tx == nil {
						return // reached an end without abort
					}
					localState := *state
					localState.Block = tx.Block
					localState.Transaction = tx.Transaction
					localContext := *context
					if err := runTransaction(localState, &localContext, tx.Data, processor, extensions); err != nil {
						workerErrs[i] = err
						abort.Signal()
						return
					}
				case <-abort.Wait():
					return
				}
			}
		}(i)
	}
	wg.Wait()

	if r := cachedPanic.Load(); r != nil {
		panic(r)
	}

	err := errors.Join(
		forwardErr,
		errors.Join(workerErrs...),
	)
	if err == nil {
		state.Block = params.To
	}
	return err
}

func runTransaction[T any](state State[T], context *Context, data T, processor Processor[T], extensions []Extension[T]) error {
	state.Data = data
	if err := signalPreTransaction(state, context, extensions); err != nil {
		return err
	}
	if err := processor.Process(state, context); err != nil {
		return err
	}
	if err := signalPostTransaction(state, context, extensions); err != nil {
		return err
	}
	return nil
}

<<<<<<< HEAD
func signalPreRun[T any](state State[T], context *Context, extensions []Extension[T]) error {
	return forEachForward(extensions, func(extension Extension[T]) error {
=======
func (e *executor) runParallelBlock(params Params, processor Processor, extensions []Extension, state *State, context *Context) error {
	numWorkers := params.NumWorkers

	// An event for signaling an abort of the execution.
	abort := utils.MakeEvent()

	// Start one go-routine forwarding blocks from the provider to a local channel.
	blocks, forwardErr := e.forwardBlocks(params, abort)

	// Start numWorkers go-routines processing blocks in parallel.
	wg := new(sync.WaitGroup)
	workerErrs := make([]error, numWorkers)

	cachedPanic := new(atomic.Value)

	wg.Add(numWorkers)
	for i := 0; i < numWorkers; i++ {
		go runBlock(i, blocks, wg, abort, workerErrs, processor, extensions, context, cachedPanic)
	}

	wg.Wait()

	if r := cachedPanic.Load(); r != nil {
		panic(r)
	}

	err := errors.Join(
		*forwardErr,
		errors.Join(workerErrs...),
	)
	if err == nil {
		state.Block = params.To
	}
	return err
}

func signalPreRun(state State, context *Context, extensions []Extension) error {
	return forEachForward(extensions, func(extension Extension) error {
>>>>>>> 06aca3b5
		return extension.PreRun(state, context)
	})
}

func signalPostRun[T any](state State[T], context *Context, err error, extensions []Extension[T]) error {
	return forEachBackward(extensions, func(extension Extension[T]) error {
		return extension.PostRun(state, context, err)
	})
}

func signalPreBlock[T any](state State[T], context *Context, extensions []Extension[T]) error {
	return forEachForward(extensions, func(extension Extension[T]) error {
		return extension.PreBlock(state, context)
	})
}

func signalPostBlock[T any](state State[T], context *Context, extensions []Extension[T]) error {
	return forEachBackward(extensions, func(extension Extension[T]) error {
		return extension.PostBlock(state, context)
	})
}

func signalPreTransaction[T any](state State[T], context *Context, extensions []Extension[T]) error {
	return forEachForward(extensions, func(extension Extension[T]) error {
		return extension.PreTransaction(state, context)
	})
}

func signalPostTransaction[T any](state State[T], context *Context, extensions []Extension[T]) error {
	return forEachBackward(extensions, func(extension Extension[T]) error {
		return extension.PostTransaction(state, context)
	})
}

func forEachForward[T any](extensions []Extension[T], op func(extension Extension[T]) error) error {
	errs := []error{}
	for _, extension := range extensions {
		if err := op(extension); err != nil {
			errs = append(errs, err)
		}
	}
	return errors.Join(errs...)
}

func forEachBackward[T any](extensions []Extension[T], op func(extension Extension[T]) error) error {
	errs := []error{}
	for i := len(extensions) - 1; i >= 0; i-- {
		if err := op(extensions[i]); err != nil {
			errs = append(errs, err)
		}
	}
	return errors.Join(errs...)
}<|MERGE_RESOLUTION|>--- conflicted
+++ resolved
@@ -77,15 +77,9 @@
 	Run(params Params, processor Processor[T], extensions []Extension[T]) error
 }
 
-<<<<<<< HEAD
 // NewExecutor creates a new executor based on the given provider.
 func NewExecutor[T any](provider Provider[T]) Executor[T] {
 	return &executor[T]{provider}
-=======
-// NewExecutor creates a new executor based on the given substate provider.
-func NewExecutor(substate SubstateProvider) Executor {
-	return &executor{substate: substate}
->>>>>>> 06aca3b5
 }
 
 // ParallelismGranularity determines isolation level if same archive is kept for all transactions in block or for each is created new one
@@ -249,15 +243,9 @@
 
 func (e *executor[T]) runSequential(params Params, processor Processor[T], extensions []Extension[T], state *State[T], context *Context) error {
 	first := true
-<<<<<<< HEAD
 	err := e.provider.Run(params.From, params.To, func(tx TransactionInfo[T]) error {
-=======
-
-	err := e.substate.Run(params.From, params.To, func(tx TransactionInfo) error {
-		// TODO rewrite
 		state.Substate = tx.Substate
 
->>>>>>> 06aca3b5
 		if first {
 			state.Block = tx.Block
 			if err := signalPreBlock(*state, context, extensions); err != nil {
@@ -292,9 +280,6 @@
 	return nil
 }
 
-<<<<<<< HEAD
-func (e *executor[T]) runParallel(params Params, processor Processor[T], extensions []Extension[T], state *State[T], context *Context) error {
-=======
 // runBlock runs transaction execution in a block
 func runBlock(
 	workerNumber int,
@@ -411,7 +396,6 @@
 }
 
 func (e *executor) runParallelTransaction(params Params, processor Processor, extensions []Extension, state *State, context *Context) error {
->>>>>>> 06aca3b5
 	numWorkers := params.NumWorkers
 
 	// An event for signaling an abort of the execution.
@@ -501,11 +485,6 @@
 	}
 	return nil
 }
-
-<<<<<<< HEAD
-func signalPreRun[T any](state State[T], context *Context, extensions []Extension[T]) error {
-	return forEachForward(extensions, func(extension Extension[T]) error {
-=======
 func (e *executor) runParallelBlock(params Params, processor Processor, extensions []Extension, state *State, context *Context) error {
 	numWorkers := params.NumWorkers
 
@@ -542,9 +521,9 @@
 	return err
 }
 
-func signalPreRun(state State, context *Context, extensions []Extension) error {
-	return forEachForward(extensions, func(extension Extension) error {
->>>>>>> 06aca3b5
+
+func signalPreRun[T any](state State[T], context *Context, extensions []Extension[T]) error {
+	return forEachForward(extensions, func(extension Extension[T]) error {
 		return extension.PreRun(state, context)
 	})
 }
