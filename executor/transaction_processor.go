--- conflicted
+++ resolved
@@ -121,18 +121,16 @@
 
 // Process transaction inside state into given LIVE StateDb
 func (p *ethTestProcessor) Process(state State[txcontext.TxContext], ctx *Context) error {
-<<<<<<< HEAD
-	// This check needs to be done before ApplyMessage is called, otherwise different state-root hash is produced
+	// These checks need to be done before ApplyMessage is called to identify invalid transactions. Invalid
+	// transactions are expected to be filtered out before running them (via ApplyMessage). If they
+	// got processed, they would at least update the nonce of the transaction sender, thereby influencing
+	// the resulting state hash. This would be detected as a failed test case.
 	msg := state.Data.GetMessage()
 	if len(msg.BlobHashes)*params.BlobTxBlobGasPerBlob > params.MaxBlobGasPerBlock {
 		ctx.ExecutionResult = newTransactionResult([]*types.Log{}, msg, nil, errors.New("blob gas exceeds maximum"), msg.From)
 		return nil
-=======
-	// This check needs to be done before ApplyMessage is called to identify invalid transactions. Invalid
-	// transactions are expected to be filtered out before running them (via ApplyMessage). If they
-	// got processed, they would at least update the nonce of the transaction sender, thereby influencing
-	// the resulting state hash. This would be detected as a failed test case.
-	msg := state.Data.GetMessage()
+	}
+
 	txBytes := state.Data.(*ethtest.StateTestContext).GetTxBytes()
 
 	if len(txBytes) != 0 {
@@ -163,7 +161,6 @@
 			)
 			return nil
 		}
->>>>>>> 775bbf42
 	}
 
 	// We ignore error in this case, because some tests require the processor to fail,
