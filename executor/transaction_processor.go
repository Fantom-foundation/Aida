// Copyright 2024 Fantom Foundation
// This file is part of Aida Testing Infrastructure for Sonic
//
// Aida is free software: you can redistribute it and/or modify
// it under the terms of the GNU Lesser General Public License as published by
// the Free Software Foundation, either version 3 of the License, or
// (at your option) any later version.
//
// Aida is distributed in the hope that it will be useful,
// but WITHOUT ANY WARRANTY; without even the implied warranty of
// MERCHANTABILITY or FITNESS FOR A PARTICULAR PURPOSE. See the
// GNU Lesser General Public License for more details.
//
// You should have received a copy of the GNU Lesser General Public License
// along with Aida. If not, see <http://www.gnu.org/licenses/>.

package executor

import (
	"errors"
	"fmt"
	"math/big"
	"slices"
	"strings"
	"sync/atomic"

	"github.com/Fantom-foundation/go-opera/evmcore"
	"github.com/ethereum/go-ethereum/core"
	"golang.org/x/exp/maps"

	"github.com/Fantom-foundation/Aida/logger"
	"github.com/Fantom-foundation/Aida/state"
	"github.com/Fantom-foundation/Aida/txcontext"
	"github.com/Fantom-foundation/Aida/utils"
	"github.com/Fantom-foundation/Tosca/go/tosca"
	"github.com/Fantom-foundation/go-opera/opera"
	"github.com/ethereum/go-ethereum/common"
	"github.com/ethereum/go-ethereum/core/tracing"
	"github.com/ethereum/go-ethereum/core/types"
	"github.com/ethereum/go-ethereum/core/vm"
	"github.com/holiman/uint256"

	_ "github.com/Fantom-foundation/Tosca/go/processor/floria"
	_ "github.com/Fantom-foundation/Tosca/go/processor/opera"
)

// MakeLiveDbTxProcessor creates a executor.Processor which processes transaction into LIVE StateDb.
func MakeLiveDbTxProcessor(cfg *utils.Config) (*LiveDbTxProcessor, error) {
	processor, err := MakeTxProcessor(cfg)
	if err != nil {
		return nil, err
	}
	return &LiveDbTxProcessor{processor}, nil
}

type LiveDbTxProcessor struct {
	*TxProcessor
}

// Process transaction inside state into given LIVE StateDb
func (p *LiveDbTxProcessor) Process(state State[txcontext.TxContext], ctx *Context) error {
	var err error

	ctx.ExecutionResult, err = p.ProcessTransaction(ctx.State, state.Block, state.Transaction, state.Data)
	if err == nil {
		return nil
	}

	if !p.isErrFatal() {
		ctx.ErrorInput <- fmt.Errorf("live-db processor failed; %v", err)
		return nil
	}

	return err
}

// MakeArchiveDbTxProcessor creates a executor.Processor which processes transaction into ARCHIVE StateDb.
func MakeArchiveDbTxProcessor(cfg *utils.Config) (*ArchiveDbTxProcessor, error) {
	processor, err := MakeTxProcessor(cfg)
	if err != nil {
		return nil, err
	}
	return &ArchiveDbTxProcessor{processor}, nil
}

type ArchiveDbTxProcessor struct {
	*TxProcessor
}

// Process transaction inside state into given ARCHIVE StateDb
func (p *ArchiveDbTxProcessor) Process(state State[txcontext.TxContext], ctx *Context) error {
	var err error

	ctx.ExecutionResult, err = p.ProcessTransaction(ctx.Archive, state.Block, state.Transaction, state.Data)
	if err == nil {
		return nil
	}

	if !p.isErrFatal() {
		ctx.ErrorInput <- fmt.Errorf("archive-db processor failed; %v", err)
		return nil
	}

	return err
}

// MakeEthTestProcessor creates an executor.Processor which processes transaction created from ethereum test package.
func MakeEthTestProcessor(cfg *utils.Config) (*ethTestProcessor, error) {
	processor, err := MakeTxProcessor(cfg)
	if err != nil {
		return nil, err
	}
	return &ethTestProcessor{processor}, nil
}

type ethTestProcessor struct {
	*TxProcessor
}

// Process transaction inside state into given LIVE StateDb
func (p *ethTestProcessor) Process(state State[txcontext.TxContext], ctx *Context) error {
	// We ignore error in this case, because some tests require the processor to fail,
	// ethStateTestValidator decides whether error is fatal.
	ctx.ExecutionResult, _ = p.ProcessTransaction(ctx.State, state.Block, state.Transaction, state.Data)
	return nil
}

type TxProcessor struct {
	cfg       *utils.Config
	numErrors *atomic.Int32 // transactions can be processed in parallel, so this needs to be thread safe
	vmCfg     vm.Config
	log       logger.Logger
	processor processor
}

func MakeTxProcessor(cfg *utils.Config) (*TxProcessor, error) {
	var vmCfg vm.Config
	switch cfg.ChainID {
	case utils.EthereumChainID:
		break
	case utils.TestnetChainID:
		fallthrough
	case utils.MainnetChainID:
		vmCfg = opera.DefaultVMConfig
		vmCfg.NoBaseFee = true
	}

	factory, err := cfg.GetInterpreterFactory()
	if err != nil {
		return nil, err
	}
	vmCfg.Interpreter = factory
	vmCfg.Tracer = nil

	var processor processor
	switch strings.ToLower(cfg.EvmImpl) {
	case "", "aida":
		processor = makeAidaProcessor(cfg, vmCfg)
	default:
		interpreter, err := tosca.NewInterpreter(cfg.VmImpl)
		if err != nil {
			available := maps.Keys(tosca.GetAllRegisteredInterpreters())
			return nil, fmt.Errorf("failed to create interpreter %s, error %v, supported: %v", cfg.VmImpl, err, available)
		}
		evm := tosca.GetProcessor(cfg.EvmImpl, interpreter)
		if evm == nil {
			available := maps.Keys(tosca.GetAllRegisteredProcessorFactories())
			available = append(available, "aida")
			slices.Sort(available)
			return nil, fmt.Errorf("unknown EVM implementation: %s, supported: %v", cfg.EvmImpl, available)
		}

		processor = &toscaProcessor{
			processor: evm,
			cfg:       cfg,
			log:       logger.NewLogger(cfg.LogLevel, fmt.Sprintf("ToscaProcessor-%s-%s", cfg.EvmImpl, cfg.VmImpl)),
		}
	}

	return &TxProcessor{
		cfg:       cfg,
		numErrors: new(atomic.Int32),
		vmCfg:     vmCfg,
		log:       logger.NewLogger(cfg.LogLevel, "TxProcessor"),
		processor: processor,
	}, nil
}

func makeAidaProcessor(cfg *utils.Config, vmCfg vm.Config) *aidaProcessor {
	ap := &aidaProcessor{
		vmCfg: vmCfg,
		cfg:   cfg,
		log:   logger.NewLogger(cfg.LogLevel, "AidaProcessor"),
	}
	ap.applyMessage = ap.applyMessageUsingSonic
	if cfg.UseGethTxProcessor {
		ap.applyMessage = ap.applyMessageUsingGeth
	}

	return ap
}

func (s *TxProcessor) isErrFatal() bool {
	if !s.cfg.ContinueOnFailure {
		return true
	}

	// check this first, so we don't have to access atomic value
	if s.cfg.MaxNumErrors <= 0 {
		return false
	}

	if s.numErrors.Load() < int32(s.cfg.MaxNumErrors) {
		s.numErrors.Add(1)
		return false
	}

	return true
}

func (s *TxProcessor) ProcessTransaction(db state.VmStateDB, block int, tx int, st txcontext.TxContext) (txcontext.Result, error) {
	if tx >= utils.PseudoTx {
		return s.processPseudoTx(st.GetOutputState(), db), nil
	}
	return s.processor.processRegularTx(db, block, tx, st)
}

type processor interface {
	processRegularTx(db state.VmStateDB, block int, tx int, st txcontext.TxContext) (transactionResult, error)
}

type aidaProcessor struct {
	vmCfg        vm.Config
	cfg          *utils.Config
	log          logger.Logger
	applyMessage applyMessage
}

// executionResult is a wrapper around ExecutionResult so both types from core and evmcore can be used.
type executionResult interface {
	Failed() bool
	Return() []byte
	GetGasUsed() uint64
	GetError() error
}

// messageResult is a basic implementation of execution result which
// contains data owned by ExecutionResult from both evmcore and core.
type messageResult struct {
	failed     bool
	returnData []byte
	gasUsed    uint64
	err        error
}

func newExecutionResult(failed bool, returnData []byte, gasUsed uint64, err error) executionResult {
	return messageResult{
		failed:     failed,
		returnData: returnData,
		gasUsed:    gasUsed,
		err:        err,
	}
}

func (w messageResult) Failed() bool {
	return w.failed
}

func (w messageResult) Return() []byte {
	return w.returnData
}

func (w messageResult) GetGasUsed() uint64 {
	return w.gasUsed
}

func (w messageResult) GetError() error {
	return w.err
}

type applyMessage func(db state.VmStateDB, msg *core.Message, blockCtx *vm.BlockContext, inputEnv txcontext.BlockEnvironment) (executionResult, common.Address)

// applyMessageUsingGeth applies message using the go-ethereum implementation of ApplyMessage using 'core' package.
func (s *aidaProcessor) applyMessageUsingGeth(db state.VmStateDB, msg *core.Message, blockCtx *vm.BlockContext, inputEnv txcontext.BlockEnvironment) (executionResult, common.Address) {
	// Here we use the geth implementation
	txCtx := core.NewEVMTxContext(msg)
	evm := vm.NewEVM(*blockCtx, txCtx, db, s.cfg.ChainCfg, s.vmCfg)

	var gasPool = new(core.GasPool)
	gasPool.AddGas(inputEnv.GetGasLimit())
	r, err := core.ApplyMessage(evm, msg, gasPool)
	if r != nil {
		return newExecutionResult(r.Failed(), r.Return(), r.UsedGas, errors.Join(r.Err, err)), evm.TxContext.Origin
	}
	return newExecutionResult(false, nil, 0, err), evm.TxContext.Origin
}

// applyMessageUsingSonic applies message using the sonic implementation of ApplyMessage using 'evmcore' package.
func (s *aidaProcessor) applyMessageUsingSonic(db state.VmStateDB, msg *core.Message, blockCtx *vm.BlockContext, inputEnv txcontext.BlockEnvironment) (executionResult, common.Address) {
	// Here we use the sonic implementation
	txCtx := evmcore.NewEVMTxContext(msg)
	evm := vm.NewEVM(*blockCtx, txCtx, db, s.cfg.ChainCfg, s.vmCfg)

	var gasPool = new(evmcore.GasPool)
	gasPool.AddGas(inputEnv.GetGasLimit())
	r, err := evmcore.ApplyMessage(evm, msg, gasPool)
	if r != nil {
		return newExecutionResult(r.Failed(), r.Return(), r.UsedGas, errors.Join(r.Err, err)), evm.TxContext.Origin
	}
	return newExecutionResult(false, nil, 0, err), evm.TxContext.Origin
}

// processRegularTx executes VM on a chosen storage system.
func (s *aidaProcessor) processRegularTx(db state.VmStateDB, block int, tx int, st txcontext.TxContext) (res transactionResult, finalError error) {
	var (
		txHash    = common.HexToHash(fmt.Sprintf("0x%016d%016d", block, tx))
		inputEnv  = st.GetBlockEnvironment()
		msg       = st.GetMessage()
		hashError error
	)

<<<<<<< HEAD
	db.SetTxContext(txHash, tx)
=======
	// prepare tx
	gasPool.AddGas(inputEnv.GetGasLimit())

	chainCfg, err := s.cfg.GetChainConfig(inputEnv.GetFork())
	// Return early if chain config cannot be created.
	if err != nil {
		return res, fmt.Errorf("cannot get chain config: %w", err)
	}

	db.SetTxContext(txHash, tx)
	blockCtx := prepareBlockCtx(inputEnv, &hashError)
	txCtx := evmcore.NewEVMTxContext(msg)
	evm := vm.NewEVM(*blockCtx, txCtx, db, chainCfg, s.vmCfg)
>>>>>>> 86dadb6e
	snapshot := db.Snapshot()
	blockCtx := prepareBlockCtx(inputEnv, &hashError)
	msgResult, origin := s.applyMessage(db, msg, blockCtx, inputEnv)

	if msgResult.GetError() != nil {
		db.RevertToSnapshot(snapshot)
		finalError = errors.Join(fmt.Errorf("block: %v transaction: %v", block, tx), msgResult.GetError())
	}
	// inform about failing transaction
	if msgResult != nil && msgResult.Failed() {
		s.log.Debugf("Block: %v\nTransaction %v\n Status: Failed", block, tx)
	}

	// check whether getHash func produced an error
	if hashError != nil {
		finalError = errors.Join(finalError, hashError)
	}

	blockHash := common.HexToHash(fmt.Sprintf("0x%016d", block))
<<<<<<< HEAD
	// if no prior error, create result and pass it to the data.
	res = newTransactionResult(db.GetLogs(txHash, uint64(block), blockHash), msg, msgResult, origin)
=======
	res = newTransactionResult(db.GetLogs(txHash, uint64(block), blockHash), msg, msgResult, finalError, evm.TxContext.Origin)
>>>>>>> 86dadb6e
	return
}

// processPseudoTx processes pseudo transactions in Lachesis by applying the change in db state.
// The pseudo transactions includes Lachesis SFC, lachesis genesis and lachesis-opera transition.
func (s *TxProcessor) processPseudoTx(ws txcontext.WorldState, db state.VmStateDB) txcontext.Result {
	ws.ForEachAccount(func(addr common.Address, acc txcontext.Account) {
		db.SubBalance(addr, db.GetBalance(addr), tracing.BalanceChangeUnspecified)
		db.AddBalance(addr, acc.GetBalance(), tracing.BalanceChangeUnspecified)
		db.SetNonce(addr, acc.GetNonce())
		db.SetCode(addr, acc.GetCode())
		acc.ForEachStorage(func(keyHash common.Hash, valueHash common.Hash) {
			db.SetState(addr, keyHash, valueHash)
		})
	})
	return newPseudoExecutionResult()
}

// prepareBlockCtx creates a block context for evm call from given BlockEnvironment.
func prepareBlockCtx(inputEnv txcontext.BlockEnvironment, hashError *error) *vm.BlockContext {
	getHash := func(num uint64) common.Hash {
		var h common.Hash
		h, *hashError = inputEnv.GetBlockHash(num)
		return h
	}

	blockCtx := &vm.BlockContext{
		CanTransfer: core.CanTransfer,
		Transfer:    core.Transfer,
		Coinbase:    inputEnv.GetCoinbase(),
		BlockNumber: new(big.Int).SetUint64(inputEnv.GetNumber()),
		Time:        inputEnv.GetTimestamp(),
		Difficulty:  inputEnv.GetDifficulty(),
		GasLimit:    inputEnv.GetGasLimit(),
		GetHash:     getHash,
	}
	// If currentBaseFee is defined, add it to the vmContext.
	baseFee := inputEnv.GetBaseFee()
	if baseFee != nil {
		blockCtx.BaseFee = new(big.Int).Set(baseFee)
	}

	blobBaseFee := inputEnv.GetBlobBaseFee()
	if blobBaseFee != nil {
		blockCtx.BlobBaseFee = new(big.Int).Set(blobBaseFee)
	}
	return blockCtx
}

type toscaProcessor struct {
	processor tosca.Processor
	cfg       *utils.Config
	log       logger.Logger
}

func (t *toscaProcessor) processRegularTx(db state.VmStateDB, block int, tx int, st txcontext.TxContext) (res transactionResult, finalError error) {
	// The main task of this function is to link the context provided through parameters
	// with the context required by a Tosca Processor implementation to execute a transaction.
	processor := t.processor

	blockEnvironment := st.GetBlockEnvironment()
	message := st.GetMessage()

	chainCfg, err := t.cfg.GetChainConfig(blockEnvironment.GetFork())
	if err != nil {
		return res, fmt.Errorf("cannot get chain config: %w", err)
	}

	revision := tosca.R07_Istanbul
	if block >= int(chainCfg.BerlinBlock.Uint64()) {
		revision = tosca.R09_Berlin
	}
	if block >= int(chainCfg.LondonBlock.Uint64()) {
		revision = tosca.R10_London
	}

	blockParams := tosca.BlockParameters{
		BlockNumber: int64(block),
		Timestamp:   int64(blockEnvironment.GetTimestamp()),
		GasLimit:    tosca.Gas(blockEnvironment.GetGasLimit()),
		Coinbase:    tosca.Address(blockEnvironment.GetCoinbase()),
		ChainID:     tosca.Word(bigToValue(chainCfg.ChainID)),
		PrevRandao:  tosca.Hash(bigToValue(blockEnvironment.GetDifficulty())),
		BaseFee:     bigToValue(blockEnvironment.GetBaseFee()),
		BlobBaseFee: tosca.Value{}, // = 0, since blobs are not supported by Fantom yet
		Revision:    revision,
	}

	accessList := []tosca.AccessTuple{}
	for _, tuple := range message.AccessList {
		keys := make([]tosca.Key, len(tuple.StorageKeys))
		for i, key := range tuple.StorageKeys {
			keys[i] = tosca.Key(key)
		}
		accessList = append(accessList, tosca.AccessTuple{
			Address: tosca.Address(tuple.Address),
			Keys:    keys,
		})
	}

	transaction := tosca.Transaction{
		Sender: tosca.Address(message.From),
		Recipient: func() *tosca.Address {
			addr := message.To
			if addr == nil {
				return nil
			}
			toscaAddr := tosca.Address(*addr)
			return &toscaAddr
		}(),
		Nonce:      message.Nonce,
		Input:      message.Data,
		Value:      bigToValue(message.Value),
		GasPrice:   bigToValue(message.GasPrice),
		GasLimit:   tosca.Gas(message.GasLimit),
		AccessList: accessList,
	}

	context := &toscaTxContext{
		blockEnvironment: blockEnvironment,
		db:               db,
	}

	receipt, err := processor.Run(blockParams, transaction, context)
	if err != nil {
		return transactionResult{}, err
	}

	log := []*types.Log{}
	for _, l := range receipt.Logs {
		topics := make([]common.Hash, len(l.Topics))
		for i, t := range l.Topics {
			topics[i] = common.Hash(t)
		}
		log = append(log, &types.Log{
			Address: common.Address(l.Address),
			Topics:  topics,
			Data:    l.Data,
		})
	}
	msg := st.GetMessage()

	if !receipt.Success {
		// The actual error is not relevant. Anything
		// that is not equal to nil will be considered
		// as a failed execution that got rolled back.
		err = fmt.Errorf("transaction failed")
	}

	result := &messageResult{
		gasUsed:    uint64(receipt.GasUsed),
		err:        err,
		returnData: receipt.Output,
	}

	return newTransactionResult(log, msg, result, msg.From), nil
}

// toscaTxContext is a bridge between Tosca's transaction context and the one provided by the executor.
type toscaTxContext struct {
	blockEnvironment txcontext.BlockEnvironment
	db               state.VmStateDB
}

func (a *toscaTxContext) CreateAccount(addr tosca.Address, code tosca.Code) bool {
	if a.db.Exist(common.Address(addr)) {
		return false
	}
	a.db.CreateAccount(common.Address(addr))
	a.db.SetCode(common.Address(addr), code)
	return true
}

func (a *toscaTxContext) AccountExists(addr tosca.Address) bool {
	return a.db.Exist(common.Address(addr))
}

func (a *toscaTxContext) GetBalance(addr tosca.Address) tosca.Value {
	return uint256ToValue(a.db.GetBalance(common.Address(addr)))
}

func (a *toscaTxContext) SetBalance(addr tosca.Address, balance tosca.Value) {
	want := balance.ToUint256()
	account := common.Address(addr)
	cur := a.db.GetBalance(account)
	if cur.Cmp(want) == 0 {
		return
	}
	if cur.Cmp(want) > 0 {
		diff := new(uint256.Int).Sub(cur, want)
		a.db.SubBalance(account, diff, 0 /*unknown tracing*/)
	} else {
		diff := new(uint256.Int).Sub(want, cur)
		a.db.AddBalance(account, diff, 0 /*unknown tracing*/)
	}
}

func (a *toscaTxContext) GetNonce(addr tosca.Address) uint64 {
	return a.db.GetNonce(common.Address(addr))
}

func (a *toscaTxContext) SetNonce(addr tosca.Address, nonce uint64) {
	a.db.SetNonce(common.Address(addr), nonce)
}

func (a *toscaTxContext) GetCodeSize(addr tosca.Address) int {
	return a.db.GetCodeSize(common.Address(addr))
}

func (a *toscaTxContext) GetCodeHash(addr tosca.Address) tosca.Hash {
	return tosca.Hash(a.db.GetCodeHash(common.Address(addr)))
}

func (a *toscaTxContext) GetCode(addr tosca.Address) tosca.Code {
	return a.db.GetCode(common.Address(addr))
}

func (a *toscaTxContext) SetCode(addr tosca.Address, code tosca.Code) {
	a.db.SetCode(common.Address(addr), code)
}

func (a *toscaTxContext) GetStorage(addr tosca.Address, key tosca.Key) tosca.Word {
	return tosca.Word(a.db.GetState(common.Address(addr), common.Hash(key)))
}

func (a *toscaTxContext) GetCommittedStorage(addr tosca.Address, key tosca.Key) tosca.Word {
	return tosca.Word(a.db.GetCommittedState(common.Address(addr), common.Hash(key)))
}

func (a *toscaTxContext) SetStorage(addr tosca.Address, key tosca.Key, value tosca.Word) tosca.StorageStatus {
	original := a.GetCommittedStorage(addr, key)
	current := a.GetStorage(addr, key)
	a.db.SetState(common.Address(addr), common.Hash(key), common.Hash(value))
	return tosca.GetStorageStatus(original, current, value)
}

func (a *toscaTxContext) GetTransientStorage(addr tosca.Address, key tosca.Key) tosca.Word {
	return tosca.Word(a.db.GetTransientState(common.Address(addr), common.Hash(key)))
}

func (a *toscaTxContext) SetTransientStorage(addr tosca.Address, key tosca.Key, value tosca.Word) {
	a.db.SetTransientState(common.Address(addr), common.Hash(key), common.Hash(value))
}

func (a *toscaTxContext) GetBlockHash(number int64) tosca.Hash {
	h, _ := a.blockEnvironment.GetBlockHash(uint64(number))
	return tosca.Hash(h)
}

func (a *toscaTxContext) EmitLog(log tosca.Log) {
	tpcs := make([]common.Hash, len(log.Topics))
	for i, t := range log.Topics {
		tpcs[i] = common.Hash(t)
	}

	a.db.AddLog(&types.Log{
		Address: common.Address(log.Address),
		Topics:  tpcs,
		Data:    log.Data,
	})
}

func (a *toscaTxContext) GetLogs() []tosca.Log {
	res := []tosca.Log{}
	for _, l := range a.db.GetLogs(common.Hash{}, 0, common.Hash{}) {
		topics := make([]tosca.Hash, len(l.Topics))
		for i, t := range l.Topics {
			topics[i] = tosca.Hash(t)
		}
		res = append(res, tosca.Log{
			Address: tosca.Address(l.Address),
			Topics:  topics,
			Data:    l.Data,
		})
	}
	return res
}

func (a *toscaTxContext) SelfDestruct(addr tosca.Address, beneficiary tosca.Address) bool {
	a.db.SelfDestruct(common.Address(addr))
	return true
}

func (a *toscaTxContext) AccessAccount(addr tosca.Address) tosca.AccessStatus {
	res := a.IsAddressInAccessList(addr)
	a.db.AddAddressToAccessList(common.Address(addr))
	if res {
		return tosca.WarmAccess
	}
	return tosca.ColdAccess
}

func (a *toscaTxContext) AccessStorage(addr tosca.Address, key tosca.Key) tosca.AccessStatus {
	_, res := a.IsSlotInAccessList(addr, key)
	a.db.AddSlotToAccessList(common.Address(addr), common.Hash(key))
	if res {
		return tosca.WarmAccess
	}
	return tosca.ColdAccess
}

func (a *toscaTxContext) HasSelfDestructed(addr tosca.Address) bool {
	return a.db.HasSelfDestructed(common.Address(addr))
}

func (a *toscaTxContext) CreateSnapshot() tosca.Snapshot {
	return tosca.Snapshot(a.db.Snapshot())
}

func (a *toscaTxContext) RestoreSnapshot(snapshot tosca.Snapshot) {
	a.db.RevertToSnapshot(int(snapshot))
}

func (a *toscaTxContext) IsAddressInAccessList(addr tosca.Address) bool {
	return a.db.AddressInAccessList(common.Address(addr))
}

func (a *toscaTxContext) IsSlotInAccessList(addr tosca.Address, key tosca.Key) (addressPresent, slotPresent bool) {
	return a.db.SlotInAccessList(common.Address(addr), common.Hash(key))
}

func bigToValue(value *big.Int) tosca.Value {
	if value == nil {
		return tosca.Value{}
	}
	var res tosca.Value
	value.FillBytes(res[:])
	return res
}

func uint256ToValue(value *uint256.Int) tosca.Value {
	return tosca.ValueFromUint256(value)
}<|MERGE_RESOLUTION|>--- conflicted
+++ resolved
@@ -319,12 +319,6 @@
 		hashError error
 	)
 
-<<<<<<< HEAD
-	db.SetTxContext(txHash, tx)
-=======
-	// prepare tx
-	gasPool.AddGas(inputEnv.GetGasLimit())
-
 	chainCfg, err := s.cfg.GetChainConfig(inputEnv.GetFork())
 	// Return early if chain config cannot be created.
 	if err != nil {
@@ -332,10 +326,6 @@
 	}
 
 	db.SetTxContext(txHash, tx)
-	blockCtx := prepareBlockCtx(inputEnv, &hashError)
-	txCtx := evmcore.NewEVMTxContext(msg)
-	evm := vm.NewEVM(*blockCtx, txCtx, db, chainCfg, s.vmCfg)
->>>>>>> 86dadb6e
 	snapshot := db.Snapshot()
 	blockCtx := prepareBlockCtx(inputEnv, &hashError)
 	msgResult, origin := s.applyMessage(db, msg, blockCtx, inputEnv)
@@ -355,12 +345,8 @@
 	}
 
 	blockHash := common.HexToHash(fmt.Sprintf("0x%016d", block))
-<<<<<<< HEAD
 	// if no prior error, create result and pass it to the data.
 	res = newTransactionResult(db.GetLogs(txHash, uint64(block), blockHash), msg, msgResult, origin)
-=======
-	res = newTransactionResult(db.GetLogs(txHash, uint64(block), blockHash), msg, msgResult, finalError, evm.TxContext.Origin)
->>>>>>> 86dadb6e
 	return
 }
 
