--- conflicted
+++ resolved
@@ -1210,48 +1210,7 @@
 	}
 }
 
-<<<<<<< HEAD
 func TestProcessor_APanicInAnExecutorSkipsPostRunActions_TransactionLevelParallelism(t *testing.T) {
-=======
-func TestProcessor_APanicInAnExecutorSkipsPostRunActions_InSequentialExecution(t *testing.T) {
-	ctrl := gomock.NewController(t)
-	provider := NewMockProvider[any](ctrl)
-	processor := NewMockProcessor[any](ctrl)
-	extension := NewMockExtension[any](ctrl)
-	log := logger.NewMockLogger(ctrl)
-
-	provider.EXPECT().
-		Run(gomock.Any(), gomock.Any(), gomock.Any()).
-		DoAndReturn(func(from int, to int, consume Consumer[any]) error {
-			return consume(TransactionInfo[any]{Block: from, Transaction: 7})
-		})
-
-	log.EXPECT().Debug(gomock.Any())
-	extension.EXPECT().PreRun(gomock.Any(), gomock.Any())
-	extension.EXPECT().PreBlock(gomock.Any(), gomock.Any())
-	extension.EXPECT().PreTransaction(gomock.Any(), gomock.Any())
-
-	defer func() {
-		r := recover()
-		if r == nil {
-			t.Fatal("program must panic")
-		}
-	}()
-
-	stop := "stop"
-	processor.EXPECT().Process(gomock.Any(), gomock.Any()).Do(func(any, any) {
-		panic(stop)
-	})
-
-	newExecutor[any](provider, log).Run(
-		Params{From: 10, To: 11},
-		processor,
-		[]Extension[any]{extension},
-	)
-}
-
-func TestProcessor_APanicInAnExecutorSkipsPostRunActions_InTransactionLevelParallelExecution(t *testing.T) {
->>>>>>> dd12f038
 	ctrl := gomock.NewController(t)
 	provider := NewMockProvider[any](ctrl)
 	processor := NewMockProcessor[any](ctrl)
