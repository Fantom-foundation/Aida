--- conflicted
+++ resolved
@@ -406,13 +406,8 @@
 		extension.EXPECT().PostRun(gomock.Any(), WithState(stateB), nil),
 	)
 
-<<<<<<< HEAD
 	err := NewExecutor[any](substate).Run(
-		Params{State: stateA, NumWorkers: 2},
-=======
-	err := NewExecutor(substate).Run(
 		Params{State: stateA, NumWorkers: 2, ParallelismGranularity: TransactionLevel},
->>>>>>> 06aca3b5
 		processor,
 		[]Extension[any]{extension},
 	)
@@ -475,15 +470,9 @@
 	// For each transaction, PreTransaction, Process, and PostTransaction
 	// should happen in order. However, Transactions may be processed
 	// out-of-order.
-<<<<<<< HEAD
-	// Note: In the parallel context there is no block boundary.
+	// Note: In the transaction level parallel context there is no block boundary.
 	pre := extension.EXPECT().PreRun(AtBlock[any](10), gomock.Any())
 	post := extension.EXPECT().PostRun(AtBlock[any](12), gomock.Any(), nil)
-=======
-	// Note: In the transaction level parallel context there is no block boundary.
-	pre := extension.EXPECT().PreRun(AtBlock(10), gomock.Any())
-	post := extension.EXPECT().PostRun(AtBlock(12), gomock.Any(), nil)
->>>>>>> 06aca3b5
 
 	gomock.InOrder(
 		pre,
@@ -547,13 +536,8 @@
 	processor.EXPECT().Process(AtBlock[any](4), gomock.Any()).Return(stop)
 	processor.EXPECT().Process(gomock.Any(), gomock.Any()).MaxTimes(20)
 
-<<<<<<< HEAD
 	err := NewExecutor[any](substate).Run(
-		Params{To: 1000, NumWorkers: 2},
-=======
-	err := NewExecutor(substate).Run(
 		Params{To: 1000, NumWorkers: 2, ParallelismGranularity: TransactionLevel},
->>>>>>> 06aca3b5
 		processor,
 		nil,
 	)
@@ -589,13 +573,8 @@
 	extension.EXPECT().PostTransaction(gomock.Any(), gomock.Any()).MaxTimes(20)
 	extension.EXPECT().PostRun(gomock.Any(), gomock.Any(), WithError(stop))
 
-<<<<<<< HEAD
 	err := NewExecutor[any](substate).Run(
-		Params{To: 1000, NumWorkers: 2},
-=======
-	err := NewExecutor(substate).Run(
 		Params{To: 1000, NumWorkers: 2, ParallelismGranularity: TransactionLevel},
->>>>>>> 06aca3b5
 		processor,
 		[]Extension[any]{extension},
 	)
@@ -631,13 +610,8 @@
 	extension.EXPECT().PostTransaction(gomock.Any(), gomock.Any()).MaxTimes(20)
 	extension.EXPECT().PostRun(gomock.Any(), gomock.Any(), WithError(stop))
 
-<<<<<<< HEAD
 	err := NewExecutor[any](substate).Run(
-		Params{To: 1000, NumWorkers: 2},
-=======
-	err := NewExecutor(substate).Run(
 		Params{To: 1000, NumWorkers: 2, ParallelismGranularity: TransactionLevel},
->>>>>>> 06aca3b5
 		processor,
 		[]Extension[any]{extension},
 	)
@@ -722,13 +696,8 @@
 		post,
 	)
 
-<<<<<<< HEAD
 	err := NewExecutor[*substate.Substate](provider).Run(
-		Params{From: 10, To: 11, NumWorkers: 2},
-=======
-	err := NewExecutor(provider).Run(
 		Params{From: 10, To: 11, NumWorkers: 2, ParallelismGranularity: TransactionLevel},
->>>>>>> 06aca3b5
 		processor,
 		[]Extension[*substate.Substate]{extension},
 	)
@@ -815,11 +784,7 @@
 		}
 	}()
 
-<<<<<<< HEAD
 	NewExecutor[any](provider).Run(
-		Params{From: 10, To: 11, NumWorkers: 2},
-=======
-	NewExecutor(provider).Run(
 		Params{From: 10, To: 11, NumWorkers: 2, ParallelismGranularity: TransactionLevel},
 		processor,
 		[]Extension{extension},
@@ -828,9 +793,9 @@
 
 func TestProcessor_BlocksParallelSingleBlockRun(t *testing.T) {
 	ctrl := gomock.NewController(t)
-	substate := NewMockSubstateProvider(ctrl)
-	processor := NewMockProcessor(ctrl)
-	extension := NewMockExtension(ctrl)
+	substate := NewMockProvider[any](ctrl)
+	processor := NewMockProcessor[any](ctrl)
+	extension := NewMockExtension[any](ctrl)
 
 	stateA := state.NewMockStateDB(ctrl)
 	stateB := state.NewMockStateDB(ctrl)
@@ -842,13 +807,13 @@
 
 	substate.EXPECT().
 		Run(gomock.Any(), gomock.Any(), gomock.Any()).
-		DoAndReturn(func(from int, to int, consume Consumer) error {
-			consume(TransactionInfo{from, 7, nil})
-			return nil
-		})
-
-	setState := func(state state.StateDB) func(State, *Context) {
-		return func(_ State, c *Context) {
+		DoAndReturn(func(from int, to int, consume Consumer[any]) error {
+			consume(TransactionInfo[any]{from, 7, nil})
+			return nil
+		})
+
+	setState := func(state state.StateDB) func(State[any], *Context) {
+		return func(_ State[any], c *Context) {
 			c.State = state
 		}
 	}
@@ -864,9 +829,8 @@
 		extension.EXPECT().PostRun(gomock.Any(), WithState(stateB), nil),
 	)
 
-	err := NewExecutor(substate).Run(
+	err := NewExecutor[any](substate).Run(
 		Params{State: stateA, NumWorkers: 2, ParallelismGranularity: BlockLevel},
->>>>>>> 06aca3b5
 		processor,
 		[]Extension[any]{extension},
 	)
@@ -877,18 +841,18 @@
 
 func TestProcessor_ParallelBlocksMultipleBlocksRun(t *testing.T) {
 	ctrl := gomock.NewController(t)
-	substate := NewMockSubstateProvider(ctrl)
-	processor := NewMockProcessor(ctrl)
-	extension := NewMockExtension(ctrl)
+	substate := NewMockProvider[any](ctrl)
+	processor := NewMockProcessor[any](ctrl)
+	extension := NewMockExtension[any](ctrl)
 
 	substate.EXPECT().
 		Run(10, 12, gomock.Any()).
-		DoAndReturn(func(from int, to int, consume Consumer) error {
+		DoAndReturn(func(from int, to int, consume Consumer[any]) error {
 			// We simulate two transactions per block.
-			consume(TransactionInfo{10, 7, nil})
-			consume(TransactionInfo{10, 9, nil})
-			consume(TransactionInfo{11, 8, nil})
-			consume(TransactionInfo{11, 10, nil})
+			consume(TransactionInfo[any]{10, 7, nil})
+			consume(TransactionInfo[any]{10, 9, nil})
+			consume(TransactionInfo[any]{11, 8, nil})
+			consume(TransactionInfo[any]{11, 10, nil})
 			return nil
 		})
 
@@ -913,10 +877,10 @@
 
 	extension.EXPECT().PostRun(AtBlock(12), gomock.Any(), nil)
 
-	executor := NewExecutor(substate)
+	executor := NewExecutor[any](substate)
 	if err := executor.Run(Params{From: 10, To: 12, NumWorkers: 2, ParallelismGranularity: BlockLevel},
 		processor,
-		[]Extension{extension}); err != nil {
+		[]Extension[any]{extension}); err != nil {
 		t.Errorf("execution failed: %v", err)
 	}
 }