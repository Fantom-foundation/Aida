# --------------------------------------------------------------------------
# Makefile for the Fantom Aida World State Manager CLI
#
# v1.0 (2022/09/22) - Initial version
#
# (c) Fantom Foundation, 2022
# --------------------------------------------------------------------------

# what are we building
PROJECT := $(shell basename "$(PWD)")
GO_BIN := $(CURDIR)/build

# compile time variables will be injected into the app
APP_VERSION := 1.0
BUILD_DATE := $(shell date "+%a, %d %b %Y %T")
BUILD_COMPILER := $(shell go version)
BUILD_COMMIT := $(shell git show --format="%H" --no-patch)
BUILD_COMMIT_TIME := $(shell git show --format="%cD" --no-patch)
GOPROXY ?= "https://proxy.golang.org,direct"

.PHONY: all clean help test

all: aida-api-replay aida-worldstate aida-updateset aida-dbmerger aida-trace aida-runarchive aida-runvm aida-stochastic aida-substate

aida-api-replay:
	@cd carmen/go/lib ; \
	./build_libcarmen.sh ; \
	cd ../../.. ; \
	GOPROXY=$(GOPROXY) \
	GOPRIVATE=github.com/Fantom-foundation/Carmen,github.com/Fantom-foundation/go-opera-fvm \
	go build -ldflags "-s -w -X 'github.com/Fantom-foundation/Aida/utils.GitCommit=$(BUILD_COMMIT)'" \
	-o $(GO_BIN)/aida-apireplay \
	./cmd/api-replay-cli
<<<<<<< HEAD
=======

carmen/go/lib/libcarmen.so:
	@cd carmen/go/lib ; \
	./build_libcarmen.sh ;

>>>>>>> 155b8155

aida-worldstate:
	@go build \
		-ldflags="-X 'github.com/Fantom-foundation/Aida/cmd/worldstate-cli/version.Version=$(APP_VERSION)' -X 'github.com/Fantom-foundation/Aida/cmd/worldstate-cli/version.Time=$(BUILD_DATE)' -X 'github.com/Fantom-foundation/Aida/cmd/worldstate-cli/version.Compiler=$(BUILD_COMPILER)' -X 'github.com/Fantom-foundation/Aida/cmd/worldstate-cli/version.Commit=$(BUILD_COMMIT)' -X 'github.com/Fantom-foundation/Aida/cmd/worldstate-cli/version.CommitTime=$(BUILD_COMMIT_TIME)'" \
		-o $(GO_BIN)/aida-worldstate \
		-v \
		./cmd/worldstate-cli

aida-stochastic: carmen/go/lib/libcarmen.so
	GOPROXY=$(GOPROXY) \
	GOPRIVATE=github.com/Fantom-foundation/Carmen,github.com/Fantom-foundation/go-opera-fvm \
	go build -ldflags "-s -w -X 'github.com/Fantom-foundation/Aida/utils.GitCommit=$(BUILD_COMMIT)'" \
	-o $(GO_BIN)/aida-stochastic \
	./cmd/stochastic-cli

aida-trace: carmen/go/lib/libcarmen.so
	GOPROXY=$(GOPROXY) \
	GOPRIVATE=github.com/Fantom-foundation/Carmen,github.com/Fantom-foundation/go-opera-fvm \
	go build -ldflags "-s -w -X 'github.com/Fantom-foundation/Aida/utils.GitCommit=$(BUILD_COMMIT)'" \
	-o $(GO_BIN)/aida-trace \
	./cmd/trace-cli

<<<<<<< HEAD


aida-runarchive:
	@cd carmen/go/lib ; \
	./build_libcarmen.sh ; \
	cd ../../.. ; \
=======
aida-runarchive: carmen/go/lib/libcarmen.so
>>>>>>> 155b8155
	GOPROXY=$(GOPROXY) \
	GOPRIVATE=github.com/Fantom-foundation/Carmen,github.com/Fantom-foundation/go-opera-fvm \
	go build -ldflags "-s -w -X 'github.com/Fantom-foundation/Aida/utils.GitCommit=$(BUILD_COMMIT)'" \
	-o $(GO_BIN)/aida-runarchive \
	./cmd/runarchive-cli

aida-runvm: carmen/go/lib/libcarmen.so
	GOPROXY=$(GOPROXY) \
	GOPRIVATE=github.com/Fantom-foundation/Carmen,github.com/Fantom-foundation/go-opera-fvm \
	go build -ldflags "-s -w -X 'github.com/Fantom-foundation/Aida/utils.GitCommit=$(BUILD_COMMIT)'" \
	-o $(GO_BIN)/aida-runvm \
	./cmd/runvm-cli

aida-substate: carmen/go/lib/libcarmen.so
	GOPROXY=$(GOPROXY) \
	GOPRIVATE=github.com/Fantom-foundation/Carmen,github.com/Fantom-foundation/go-opera-fvm \
	go build -ldflags "-s -w -X 'github.com/Fantom-foundation/Aida/utils.GitCommit=$(BUILD_COMMIT)'" \
	-o $(GO_BIN)/aida-substate \
	./cmd/substate-cli

aida-updateset: carmen/go/lib/libcarmen.so
	GOPROXY=$(GOPROXY) \
	go build -ldflags "-s -w" \
	-o $(GO_BIN)/aida-updateset \
	./cmd/updateset-cli

aida-dbmerger: carmen/go/lib/libcarmen.so
	GOPROXY=$(GOPROXY) \
	go build -ldflags "-s -w" \
	-o $(GO_BIN)/aida-dbmerger \
	./cmd/db-merger

test:
	@go test ./...

clean:
	cd carmen/go ; \
	rm -f lib/libcarmen.so ; \
	cd ../cpp ; \
	bazel clean ; \
	cd ../.. ; \
	rm -fr ./build/*

help: Makefile
	@echo "Choose a make command in "$(PROJECT)":"
	@echo
	@sed -n 's/^##//p' $< | column -t -s ':' |  sed -e 's/^/ /'
	@echo<|MERGE_RESOLUTION|>--- conflicted
+++ resolved
@@ -31,14 +31,11 @@
 	go build -ldflags "-s -w -X 'github.com/Fantom-foundation/Aida/utils.GitCommit=$(BUILD_COMMIT)'" \
 	-o $(GO_BIN)/aida-apireplay \
 	./cmd/api-replay-cli
-<<<<<<< HEAD
-=======
 
 carmen/go/lib/libcarmen.so:
 	@cd carmen/go/lib ; \
 	./build_libcarmen.sh ;
 
->>>>>>> 155b8155
 
 aida-worldstate:
 	@go build \
@@ -61,16 +58,7 @@
 	-o $(GO_BIN)/aida-trace \
 	./cmd/trace-cli
 
-<<<<<<< HEAD
-
-
-aida-runarchive:
-	@cd carmen/go/lib ; \
-	./build_libcarmen.sh ; \
-	cd ../../.. ; \
-=======
 aida-runarchive: carmen/go/lib/libcarmen.so
->>>>>>> 155b8155
 	GOPROXY=$(GOPROXY) \
 	GOPRIVATE=github.com/Fantom-foundation/Carmen,github.com/Fantom-foundation/go-opera-fvm \
 	go build -ldflags "-s -w -X 'github.com/Fantom-foundation/Aida/utils.GitCommit=$(BUILD_COMMIT)'" \
