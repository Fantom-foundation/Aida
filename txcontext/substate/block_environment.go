--- conflicted
+++ resolved
@@ -75,11 +75,10 @@
 	return e.BaseFee
 }
 
-<<<<<<< HEAD
+func (e *blockEnvironment) GetBlobBaseFee() *big.Int {
+	return e.BlobBaseFee
+}
+
 func (e *blockEnvironment) GetBlockContext(hashErr *error) *vm.BlockContext {
 	return txcontext.PrepareBlockCtx(e, hashErr)
-=======
-func (e *blockEnvironment) GetBlobBaseFee() *big.Int {
-	return e.BlobBaseFee
->>>>>>> 6b1b2460
 }