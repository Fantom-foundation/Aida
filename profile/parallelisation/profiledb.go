--- conflicted
+++ resolved
@@ -48,7 +48,6 @@
 	tCommit INTEGER,
 	speedup FLOAT,
 	ubNumProc INTEGER,
-<<<<<<< HEAD
 	numTx INTEGER,
 	blockGas INTEGER);
 	CREATE TABLE IF NOT EXISTS txProfile (
@@ -56,13 +55,6 @@
 	tx    INTEGER, 
 	duration INTEGER,
 	transactionGas INTEGER
-=======
-	numTx INTEGER);
-	CREATE TABLE IF NOT EXISTS txProfile (
-    block INTEGER,
-	tx    INTEGER, 
-	duration INTEGER
->>>>>>> fad211fe
 );
 `
 )
@@ -139,22 +131,14 @@
 	}
 	for _, ProfileData := range db.buffer {
 		_, err := tx.Stmt(db.blockStmt).Exec(ProfileData.curBlock, ProfileData.tBlock, ProfileData.tSequential, ProfileData.tCritical,
-<<<<<<< HEAD
 			ProfileData.tCommit, ProfileData.speedup, ProfileData.ubNumProc, ProfileData.numTx, ProfileData.blockGas)
-=======
-			ProfileData.tCommit, ProfileData.speedup, ProfileData.ubNumProc, ProfileData.numTx)
->>>>>>> fad211fe
 		if err != nil {
 			_ = tx.Rollback()
 			return err
 		}
 		// write into new txProfile table here the transaction durations
 		for i, tTransaction := range ProfileData.tTransactions {
-<<<<<<< HEAD
 			_, err = tx.Stmt(db.txStmt).Exec(ProfileData.curBlock, i, tTransaction, ProfileData.transactionGas[i])
-=======
-			_, err = tx.Stmt(db.txStmt).Exec(ProfileData.curBlock, i, tTransaction)
->>>>>>> fad211fe
 			if err != nil {
 				_ = tx.Rollback()
 				return err
