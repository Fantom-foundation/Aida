package blockprofile

import (
	"errors"
	"time"

	"github.com/Fantom-foundation/Aida/profile/graphutil"
	substate "github.com/Fantom-foundation/Substate"
	"github.com/ethereum/go-ethereum/common"
)

// AddressSet is a set of contract/wallet addresses.
type AddressSet map[common.Address]struct{}

// TxAddresses stores the used addresses of a transaction. The
// first transaction is stored in the first element and so on.
type TxAddresses []AddressSet

// TxTime stores time duration of transactions.
type TxTime []time.Duration

// TxType stores type of transaction
type TxType int

const (
<<<<<<< HEAD
	TransferTx     TxType = iota // a transaction which transafers balance
	CreateTx                     // a transaction which creates new contracts
	CallTx                       // a transaction which executes contracts
	EpochSealingTx               // a special transaction sealing an epoch
=======
	TransferTx TxType = iota
	CreateTx
	CallTx
	EpochSealingTx
	UnknownTx
>>>>>>> e09bb8a4
)

// Context stores the book-keeping information for block processing profiling.
type Context struct {
	n              int                          // number of transactions
	txDependencies graphutil.StrictPartialOrder // transaction dependencies
	txAddresses    TxAddresses                  // contract/wallet addresses used in a transaction

	tSequential   time.Duration   // sequential runtime of transactions
	tOverheads    time.Duration   // time overheads for profiling
	tCritical     time.Duration   // critical path runtime for transactions
	tCompletion   TxTime          // earliest completion time of a transaction
	tTransactions []time.Duration // runtime of a transaction
<<<<<<< HEAD
	tTypes        []TxType        // transaction types per transaction
=======
	tTypes        []TxType        // types of transaction
>>>>>>> e09bb8a4

	gasTransactions []uint64 // gas used for transactions
	gasBlock        uint64   // gas used for a block
}

var (
	errBlockOverheadTime = errors.New("block or overhead time measurements went wrong")
	errBlockTxsTime      = errors.New("block or txs time measurements went wrong")
	errInvalidLen        = errors.New("tTransactions or transactinGas length is invalid")
)

// NewContext returns a new context.
func NewContext() *Context {
	return &Context{
		tCompletion:     TxTime{},
		txDependencies:  graphutil.StrictPartialOrder{},
		txAddresses:     TxAddresses{},
		tTransactions:   []time.Duration{},
		tTypes:          []TxType{},
		gasTransactions: []uint64{},
	}
}

// interfere determines the interference between two transactions based on their address usage.
func interfere(u, v AddressSet) bool {
	// empty checks for address sets
	if len(u) == 0 || len(v) == 0 {
		return false
	}
	// range over the smaller address set
	if len(u) <= len(v) {
		// check whether an address exists that is contained in both sets
		for key := range u {
			if _, ok := v[key]; ok {
				return true
			}
		}
		return false
	} else {
		return interfere(v, u)
	}
}

// findTxAddresses gets wallet/contract addresses of a transaction.
func findTxAddresses(tx *substate.Transaction) AddressSet {
	addresses := AddressSet{}
	for addr := range tx.Substate.InputAlloc {
		addresses[addr] = struct{}{}
	}
	for addr := range tx.Substate.OutputAlloc {
		addresses[addr] = struct{}{}
	}
	var zero common.Address
	if tx.Substate.Message.From != zero {
		addresses[tx.Substate.Message.From] = struct{}{}
	}
	if tx.Substate.Message.To != nil {
		addresses[*tx.Substate.Message.To] = struct{}{}
	}
	return addresses
}

// earliestTimeToRun computes the earliest time to run the current transaction.
func (ctx *Context) earliestTimeToRun(addresses AddressSet) time.Duration {
	tEarliest := time.Duration(0)
	for i := 0; i < ctx.n; i++ {
		// check whether previous transaction interfere
		if interfere(addresses, ctx.txAddresses[i]) {
			// update earliest time to start a transaction
			if tEarliest < ctx.tCompletion[i] {
				tEarliest = ctx.tCompletion[i]
			}
		}

	}
	return tEarliest
}

// dependencies finds the transaction dependencies of the current transaction.
func (ctx *Context) dependencies(addresses AddressSet) graphutil.OrdinalSet {
	dependentOn := graphutil.OrdinalSet{}
	for i := 0; i < ctx.n; i++ {
		// check whether previous transaction interfere
		if interfere(addresses, ctx.txAddresses[i]) {
			// remember direct and indirect transaction dependencies of a transaction
			dependentOn[i] = struct{}{}
			for j := range ctx.txDependencies[i] {
				dependentOn[j] = struct{}{}
			}
		}
	}
	return dependentOn
}

// RecordTransaction collects addresses and computes earliest time.
func (ctx *Context) RecordTransaction(tx *substate.Transaction, tTransaction time.Duration) error {
	overheadTimer := time.Now()

	// update time for block and transaction
	ctx.tSequential += tTransaction
	ctx.tTransactions = append(ctx.tTransactions, tTransaction)
<<<<<<< HEAD
	ctx.tTypes = append(ctx.tTypes, getTransactionType(tx.Substate))
=======
	ctx.tTypes = append(ctx.tTypes, GetTransactionType(tx.Substate))
>>>>>>> e09bb8a4

	// update gas used for block and transaction
	gasUsed := tx.Substate.Result.GasUsed
	ctx.gasBlock += gasUsed
	ctx.gasTransactions = append(ctx.gasTransactions, gasUsed)

	// retrieve contract/wallet addresses of transaction
	addresses := findTxAddresses(tx)

	// compute the earliest point in time to execute transaction
	tEarliest := ctx.earliestTimeToRun(addresses)

	// set earliest time to completion
	ctx.tCompletion = append(ctx.tCompletion, tEarliest+tTransaction)

	// update critical path if needed
	if ctx.tCritical < tEarliest+tTransaction {
		ctx.tCritical = tEarliest + tTransaction
	}

	// compute the dependencies of transaction, and
	// update transaction dependencies and addresses
	dependentOn := ctx.dependencies(addresses)
	ctx.txDependencies = append(ctx.txDependencies, dependentOn)
	ctx.txAddresses = append(ctx.txAddresses, addresses)

	// increment number of transactions
	ctx.n++

	// Measure runtime of ProcessTransaction and add it to tOverheads
	ctx.tOverheads += time.Since(overheadTimer)

	return nil
}

// ProfileData for a block.
type ProfileData struct {
	curBlock        uint64   // current block number
	numTx           int      // number of transactions
	tBlock          int64    // block runtime
	tSequential     int64    // total transaction runtime
	tCritical       int64    // critical path runtime for transactions
	tCommit         int64    // commit runtime
	tTransactions   []int64  // runtime per transaction
	tTypes          []TxType // a list of transaction type
	speedup         float64  // speedup value for experiment
	ubNumProc       int64    // upper bound on the number of processors (i.e. width of task graph)
	gasTransactions []uint64 // gas consumption per transaction
	gasBlock        uint64   // gas consumption of block
}

// GetProfileData produces a profile record for the profiling database.
func (ctx *Context) GetProfileData(curBlock uint64, tBlock time.Duration) (*ProfileData, error) {

	// perform consistency check
	if len(ctx.tTransactions) != len(ctx.gasTransactions) {
		return nil, errInvalidLen
	}
	if tBlock < ctx.tOverheads {
		return nil, errBlockOverheadTime
	}
	if tBlock < ctx.tSequential {
		return nil, errBlockTxsTime
	}

	// remove overheads from block runtime
	tBlock -= ctx.tOverheads

	// compute commit time
	// TODO: Includes BeginBlock()/BeginSyncPeriod() as well
	tCommit := tBlock - ctx.tSequential

	// compute speedup
	speedup := float64(tBlock) / float64(tCommit+ctx.tCritical)

	// compute upper bound for number of processors using Dilworth's theorem:
	// the size of minimum chain cover is equal to the size of the maximum anti-chain
	// and the maximum anti-chain is the largest number of transactions that can
	// run independently.
	ubNumProc := int64(len(graphutil.MinChainCover(ctx.txDependencies)))

	// transfer fields from context to profile record
	tTransactions := make([]int64, 0, len(ctx.tTransactions))
	gasTransactions := make([]uint64, 0, len(ctx.gasTransactions))
	for i, tTransaction := range ctx.tTransactions {
		tTransactions = append(tTransactions, tTransaction.Nanoseconds())
		gasTransactions = append(gasTransactions, ctx.gasTransactions[i])
	}
	data := ProfileData{
		curBlock:        curBlock,
		numTx:           ctx.n,
		tBlock:          tBlock.Nanoseconds(),
		tSequential:     ctx.tSequential.Nanoseconds(),
		tCritical:       ctx.tCritical.Nanoseconds(),
		tCommit:         tCommit.Nanoseconds(),
		tTransactions:   tTransactions,
		tTypes:          ctx.tTypes,
		speedup:         speedup,
		ubNumProc:       ubNumProc,
		gasTransactions: gasTransactions,
		gasBlock:        ctx.gasBlock,
	}
	return &data, nil
}

<<<<<<< HEAD
// getTransactionType reads a message and determines a transaction type.
func getTransactionType(st *substate.Substate) TxType {
=======
func GetTransactionType(st *substate.Substate) TxType {
>>>>>>> e09bb8a4
	msg := st.Message
	alloc := st.InputAlloc
	to := msg.To
	if to != nil {
<<<<<<< HEAD
		account, exist := alloc[*to]
		// regular transaction
		if !exist || len(account.Code) == 0 {
			return TransferTx
			// CALL transaction with contract bytecode
		} else {
			return CallTx
		}
	}
	// CREATE transaction
	return CreateTx
=======
		// regular transactions
		if account, exist := alloc[*to]; !exist || len(account.Code) == 0 {
			return TransferTx
		}
	}
	if to != nil {
		// CALL trasnactions with contract bytecode
		if account, exist := alloc[*to]; exist && len(account.Code) > 0 {
			return CallTx
		}
	}
	if to == nil {
		// CREATE transactions
		return CreateTx
	}
	return UnknownTx
>>>>>>> e09bb8a4
}<|MERGE_RESOLUTION|>--- conflicted
+++ resolved
@@ -23,18 +23,10 @@
 type TxType int
 
 const (
-<<<<<<< HEAD
 	TransferTx     TxType = iota // a transaction which transafers balance
 	CreateTx                     // a transaction which creates new contracts
 	CallTx                       // a transaction which executes contracts
 	EpochSealingTx               // a special transaction sealing an epoch
-=======
-	TransferTx TxType = iota
-	CreateTx
-	CallTx
-	EpochSealingTx
-	UnknownTx
->>>>>>> e09bb8a4
 )
 
 // Context stores the book-keeping information for block processing profiling.
@@ -48,12 +40,7 @@
 	tCritical     time.Duration   // critical path runtime for transactions
 	tCompletion   TxTime          // earliest completion time of a transaction
 	tTransactions []time.Duration // runtime of a transaction
-<<<<<<< HEAD
-	tTypes        []TxType        // transaction types per transaction
-=======
-	tTypes        []TxType        // types of transaction
->>>>>>> e09bb8a4
-
+	tTypes        []TxType        // transaction type per transaction
 	gasTransactions []uint64 // gas used for transactions
 	gasBlock        uint64   // gas used for a block
 }
@@ -154,11 +141,7 @@
 	// update time for block and transaction
 	ctx.tSequential += tTransaction
 	ctx.tTransactions = append(ctx.tTransactions, tTransaction)
-<<<<<<< HEAD
 	ctx.tTypes = append(ctx.tTypes, getTransactionType(tx.Substate))
-=======
-	ctx.tTypes = append(ctx.tTypes, GetTransactionType(tx.Substate))
->>>>>>> e09bb8a4
 
 	// update gas used for block and transaction
 	gasUsed := tx.Substate.Result.GasUsed
@@ -264,17 +247,12 @@
 	return &data, nil
 }
 
-<<<<<<< HEAD
 // getTransactionType reads a message and determines a transaction type.
 func getTransactionType(st *substate.Substate) TxType {
-=======
-func GetTransactionType(st *substate.Substate) TxType {
->>>>>>> e09bb8a4
 	msg := st.Message
 	alloc := st.InputAlloc
 	to := msg.To
 	if to != nil {
-<<<<<<< HEAD
 		account, exist := alloc[*to]
 		// regular transaction
 		if !exist || len(account.Code) == 0 {
@@ -286,22 +264,4 @@
 	}
 	// CREATE transaction
 	return CreateTx
-=======
-		// regular transactions
-		if account, exist := alloc[*to]; !exist || len(account.Code) == 0 {
-			return TransferTx
-		}
-	}
-	if to != nil {
-		// CALL trasnactions with contract bytecode
-		if account, exist := alloc[*to]; exist && len(account.Code) > 0 {
-			return CallTx
-		}
-	}
-	if to == nil {
-		// CREATE transactions
-		return CreateTx
-	}
-	return UnknownTx
->>>>>>> e09bb8a4
 }