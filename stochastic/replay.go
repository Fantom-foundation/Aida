--- conflicted
+++ resolved
@@ -54,11 +54,7 @@
 }
 
 // createState creates a stochastic state and primes the StateDB
-<<<<<<< HEAD
-func createState(cfg *utils.Config, e *EstimationModelJSON, db state.StateDB, rg *rand.Rand) *stochasticState {
-=======
 func createState(cfg *utils.Config, e *EstimationModelJSON, db state.StateDB, rg *rand.Rand, log *logging.Logger) *stochasticState {
->>>>>>> f7570b5f
 	// produce random access generators for contract addresses,
 	// storage-keys, and storage addresses.
 	// (NB: Contracts need an indirect access wrapper because
@@ -109,11 +105,7 @@
 // It requires the simulation model and simulation length. The trace-debug flag
 // enables/disables the printing of StateDB operations and their arguments on
 // the screen.
-<<<<<<< HEAD
-func RunStochasticReplay(db state.StateDB, e *EstimationModelJSON, nBlocks int, cfg *utils.Config) error {
-=======
 func RunStochasticReplay(db state.StateDB, e *EstimationModelJSON, nBlocks int, cfg *utils.Config, log *logging.Logger) error {
->>>>>>> f7570b5f
 	var (
 		opFrequency [NumOps]uint64 // operation frequency
 		numOps      uint64         // total number of operations
@@ -121,17 +113,10 @@
 
 	// random generator
 	rg := rand.New(rand.NewSource(cfg.RandomSeed))
-<<<<<<< HEAD
-	log.Printf("using random seed %d", cfg.RandomSeed)
-
-	// create a stochastic state
-	ss := createState(cfg, e, db, rg)
-=======
 	log.Noticef("using random seed %d", cfg.RandomSeed)
 
 	// create a stochastic state
 	ss := createState(cfg, e, db, rg, log)
->>>>>>> f7570b5f
 
 	// get stochastic matrix
 	operations, A, state := getStochasticMatrix(e)
