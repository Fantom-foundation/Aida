package stochastic

import (
	"encoding/binary"
	"fmt"
	"log"
	"math/big"
	"math/rand"
	"time"

	"github.com/Fantom-foundation/Aida/state"
	"github.com/ethereum/go-ethereum/common"
)

// Simulation constants
// TODO: convert constants to CLI parameters so that they can be changed without recompiling.
const (
	AddBalanceRange = 100000  // balance range for adding value to an account
	SetNonceRange   = 1000000 // nonce range
	MaxCodeSize     = 24576   // fixed upper limit by EIP-170
	FinaliseFlag    = true    // flag for Finalise() StateDB operation
)

// stochasticAccount keeps necessary account information for the simulation in memory
type stochasticAccount struct {
	balance     int64 // current balance of account
	hasSuicided bool  // flag whether suicide has been invoked
}

// stochasticState keeps the execution state for the stochastic simulation
type stochasticState struct {
<<<<<<< HEAD
	db             state.StateDB                // StateDB database
	contracts      *IndirectAccess              // index access generator for contracts
	keys           *RandomAccess                // index access generator for keys
	values         *RandomAccess                // index access generator for values
	snapshotLambda float64                      // lambda parameter for snapshot delta distribution
	txNum          uint32                       // current transaction number
	blockNum       uint64                       // current block number
	epochNum       uint64                       // current epoch number
	snapshot       []int                        // stack of active snapshots
	accounts       map[int64]*stochasticAccount // account information using address index as key
	balanceLog     map[int64][]int64            // balance log keeping track of balances for snapshots
	verbose        bool                         // verbose flag
=======
	db         state.StateDB                // StateDB database
	contracts  *IndirectAccess              // index access generator for contracts
	keys       *RandomAccess                // index access generator for keys
	values     *RandomAccess                // index access generator for values
	txNum      uint32                       // current transaction number
	blockNum   uint64                       // current block number
	epochNum   uint64                       // current epoch number
	snapshot   []int                        // stack of active snapshots
	accounts   map[int64]*stochasticAccount // account information using address index as key
	balanceLog map[int64][]int64            // balance log keeping track of balances for snapshots
	traceDebug bool                         // trace-debug flag
>>>>>>> 7e59e648
}

// RunStochasticReplay runs the stochastic simulation for StateDB operations.
// It requires the simulation model and simulation length. The trace-debug flag
// enables/disables the printing of StateDB operations and their arguments on
// the screen.
func RunStochasticReplay(db state.StateDB, e *EstimationModelJSON, simLength int, traceDebug bool, disableProgress bool) {

	// retrieve operations and stochastic matrix from simulation object
	operations := e.Operations
	A := e.StochasticMatrix

	// produce random access generators for contract addresses,
	// storage-keys, and storage addresses.
	// (NB: Contracts need an indirect access wrapper because
	// contract addresses can be deleted by suicide.)
	contracts := NewIndirectAccess(NewRandomAccess(
		e.Contracts.NumKeys,
		e.Contracts.Lambda,
		e.Contracts.QueueDistribution,
	))
	keys := NewRandomAccess(
		e.Keys.NumKeys,
		e.Keys.Lambda,
		e.Keys.QueueDistribution,
	)
	values := NewRandomAccess(
		e.Values.NumKeys,
		e.Values.Lambda,
		e.Values.QueueDistribution,
	)

	// setup state
<<<<<<< HEAD
	ss := NewStochasticState(db, contracts, keys, values, e.SnapshotLambda, verbose)
=======
	ss := NewStochasticState(db, contracts, keys, values, traceDebug)
>>>>>>> 7e59e648

	// create accounts in StateDB
	ss.prime()

	// set initial state to BeginEpoch
	state := initialState(operations, "BE")
	if state == -1 {
		panic("BeginEpoch cannot be observed in stochastic matrix/recording failed.")
	}

	// progress message setup
	var (
		start   time.Time
		sec     float64
		lastSec float64
	)

	if !disableProgress {
		start = time.Now()
		sec = time.Since(start).Seconds()
		lastSec = time.Since(start).Seconds()
	}

	block := 0
	for {

		// decode opcode
		op, addrCl, keyCl, valueCl := DecodeOpcode(operations[state])

		// execute operation with its argument classes
		ss.execute(op, addrCl, keyCl, valueCl)

		// check for end of simulation
		if op == EndBlockID {
			block++
			if block >= simLength {
				break
			}
		}

		//
		if !disableProgress {
			// report progress
			sec = time.Since(start).Seconds()
			if sec-lastSec >= 15 {
				log.Printf("Elapsed time: %.0f s, at block %v\n", sec, block)
				lastSec = sec
			}
		}

		// transit to next state in Markovian process
		state = nextState(A, state)
	}

	// print progress summary
	if !disableProgress {
		log.Printf("Total elapsed time: %.3f s, processed %v blocks\n", sec, block)
	}
}

// NewStochasticState creates a new state for execution StateDB operations
<<<<<<< HEAD
func NewStochasticState(db state.StateDB, contracts *IndirectAccess, keys *RandomAccess, values *RandomAccess, snapshotLambda float64, verbose bool) stochasticState {
=======
func NewStochasticState(db state.StateDB, contracts *IndirectAccess, keys *RandomAccess, values *RandomAccess, traceDebug bool) stochasticState {
>>>>>>> 7e59e648

	// retrieve number of contracts
	n := contracts.NumElem()

	// initialise accounts in memory with balances greater than zero
	accounts := make(map[int64]*stochasticAccount, n+1)
	for i := int64(0); i <= n; i++ {
		accounts[i] = &stochasticAccount{
			balance:     rand.Int63n(AddBalanceRange),
			hasSuicided: false,
		}
	}

	// return stochastic state
	return stochasticState{
<<<<<<< HEAD
		db:             db,
		accounts:       accounts,
		contracts:      contracts,
		keys:           keys,
		values:         values,
		snapshotLambda: snapshotLambda,
		verbose:        verbose,
		balanceLog:     make(map[int64][]int64),
=======
		db:         db,
		accounts:   accounts,
		contracts:  contracts,
		keys:       keys,
		values:     values,
		traceDebug: traceDebug,
		balanceLog: make(map[int64][]int64),
>>>>>>> 7e59e648
	}
}

// prime StateDB accounts using account information
func (ss *stochasticState) prime() {
	db := ss.db
	for addrIdx, detail := range ss.accounts {
		addr := toAddress(addrIdx)
		db.CreateAccount(addr)
		if detail.balance > 0 {
			db.AddBalance(addr, big.NewInt(detail.balance))
		}
	}
}

// execute StateDB operations on a stochastic state.
func (ss *stochasticState) execute(op int, addrCl int, keyCl int, valueCl int) {
	var (
		addr  common.Address
		key   common.Hash
		value common.Hash
		db    state.StateDB = ss.db
	)

	// fetch indexes from index access generators
	addrIdx := ss.contracts.NextIndex(addrCl)
	keyIdx := ss.keys.NextIndex(keyCl)
	valueIdx := ss.values.NextIndex(valueCl)

	// convert index to address/hashes
	if addrCl != noArgID {
		if addrCl == newValueID {
			// create a new internal representation of an account
			// but don't create an account in StateDB; this is done
			// by CreateAccount.
			ss.accounts[addrIdx] = &stochasticAccount{
				balance:     0,
				hasSuicided: false,
			}
		}
		addr = toAddress(addrIdx)
	}
	if keyCl != noArgID {
		key = toHash(keyIdx)
	}
	if valueCl != noArgID {
		value = toHash(valueIdx)
	}

	// print opcode and its arguments
	if ss.traceDebug {
		// print operation
		fmt.Printf("opcode:%v (%v)", opText[op], EncodeOpcode(op, addrCl, keyCl, valueCl))

		// print indexes of contract address, storage key, and storage value.
		if addrCl != noArgID {
			fmt.Printf(" addr-idx: %v", addrIdx)
		}
		if keyCl != noArgID {
			fmt.Printf(" key-idx: %v", keyIdx)
		}
		if valueCl != noArgID {
			fmt.Printf(" value-idx: %v", valueIdx)
		}
	}

	switch op {
	case AddBalanceID:
		value := rand.Int63n(AddBalanceRange)
		if ss.traceDebug {
			fmt.Printf(" value: %v", value)
		}
		ss.updateBalanceLog(addrIdx, value)
		db.AddBalance(addr, big.NewInt(value))

	case BeginBlockID:
		if ss.traceDebug {
			fmt.Printf(" id: %v", ss.blockNum)
		}
		db.BeginBlock(ss.blockNum)
		ss.txNum = 0

	case BeginEpochID:
		if ss.traceDebug {
			fmt.Printf(" id: %v", ss.epochNum)
		}
		db.BeginEpoch(ss.epochNum)

	case BeginTransactionID:
		if ss.traceDebug {
			fmt.Printf(" id: %v", ss.txNum)
		}
		db.BeginTransaction(ss.txNum)
		ss.snapshot = []int{}

	case CreateAccountID:
		db.CreateAccount(addr)

	case EmptyID:
		db.Empty(addr)

	case EndBlockID:
		db.EndBlock()
		ss.blockNum++

	case EndEpochID:
		db.EndEpoch()
		ss.epochNum++

	case EndTransactionID:
		db.EndTransaction()
		ss.txNum++
		ss.commitBalanceLog()

	case ExistID:
		db.Exist(addr)

	case FinaliseID:
		db.Finalise(FinaliseFlag)
		ss.deleteAccounts()

	case GetBalanceID:
		db.GetBalance(addr)

	case GetCodeHashID:
		db.GetCodeHash(addr)

	case GetCodeID:
		db.GetCode(addr)

	case GetCodeSizeID:
		db.GetCodeSize(addr)

	case GetCommittedStateID:
		db.GetCommittedState(addr, key)

	case GetNonceID:
		db.GetNonce(addr)

	case GetStateID:
		db.GetState(addr, key)

	case HasSuicidedID:
		db.HasSuicided(addr)

	case RevertToSnapshotID:
		snapshotNum := len(ss.snapshot)
		if snapshotNum > 0 {
			// TODO: consider a more realistic distribution
			// rather than the uniform distribution.
			snapshotIdx := snapshotNum - int(randIndex(ss.snapshotLambda, int64(snapshotNum))) - 1
			snapshot := ss.snapshot[snapshotIdx]
			if ss.traceDebug {
				fmt.Printf(" id: %v", snapshot)
			}
			db.RevertToSnapshot(snapshot)

			// update active snapshots and perform a rollback in balance log
			ss.snapshot = ss.snapshot[0:snapshotIdx]
			ss.rollbackBalanceLog(snapshotIdx)
		}

	case SetCodeID:
		sz := rand.Intn(MaxCodeSize-1) + 1
		if ss.traceDebug {
			fmt.Printf(" code-size: %v", sz)
		}
		code := make([]byte, sz)
		_, err := rand.Read(code)
		if err != nil {
			log.Fatalf("error producing a random byte slice. Error: %v", err)
		}
		db.SetCode(addr, code)

	case SetNonceID:
		value := uint64(rand.Intn(SetNonceRange))
		db.SetNonce(addr, value)

	case SetStateID:
		db.SetState(addr, key, value)

	case SnapshotID:
		id := db.Snapshot()
		if ss.traceDebug {
			fmt.Printf(" id: %v", id)
		}
		ss.snapshot = append(ss.snapshot, id)

	case SubBalanceID:
		balance := ss.getBalanceLog(addrIdx)
		if balance > 0 {
			// get a delta that does not exceed current balance
			// in the current snapshot
			value := rand.Int63n(balance)
			if ss.traceDebug {
				fmt.Printf(" value: %v", value)
			}
			db.SubBalance(addr, big.NewInt(value))
			ss.updateBalanceLog(addrIdx, -value)
		}

	case SuicideID:
		db.Suicide(addr)
		ss.accounts[addrIdx].hasSuicided = true

	default:
		panic("invalid operation")
	}
	if ss.traceDebug {
		fmt.Println()
	}
}

// initialState returns the row/column index of the first state in the stochastic matrix.
func initialState(operations []string, opcode string) int {
	for i, opc := range operations {
		if opc == opcode {
			return i
		}
	}
	return -1
}

// nextState produces the next state in the Markovian process.
func nextState(A [][]float64, i int) int {
	// Retrieve a random number in [0,1.0).
	r := rand.Float64()

	// Use Kahan's sum for summing values
	// in case we have a combination of very small
	// and very large values.
	sum := float64(0.0)
	c := float64(0.0)
	k := -1
	for j := 0; j < len(A); j++ {
		y := A[i][j] - c
		t := sum + y
		c = (t - sum) - y
		sum = t
		if r <= sum {
			return j
		}
		// If we have a numerical unstable cumulative
		// distribution (large and small numbers that cancel
		// each other out when summing up), we can take the last
		// non-zero entry as a solution. It also detects
		// stochastic matrices with a row whose row
		// sum is not zero (return value is -1 for such a case).
		if A[i][j] > 0.0 {
			k = j
		}
	}
	return k
}

// toAddress converts an address index to a contract address.
// TODO: Improve encoding so that index conversion becomes sparse.
func toAddress(idx int64) common.Address {
	var a common.Address
	if idx < 0 {
		panic("invalid index")
	} else if idx != 0 {
		arr := make([]byte, 8)
		binary.LittleEndian.PutUint64(arr, uint64(idx))
		a.SetBytes(arr)
	}
	return a
}

// toHash converts a key/value index to a hash
func toHash(idx int64) common.Hash {
	var h common.Hash
	if idx < 0 {
		panic("invalid index")
	} else if idx != 0 {
		// TODO: Improve encoding so that index conversion becomes sparse.
		arr := make([]byte, 32)
		binary.LittleEndian.PutUint64(arr, uint64(idx))
		h.SetBytes(arr)
	}
	return h
}

// getBalanceLog computes the actual balance for the current snapshot
func (ss *stochasticState) getBalanceLog(addrIdx int64) int64 {
	balance := ss.accounts[addrIdx].balance
	for _, v := range ss.balanceLog[addrIdx] {
		balance += v
	}
	return balance
}

// updateBalanceLog adds a delta balance for an contract for the current snapshot.
func (ss *stochasticState) updateBalanceLog(addrIdx int64, delta int64) {
	snapshotNum := len(ss.snapshot) // retrieve number of active snapshots
	if snapshotNum > 0 {
		logLen := len(ss.balanceLog[addrIdx]) // retrieve number of log entries for addrIdx
		if logLen < snapshotNum {
			// fill log entry if too short with zeros
			ss.balanceLog[addrIdx] = append(ss.balanceLog[addrIdx], make([]int64, snapshotNum-logLen)...)
		} else if logLen != snapshotNum {
			panic("log wasn't rolled black")
		}
		// update delta of address for current snapshot
		ss.balanceLog[addrIdx][snapshotNum-1] += delta
	} else {
		// if no snapshot exists, just add delta to balance directly
		ss.accounts[addrIdx].balance += delta
	}
}

// commitBalanceLog updates the balances in the account and
// deletes the balance log.
func (ss *stochasticState) commitBalanceLog() {
	// update balances with balance log
	for idx, log := range ss.balanceLog {
		balance := ss.accounts[idx].balance
		for _, value := range log {
			balance += value
		}
		ss.accounts[idx].balance = balance
	}

	// destroy old log for next transaction
	ss.balanceLog = make(map[int64][]int64)
}

// rollbackBalanceLog rollbacks balance log to the k-th snapshot
func (ss *stochasticState) rollbackBalanceLog(k int) {
	// delete deltas of prior snapshots in balance log
	for idx, log := range ss.balanceLog {
		if len(log) > k {
			ss.balanceLog[idx] = ss.balanceLog[idx][0:k]
		}
	}
}

// delete account information when suicide was invoked
func (ss *stochasticState) deleteAccounts() {
	// remove account information when suicide was invoked in the block.
	for addrIdx, detail := range ss.accounts {
		if detail.hasSuicided {
			delete(ss.accounts, addrIdx)
			ss.contracts.DeleteIndex(addrIdx)
		}
	}
}<|MERGE_RESOLUTION|>--- conflicted
+++ resolved
@@ -29,7 +29,6 @@
 
 // stochasticState keeps the execution state for the stochastic simulation
 type stochasticState struct {
-<<<<<<< HEAD
 	db             state.StateDB                // StateDB database
 	contracts      *IndirectAccess              // index access generator for contracts
 	keys           *RandomAccess                // index access generator for keys
@@ -41,20 +40,7 @@
 	snapshot       []int                        // stack of active snapshots
 	accounts       map[int64]*stochasticAccount // account information using address index as key
 	balanceLog     map[int64][]int64            // balance log keeping track of balances for snapshots
-	verbose        bool                         // verbose flag
-=======
-	db         state.StateDB                // StateDB database
-	contracts  *IndirectAccess              // index access generator for contracts
-	keys       *RandomAccess                // index access generator for keys
-	values     *RandomAccess                // index access generator for values
-	txNum      uint32                       // current transaction number
-	blockNum   uint64                       // current block number
-	epochNum   uint64                       // current epoch number
-	snapshot   []int                        // stack of active snapshots
-	accounts   map[int64]*stochasticAccount // account information using address index as key
-	balanceLog map[int64][]int64            // balance log keeping track of balances for snapshots
-	traceDebug bool                         // trace-debug flag
->>>>>>> 7e59e648
+	traceDebug     bool                         // trace-debug flag
 }
 
 // RunStochasticReplay runs the stochastic simulation for StateDB operations.
@@ -88,11 +74,7 @@
 	)
 
 	// setup state
-<<<<<<< HEAD
-	ss := NewStochasticState(db, contracts, keys, values, e.SnapshotLambda, verbose)
-=======
-	ss := NewStochasticState(db, contracts, keys, values, traceDebug)
->>>>>>> 7e59e648
+	ss := NewStochasticState(db, contracts, keys, values, e.SnapshotLambda, traceDebug)
 
 	// create accounts in StateDB
 	ss.prime()
@@ -154,11 +136,7 @@
 }
 
 // NewStochasticState creates a new state for execution StateDB operations
-<<<<<<< HEAD
-func NewStochasticState(db state.StateDB, contracts *IndirectAccess, keys *RandomAccess, values *RandomAccess, snapshotLambda float64, verbose bool) stochasticState {
-=======
-func NewStochasticState(db state.StateDB, contracts *IndirectAccess, keys *RandomAccess, values *RandomAccess, traceDebug bool) stochasticState {
->>>>>>> 7e59e648
+func NewStochasticState(db state.StateDB, contracts *IndirectAccess, keys *RandomAccess, values *RandomAccess, snapshotLambda float64, traceDebug bool) stochasticState {
 
 	// retrieve number of contracts
 	n := contracts.NumElem()
@@ -174,24 +152,14 @@
 
 	// return stochastic state
 	return stochasticState{
-<<<<<<< HEAD
 		db:             db,
 		accounts:       accounts,
 		contracts:      contracts,
 		keys:           keys,
 		values:         values,
 		snapshotLambda: snapshotLambda,
-		verbose:        verbose,
+		traceDebug:     traceDebug,
 		balanceLog:     make(map[int64][]int64),
-=======
-		db:         db,
-		accounts:   accounts,
-		contracts:  contracts,
-		keys:       keys,
-		values:     values,
-		traceDebug: traceDebug,
-		balanceLog: make(map[int64][]int64),
->>>>>>> 7e59e648
 	}
 }
 
