package stochastic

import (
	"log"
	"sort"
)

// EventData contains the statistical data for events that is used for visualization.
type EventData struct {
	Contracts AccessData // contract-address view model
	Keys      AccessData // storage-key view model
	Values    AccessData // storage-value view model

<<<<<<< HEAD
	Stationary       []OpData    // stationary distribution model
	TxOperation      []OpData    // average number of operations per Tx
	TxPerBlock       float64     // average number of transactions per block
	BlocksPerEpoch   float64     // average number of blocks per epoch
	OperationLabel   []string    // operation labels for stochastic matrix
	StochasticMatrix [][]float64 // stochastic Matrix
=======
	Stationary       []OpData                // stationary distribution model
	OperationLabel   []string                // operation labels for stochastic matrix
	StochasticMatrix [][]float64             // stochastic Matrix
	SimplifiedMatrix [numOps][numOps]float64 // simplified stochastic matrix
>>>>>>> e70c9688
}

// AccessData contains the statistical data for access statistics that is used for visualization.
type AccessData struct {
	ECdf   [][2]float64 // empirical cumulative distribution function of counting stats
	QPdf   []float64    // queuing distribution function
	Lambda float64      // exponential Distribution Parameter
	Cdf    [][2]float64 // parameterised cumulative distribution function
}

// OpData stores a single operation and its probability (for stead-state)
type OpData struct {
	label string  // operation's label
	value float64 // operation's value (either probability or frequency)
}

// events is the singleton for the viewing model.
var events EventData

// GetEventsData returns the pointer to the singleton.
func GetEventsData() *EventData {
	return &events
}

// PopulateEvents populates the event model from event registry.
func (e *EventData) PopulateEventData(d *EventRegistryJSON) {

	// populate access stats for contract addresses
	e.Contracts.PopulateAccessStats(&d.Contracts)

	// populate access stats for storage keys
	e.Keys.PopulateAccessStats(&d.Keys)

	// populate access stats for storage values
	e.Values.PopulateAccessStats(&d.Values)

	// Sort entries of the stationary distribution and populate
	n := len(d.Operations)
	stationary, _ := StationaryDistribution(d.StochasticMatrix)
	data := []OpData{}
	for i := 0; i < n; i++ {
		data = append(data, OpData{
			label: d.Operations[i],
			value: stationary[i],
		})
	}
	sort.Slice(data, func(i, j int) bool {
		return data[i].value < data[j].value
	})
	e.Stationary = data

	// compute average number of operations per transaction

	// find the BeginTransaction probability in the stationary distribution
	txProb := 0.0
	blockProb := 0.0
	epochProb := 0.0
	for i := 0; i < n; i++ {
		sop, _, _, _ := DecodeOpcode(d.Operations[i])
		if sop == BeginTransactionID {
			txProb = stationary[i]
		}
		if sop == BeginBlockID {
			blockProb = stationary[i]
		}
		if sop == BeginEpochID {
			epochProb = stationary[i]
		}
	}
	if blockProb > 0.0 {
		e.TxPerBlock = txProb / blockProb
	}
	if epochProb > 0.0 {
		e.BlocksPerEpoch = blockProb / epochProb
	}

	txData := []OpData{}
	if txProb > 0.0 {
		for op := 0; op < numOps; op++ {
			// exclude scoping operations
			if op != BeginBlockID && op != EndBlockID && op != BeginEpochID && op != EndEpochID && op != BeginTransactionID && op != EndTransactionID {
				// sum all versions of an operation and normalize the value with the transaction's probability
				sum := 0.0
				for i := 0; i < n; i++ {
					if sop, _, _, _ := DecodeOpcode(d.Operations[i]); sop == op {
						sum += stationary[i]
					}
				}
				txData = append(txData, OpData{
					label: opMnemo[op],
					value: sum / txProb})
			}
		}
	}
	// sort expected operation frequencies
	sort.Slice(txData, func(i, j int) bool {
		return txData[i].value > txData[j].value
	})
	e.TxOperation = txData

	// Populate stochastic matrix
	e.OperationLabel = make([]string, len(d.Operations))
	copy(e.OperationLabel, d.Operations)
	e.StochasticMatrix = make([][]float64, len(d.StochasticMatrix))
	for i := range d.StochasticMatrix {
		e.StochasticMatrix[i] = make([]float64, len(d.StochasticMatrix[i]))
		copy(e.StochasticMatrix[i], d.StochasticMatrix[i])
	}

	// reduce stochastic matrix to a simplified matrix
	for i := 0; i < n; i++ {
		iop, _, _, _ := DecodeOpcode(d.Operations[i])
		for j := 0; j < n; j++ {
			jop, _, _, _ := DecodeOpcode(d.Operations[j])
			e.SimplifiedMatrix[iop][jop] += d.StochasticMatrix[i][j]
		}
	}

	// normalize row data after reduction
	for i := 0; i < numOps; i++ {
		sum := 0.0
		for j := 0; j < numOps; j++ {
			sum += e.SimplifiedMatrix[i][j]
		}
		for j := 0; j < numOps; j++ {
			e.SimplifiedMatrix[i][j] /= sum
		}
	}
}

// PopulateAccessStats populates access stats model
func (a *AccessData) PopulateAccessStats(d *AccessStatsJSON) {
	a.ECdf = make([][2]float64, len(d.CountingStats.ECdf))
	copy(a.ECdf, d.CountingStats.ECdf)
	lambda, err := ApproximateLambda(d.CountingStats.ECdf)
	if err != nil {
		log.Fatalf("Failed to approximate lambda parameter. Error: %v", err)
	}
	a.Lambda = lambda
	a.Cdf = PiecewiseLinearCdf(lambda, numDistributionPoints)
	a.QPdf = make([]float64, len(d.QueuingStats.Distribution))
	copy(a.QPdf, d.QueuingStats.Distribution)
}<|MERGE_RESOLUTION|>--- conflicted
+++ resolved
@@ -11,19 +11,13 @@
 	Keys      AccessData // storage-key view model
 	Values    AccessData // storage-value view model
 
-<<<<<<< HEAD
-	Stationary       []OpData    // stationary distribution model
-	TxOperation      []OpData    // average number of operations per Tx
-	TxPerBlock       float64     // average number of transactions per block
-	BlocksPerEpoch   float64     // average number of blocks per epoch
-	OperationLabel   []string    // operation labels for stochastic matrix
-	StochasticMatrix [][]float64 // stochastic Matrix
-=======
 	Stationary       []OpData                // stationary distribution model
+	TxOperation      []OpData                // average number of operations per Tx
+	TxPerBlock       float64                 // average number of transactions per block
+	BlocksPerEpoch   float64                 // average number of blocks per epoch
 	OperationLabel   []string                // operation labels for stochastic matrix
 	StochasticMatrix [][]float64             // stochastic Matrix
 	SimplifiedMatrix [numOps][numOps]float64 // simplified stochastic matrix
->>>>>>> e70c9688
 }
 
 // AccessData contains the statistical data for access statistics that is used for visualization.
