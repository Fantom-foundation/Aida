--- conflicted
+++ resolved
@@ -85,14 +85,11 @@
 		ChannelBufferSize:   getFlagValue(ctx, ChannelBufferSizeFlag).(int),
 		TargetBlock:         getFlagValue(ctx, TargetBlockFlag).(uint64),
 		UpdateBufferSize:    getFlagValue(ctx, UpdateBufferSizeFlag).(uint64),
-<<<<<<< HEAD
-		NoHeartbeatLogging:  getFlagValue(ctx, NoHeartbeatLoggingFlag).(bool),
-		TrackProgress:       getFlagValue(ctx, TrackProgressFlag).(bool),
-=======
 		StateRootFile:       getFlagValue(ctx, StateRootHashesFlag).(string),
 		UpdateOnFailure:     getFlagValue(ctx, UpdateOnFailure).(bool),
 		MaxNumErrors:        getFlagValue(ctx, MaxNumErrorsFlag).(int),
->>>>>>> 072dee62
+		NoHeartbeatLogging:  getFlagValue(ctx, NoHeartbeatLoggingFlag).(bool),
+		TrackProgress:       getFlagValue(ctx, TrackProgressFlag).(bool),
 	}
 
 	return cfg
