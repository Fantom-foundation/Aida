// Package trace provides cli for recording and replaying storage traces.
package utils

import (
	"fmt"
	"log"
	"math/big"
	"math/rand"
	"os"
	"strconv"
	"strings"
	"time"

	substate "github.com/Fantom-foundation/Substate"
	_ "github.com/Fantom-foundation/Tosca/go/vm/lfvm"
	"github.com/c2h5oh/datasize"
	_ "github.com/ethereum/go-ethereum/core/vm"
	"github.com/ethereum/go-ethereum/params"
	"github.com/urfave/cli/v2"
)

type ArgumentMode int

// An enums of argument modes used by trace subcommands
const (
	BlockRangeArgs ArgumentMode = iota // requires 2 arguments: first block and last block
	LastBlockArg                       // requires 1 argument: last block
	NoArgs                             // requires no arguments
)

var (
	FirstSubstateBlock uint64 // id of the first block in substate
)

// Type of validation performs on stateDB during Tx processing.
type ValidationMode int

const (
	SubsetCheck   ValidationMode = iota // confirms whether a substate is contained in stateDB.
	EqualityCheck                       // confirms whether a substate and StateDB are identical.
)

// GitCommit represents the GitHub commit hash the app was built from.
var GitCommit = "0000000000000000000000000000000000000000"

// Command line options for common flags in record and replay.
var (
	ArchiveModeFlag = cli.BoolFlag{
		Name:  "archive",
		Usage: "set node type to archival mode. If set, the node keep all the EVM state history; otherwise the state history will be pruned.",
	}
	ArchiveVariantFlag = cli.StringFlag{
		Name:  "archive-variant",
		Usage: "set the archive implementation variant for the selected DB implementation, ignored if not running in archive mode",
	}
	BlockLengthFlag = cli.IntFlag{
		Name:  "block-length",
		Usage: "defines the number of transactions per block",
		Value: 10,
	}
	CarmenSchemaFlag = cli.IntFlag{
		Name:  "carmen-schema",
		Usage: "select the DB schema used by Carmen's current state DB",
		Value: 0,
	}
	ChainIDFlag = cli.IntFlag{
		Name:  "chainid",
		Usage: "ChainID for replayer",
		Value: 250,
	}
	ContinueOnFailureFlag = cli.BoolFlag{
		Name:  "continue-on-failure",
		Usage: "continue execute after validation failure detected",
	}
	CpuProfileFlag = cli.StringFlag{
		Name:  "cpuprofile",
		Usage: "enables CPU profiling",
	}
	DebugFromFlag = cli.Uint64Flag{
		Name:  "debug-from",
		Usage: "sets the first block to print trace debug",
		Value: 0,
	}
	DeletedAccountDirFlag = cli.StringFlag{
		Name:  "deleted-account-dir",
		Usage: "sets the directory containing deleted accounts database",
	}
	KeepStateDBFlag = cli.BoolFlag{
		Name:  "keep-db",
		Usage: "if set, statedb is not deleted after run",
	}
	MemProfileFlag = cli.StringFlag{
		Name:  "memprofile",
		Usage: "enables memory allocation profiling",
	}
	SyncPeriodLengthFlag = cli.IntFlag{
		Name:  "sync-period",
		Usage: "defines the number of blocks per sync-period",
		Value: 300, // ~ 300s = 5 minutes
	}
	MemoryBreakdownFlag = cli.BoolFlag{
		Name:  "memory-breakdown",
		Usage: "enables printing of memory usage breakdown",
	}
	ProfileFlag = cli.BoolFlag{
		Name:  "profile",
		Usage: "enables profiling",
	}
	DisableProgressFlag = cli.BoolFlag{
		Name:  "disable-progress",
		Usage: "disable progress report",
	}
	RandomizePrimingFlag = cli.BoolFlag{
		Name:  "prime-random",
		Usage: "randomize order of accounts in StateDB priming",
	}
	PrimeSeedFlag = cli.Int64Flag{
		Name:  "prime-seed",
		Usage: "set seed for randomizing priming",
		Value: time.Now().UnixNano(),
	}
	PrimeThresholdFlag = cli.IntFlag{
		Name:  "prime-threshold",
		Usage: "set number of accounts written to stateDB before applying pending state updates",
		Value: 0,
	}
	RandomSeedFlag = cli.IntFlag{
		Name:  "random-seed",
		Usage: "Set random seed",
		Value: -1,
	}
	SkipPrimingFlag = cli.BoolFlag{
		Name:  "skip-priming",
		Usage: "if set, DB priming should be skipped; most useful with the 'memory' DB implementation",
	}
	StateDbImplementationFlag = cli.StringFlag{
		Name:  "db-impl",
		Usage: "select state DB implementation",
		Value: "geth",
	}
	StateDbVariantFlag = cli.StringFlag{
		Name:  "db-variant",
		Usage: "select a state DB variant",
		Value: "",
	}
	StateDbSrcDirFlag = cli.StringFlag{
		Name:  "db-src-dir",
		Usage: "sets the directory contains source state DB data",
	}
	StateDbTempDirFlag = cli.StringFlag{
		Name:  "db-tmp-dir",
		Usage: "sets the temporary directory where to place state DB data; uses system default if empty",
	}
	StateDbLoggingFlag = cli.BoolFlag{
		Name:  "db-logging",
		Usage: "enable logging of all DB operations",
	}
	ShadowDbImplementationFlag = cli.StringFlag{
		Name:  "db-shadow-impl",
		Usage: "select state DB implementation to shadow the prime DB implementation",
		Value: "",
	}
	ShadowDbVariantFlag = cli.StringFlag{
		Name:  "db-shadow-variant",
		Usage: "select a state DB variant to shadow the prime DB implementation",
		Value: "",
	}
	TraceFlag = cli.BoolFlag{
		Name:  "trace",
		Usage: "enable tracing",
	}
	TraceDebugFlag = cli.BoolFlag{
		Name:  "trace-debug",
		Usage: "enable debug output for tracing",
	}
	TraceDirectoryFlag = cli.StringFlag{
		Name:  "tracedir",
		Usage: "set storage trace's output directory",
		Value: "./",
	}
	UpdateDBDirFlag = cli.StringFlag{
		Name:  "updatedir",
		Usage: "set update-set database directory",
		Value: "./updatedb",
	}
	ValidateFlag = cli.BoolFlag{
		Name:  "validate",
		Usage: "enables validation",
	}
	ValidateTxStateFlag = cli.BoolFlag{
		Name:  "validate-tx",
		Usage: "enables transaction state validation",
	}
	ValidateWorldStateFlag = cli.BoolFlag{
		Name:  "validate-ws",
		Usage: "enables end-state validation",
	}
	VmImplementation = cli.StringFlag{
		Name:  "vm-impl",
		Usage: "select VM implementation",
		Value: "geth",
	}
	WorldStateDirFlag = cli.PathFlag{
		Name:  "worldstatedir",
		Usage: "world state snapshot database path",
	}
	NumberOfBlocksFlag = cli.IntFlag{
		Name:     "number",
		Aliases:  []string{"n"},
		Usage:    "Number of blocks",
		Required: true,
		Value:    0,
	}
	MaxNumTransactionsFlag = cli.IntFlag{
		Name:  "max-transactions",
		Usage: "limit the maximum number of processed transactions, default: unlimited",
		Value: -1,
	}
	OutputFlag = cli.StringFlag{
		Name:  "output",
		Usage: "output filename",
	}
	PortFlag = cli.StringFlag{
		Name:        "port",
		Aliases:     []string{"v"},
		Usage:       "enable visualization on `PORT`",
		DefaultText: "8080",
	}
	DeleteSourceDBsFlag = cli.BoolFlag{
		Name:  "delete-source-dbs",
		Usage: "delete source databases while merging into one database",
		Value: false,
	}
	DBFlag = cli.StringFlag{
		Name:  "db",
		Usage: "set substate, updateset and deleted accounts directory",
		Value: "./db",
	}
	ErigonBatchSizeFlag = cli.StringFlag{
		Name:  "erigonbatchsize",
		Usage: "Batch size for the execution stage",
		Value: "512M",
	}
	ContractNumberFlag = cli.IntFlag{
		Name:  "num-contracts",
		Usage: "Number of contracts to create",
		Value: 1_000,
	}
	KeysNumberFlag = cli.IntFlag{
		Name:  "num-keys",
		Usage: "Number of keys to generate",
		Value: 1_000,
	}
	ValuesNumberFLag = cli.IntFlag{
		Name:  "num-values",
		Usage: "Number of values to generate",
		Value: 1_000,
	}
	OperationFrequency = cli.IntFlag{
		Name:  "operation-frequency",
		Usage: "Determines indirectly the length of a transaction",
		Value: 10,
	}
	SnapshotDepthFlag = cli.IntFlag{
		Name:  "snapshot-depth",
		Usage: "Depth of snapshot history",
		Value: 100,
	}
)

// execution configuration for replay command.
type Config struct {
	AppName     string
	CommandName string

	First uint64 // first block
	Last  uint64 // last block

<<<<<<< HEAD
	ArchiveMode         bool              // enable archive mode
	ArchiveVariant      string            // selects the implementation variant of the archive
	BlockLength         uint64            // length of a block in number of transactions
	CarmenSchema        int               // the current DB schema ID to use in Carmen
	ChainID             int               // Blockchain ID (mainnet: 250/testnet: 4002)
	ContinueOnFailure   bool              // continue validation when an error detected
	ContractNumber      int64             // number of contracts to create
	CPUProfile          string            // pprof cpu profile output file name
	DbImpl              string            // storage implementation
	DbVariant           string            // database variant
	DbLogging           bool              // set to true if all DB operations should be logged
	Debug               bool              // enable trace debug flag
	DebugFrom           uint64            // the first block to print trace debug
	DeletedAccountDir   string            // directory of deleted account database
	EnableProgress      bool              // enable progress report flag
	SyncPeriodLength    uint64            // length of an sync-period in number of blocks
	HasDeletedAccounts  bool              // true if deletedAccountDir is not empty; otherwise false
	KeepStateDB         bool              // set to true if stateDB is kept after run
	KeysNumber          int64             // number of keys to generate
	MaxNumTransactions  int               // the maximum number of processed transactions
	MemoryBreakdown     bool              // enable printing of memory breakdown
	MemoryProfile       string            // capture the memory heap profile into the file
	OperationFrequency  uint64            // determines indirectly the length of a transaction
	PrimeRandom         bool              // enable randomized priming
	PrimeSeed           int64             // set random seed
	PrimeThreshold      int               // set account threshold before commit
	Profile             bool              // enable micro profiling
	RandomSeed          int64             // set random seed for stochastic testing (TODO: Perhaps combine with PrimeSeed??)
	SkipPriming         bool              // skip priming of the state DB
	ShadowImpl          string            // implementation of the shadow DB to use, empty if disabled
	ShadowVariant       string            // database variant of the shadow DB to be used
	StateDbSrcDir       string            // directory to load an existing State DB data
	DBDir               string            // directory to profiling database containing substate, update, delete accounts data
	StateDbTempDir      string            // directory to store a working copy of State DB data
	StateValidationMode ValidationMode    // state validation mode
	UpdateDBDir         string            // update-set directory
	SnapshotDepth       int               // depth of snapshot history
	SubstateDBDir       string            // substate directory
	ValidateTxState     bool              // validate stateDB before and after transaction
	ValidateWorldState  bool              // validate stateDB before and after replay block range
	ValuesNumber        int64             // number of values to generate
	VmImpl              string            // vm implementation (geth/lfvm)
	Workers             int               // number of worker threads
	ErigonBatchSize     datasize.ByteSize // erigon batch size for runVM
	QuitCh              chan struct{}     // required for erigon batch
=======
	ArchiveMode         bool           // enable archive mode
	ArchiveVariant      string         // selects the implementation variant of the archive
	BlockLength         uint64         // length of a block in number of transactions
	CarmenSchema        int            // the current DB schema ID to use in Carmen
	ChainID             int            // Blockchain ID (mainnet: 250/testnet: 4002)
	ContinueOnFailure   bool           // continue validation when an error detected
	ContractNumber      int64          // number of contracts to create
	CPUProfile          string         // pprof cpu profile output file name
	DbImpl              string         // storage implementation
	DbVariant           string         // database variant
	DbLogging           bool           // set to true if all DB operations should be logged
	Debug               bool           // enable trace debug flag
	DebugFrom           uint64         // the first block to print trace debug
	DeletedAccountDir   string         // directory of deleted account database
	EnableProgress      bool           // enable progress report flag
	SyncPeriodLength    uint64         // length of an sync-period in number of blocks
	HasDeletedAccounts  bool           // true if deletedAccountDir is not empty; otherwise false
	KeepStateDB         bool           // set to true if stateDB is kept after run
	KeysNumber          int64          // number of keys to generate
	MaxNumTransactions  int            // the maximum number of processed transactions
	MemoryBreakdown     bool           // enable printing of memory breakdown
	MemoryProfile       string         // capture the memory heap profile into the file
	OperationFrequency  uint64         // determines indirectly the length of a transaction
	PrimeRandom         bool           // enable randomized priming
	PrimeSeed           int64          // set random seed
	PrimeThreshold      int            // set account threshold before commit
	Profile             bool           // enable micro profiling
	RandomSeed          int64          // set random seed for stochastic testing (TODO: Perhaps combine with PrimeSeed??)
	SkipPriming         bool           // skip priming of the state DB
	ShadowImpl          string         // implementation of the shadow DB to use, empty if disabled
	ShadowVariant       string         // database variant of the shadow DB to be used
	StateDbSrcDir       string         // directory to load an existing State DB data
	DBDir               string         // directory to profiling database containing substate, update, delete accounts data
	StateDbTempDir      string         // directory to store a working copy of State DB data
	StateValidationMode ValidationMode // state validation mode
	UpdateDBDir         string         // update-set directory
	SnapshotDepth       int            // depth of snapshot history
	SubstateDBDir       string         // substate directory
	ValidateTxState     bool           // validate stateDB before and after transaction
	ValidateWorldState  bool           // validate stateDB before and after replay block range
	ValuesNumber        int64          // number of values to generate
	VmImpl              string         // vm implementation (geth/lfvm)
	Workers             int            // number of worker threads
	TraceFile           string         // name of trace file
	Trace               bool           // trace flag
>>>>>>> a166095b
}

// getChainConnfig returns chain configuration of either mainnet or testnets.
func GetChainConfig(chainID int) *params.ChainConfig {
	chainConfig := params.AllEthashProtocolChanges
	chainConfig.ChainID = big.NewInt(int64(chainID))
	if chainID == 250 {
		// mainnet chainID 250
		chainConfig.BerlinBlock = new(big.Int).SetUint64(37455223)
		chainConfig.LondonBlock = new(big.Int).SetUint64(37534833)
	} else if chainID == 4002 {
		// testnet chainID 4002
		chainConfig.BerlinBlock = new(big.Int).SetUint64(1559470)
		chainConfig.LondonBlock = new(big.Int).SetUint64(7513335)
	} else {
		log.Fatalf("unknown chain id %v", chainID)
	}
	return chainConfig
}

func setFirstBlockFromChainID(chainID int) {
	if chainID == 250 {
		FirstSubstateBlock = 4564026
	} else if chainID == 4002 {
		FirstSubstateBlock = 479327
	} else {
		log.Fatalf("unknown chain id %v", chainID)
	}
}

// NewConfig creates and initializes Config with commandline arguments.
func NewConfig(ctx *cli.Context, mode ArgumentMode) (*Config, error) {
	// number of blocks to be generated by Stochastic
	n := ctx.Uint64(NumberOfBlocksFlag.Name)

	var first, last uint64
	if n != 0 {
		first = 1
		last = n
	} else {
		var argErr error
		switch mode {
		case BlockRangeArgs:
			// process arguments and flags
			if ctx.Args().Len() != 2 {
				return nil, fmt.Errorf("trace command requires exactly 2 arguments")
			}
			first, last, argErr = SetBlockRange(ctx.Args().Get(0), ctx.Args().Get(1))
			if argErr != nil {
				return nil, argErr
			}
		case LastBlockArg:
			last, argErr = strconv.ParseUint(ctx.Args().Get(0), 10, 64)
			if argErr != nil {
				return nil, argErr
			}
		case NoArgs:
		default:
			return nil, fmt.Errorf("Unknown mode. Unable to process commandline arguments.")
		}
	}

	// --continue-on-failure implicitly enables transaction state validation
	validateTxState := ctx.Bool(ValidateFlag.Name) ||
		ctx.Bool(ValidateTxStateFlag.Name) ||
		ctx.Bool(ContinueOnFailureFlag.Name)
	validateWorldState := ctx.Bool(ValidateFlag.Name) ||
		ctx.Bool(ValidateWorldStateFlag.Name)

	cfg := &Config{
		AppName:     ctx.App.HelpName,
		CommandName: ctx.Command.Name,

		ArchiveMode:         ctx.Bool(ArchiveModeFlag.Name),
		ArchiveVariant:      ctx.String(ArchiveVariantFlag.Name),
		BlockLength:         ctx.Uint64(BlockLengthFlag.Name),
		CarmenSchema:        ctx.Int(CarmenSchemaFlag.Name),
		ChainID:             ctx.Int(ChainIDFlag.Name),
		ContractNumber:      ctx.Int64(ContractNumberFlag.Name),
		ContinueOnFailure:   ctx.Bool(ContinueOnFailureFlag.Name),
		CPUProfile:          ctx.String(CpuProfileFlag.Name),
		Debug:               ctx.Bool(TraceDebugFlag.Name),
		DebugFrom:           ctx.Uint64(DebugFromFlag.Name),
		EnableProgress:      !ctx.Bool(DisableProgressFlag.Name),
		SyncPeriodLength:    ctx.Uint64(SyncPeriodLengthFlag.Name),
		First:               first,
		DbImpl:              ctx.String(StateDbImplementationFlag.Name),
		DbVariant:           ctx.String(StateDbVariantFlag.Name),
		DbLogging:           ctx.Bool(StateDbLoggingFlag.Name),
		DeletedAccountDir:   ctx.String(DeletedAccountDirFlag.Name),
		HasDeletedAccounts:  true,
		KeepStateDB:         ctx.Bool(KeepStateDBFlag.Name),
		KeysNumber:          ctx.Int64(KeysNumberFlag.Name),
		Last:                last,
		MaxNumTransactions:  ctx.Int(MaxNumTransactionsFlag.Name),
		MemoryBreakdown:     ctx.Bool(MemoryBreakdownFlag.Name),
		MemoryProfile:       ctx.String(MemProfileFlag.Name),
		OperationFrequency:  ctx.Uint64(OperationFrequency.Name),
		PrimeRandom:         ctx.Bool(RandomizePrimingFlag.Name),
		PrimeSeed:           ctx.Int64(PrimeSeedFlag.Name),
		RandomSeed:          ctx.Int64(RandomSeedFlag.Name),
		PrimeThreshold:      ctx.Int(PrimeThresholdFlag.Name),
		Profile:             ctx.Bool(ProfileFlag.Name),
		SkipPriming:         ctx.Bool(SkipPrimingFlag.Name),
		ShadowImpl:          ctx.String(ShadowDbImplementationFlag.Name),
		ShadowVariant:       ctx.String(ShadowDbVariantFlag.Name),
		SnapshotDepth:       ctx.Int(SnapshotDepthFlag.Name),
		StateDbSrcDir:       ctx.String(StateDbSrcDirFlag.Name),
		DBDir:               ctx.String(DBFlag.Name),
		StateDbTempDir:      ctx.String(StateDbTempDirFlag.Name),
		StateValidationMode: EqualityCheck,
		UpdateDBDir:         ctx.String(UpdateDBDirFlag.Name),
		SubstateDBDir:       ctx.String(substate.SubstateDirFlag.Name),
		ValuesNumber:        ctx.Int64(ValuesNumberFLag.Name),
		ValidateTxState:     validateTxState,
		ValidateWorldState:  validateWorldState,
		VmImpl:              ctx.String(VmImplementation.Name),
		Workers:             ctx.Int(substate.WorkersFlag.Name),
		TraceFile:           ctx.String(TraceDirectoryFlag.Name) + "/trace.dat",
		Trace:               ctx.Bool(TraceFlag.Name),
	}
	if cfg.ChainID == 0 {
		cfg.ChainID = ChainIDFlag.Value
	}
	setFirstBlockFromChainID(cfg.ChainID)
	if cfg.SyncPeriodLength <= 0 {
		cfg.SyncPeriodLength = 300
	}
	if cfg.RandomSeed < 0 {
		cfg.RandomSeed = int64(rand.Uint32())
	}

	if mode == NoArgs {
		return cfg, nil
	}

	if _, err := os.Stat(cfg.DBDir); !os.IsNotExist(err) {
		log.Printf("Found merged DB: %s redirecting UpdateDB, DeletedAccountDB, SubstateDB paths to it\n", cfg.DBDir)
		cfg.UpdateDBDir = cfg.DBDir
		cfg.DeletedAccountDir = cfg.DBDir
		cfg.SubstateDBDir = cfg.DBDir
	}

	if ctx.String(ErigonBatchSizeFlag.Name) != "" {
		err := cfg.ErigonBatchSize.UnmarshalText([]byte(ctx.String(ErigonBatchSizeFlag.Name)))
		if err != nil {
			return cfg, fmt.Errorf("invalid batchSize provided: %v", err)
		}
	}

	if cfg.EnableProgress {
		log.Printf("Run config:\n")
		log.Printf("\tBlock range: %v to %v\n", cfg.First, cfg.Last)
		if cfg.MaxNumTransactions >= 0 {
			log.Printf("\tTransaction limit: %d\n", cfg.MaxNumTransactions)
		}
		log.Printf("\tChain id: %v (record & run-vm only)\n", cfg.ChainID)
		log.Printf("\tSyncPeriod length: %v\n", cfg.SyncPeriodLength)

		logDbMode := func(prefix, impl, variant string) {
			if cfg.DbImpl == "carmen" {
				log.Printf("\t%s: %v, DB variant: %v, DB schema: %d\n", prefix, impl, variant, cfg.CarmenSchema)
			} else {
				log.Printf("\t%s: %v, DB variant: %v\n", prefix, impl, variant)
			}
		}
		if cfg.ShadowImpl == "" {
			logDbMode("Storage system", cfg.DbImpl, cfg.DbVariant)
		} else {
			logDbMode("Prime storage system", cfg.DbImpl, cfg.DbVariant)
			logDbMode("Shadow storage system", cfg.ShadowImpl, cfg.ShadowVariant)
		}
		log.Printf("\tSource storage directory (empty if new): %v\n", cfg.StateDbSrcDir)
		log.Printf("\tWorking storage directory: %v\n", cfg.StateDbTempDir)
		if cfg.ArchiveMode {
			log.Printf("\tArchive mode: enabled\n")
			if cfg.ArchiveVariant == "" {
				log.Printf("\tArchive variant: <implementation-default>\n")
			} else {
				log.Printf("\tArchive variant: %s\n", cfg.ArchiveVariant)
			}
		} else {
			log.Printf("\tArchive mode: disabled\n")
		}
		log.Printf("\tUsed VM implementation: %v\n", cfg.VmImpl)
		log.Printf("\tUpdate DB directory: %v\n", cfg.UpdateDBDir)
		if cfg.SkipPriming {
			log.Printf("\tPriming: Skipped\n")
		} else {
			log.Printf("\tRandomized Priming: %v\n", cfg.PrimeRandom)
			if cfg.PrimeRandom {
				log.Printf("\t\tSeed: %v, threshold: %v\n", cfg.PrimeSeed, cfg.PrimeThreshold)
			}
		}
		log.Printf("\tValidate world state: %v, validate tx state: %v\n", cfg.ValidateWorldState, cfg.ValidateTxState)
		log.Printf("\tErigon batch size: %v", cfg.ErigonBatchSize.HumanReadable())
	}

	// TODO: enrich warning with colored text
	if cfg.ValidateTxState {
		log.Printf("WARNING: validation enabled, reducing Tx throughput\n")
	}
	if cfg.ShadowImpl != "" {
		log.Printf("WARNING: DB shadowing enabled, reducing Tx throughput and increasing memory and storage usage\n")
	}
	if cfg.DbLogging {
		log.Printf("WARNING: DB logging enabled, reducing Tx throughput\n")
	}
	if _, err := os.Stat(cfg.DeletedAccountDir); os.IsNotExist(err) {
		log.Printf("WARNING: deleted-account-dir is not provided or does not exist")
		cfg.HasDeletedAccounts = false
	}
	if cfg.KeepStateDB && cfg.ShadowImpl != "" {
		log.Printf("WARNING: keeping persistent stateDB with a shadow db is not supported yet")
		cfg.KeepStateDB = false
	}
	if cfg.KeepStateDB && strings.Contains(cfg.DbVariant, "memory") {
		log.Printf("WARNING: Unable to keep in-memory stateDB")
		cfg.KeepStateDB = false
	}
	if cfg.SkipPriming && cfg.ValidateWorldState {
		log.Printf("ERROR: skipPriming and validation of world state can not be enabled at the same time\n")
		return cfg, fmt.Errorf("skipPriming and world-state validation can not be enabled at the same time")
	}

	return cfg, nil
}

// SetBlockRange checks the validity of a block range and return the first and last block as numbers.
func SetBlockRange(firstArg string, lastArg string) (uint64, uint64, error) {
	var err error = nil
	first, ferr := strconv.ParseUint(firstArg, 10, 64)
	last, lerr := strconv.ParseUint(lastArg, 10, 64)
	if ferr != nil || lerr != nil {
		err = fmt.Errorf("error: block number not an integer")
	} else if first > last {
		err = fmt.Errorf("error: first block has larger number than last block")
	}
	return first, last, err
}<|MERGE_RESOLUTION|>--- conflicted
+++ resolved
@@ -276,7 +276,6 @@
 	First uint64 // first block
 	Last  uint64 // last block
 
-<<<<<<< HEAD
 	ArchiveMode         bool              // enable archive mode
 	ArchiveVariant      string            // selects the implementation variant of the archive
 	BlockLength         uint64            // length of a block in number of transactions
@@ -320,55 +319,10 @@
 	ValuesNumber        int64             // number of values to generate
 	VmImpl              string            // vm implementation (geth/lfvm)
 	Workers             int               // number of worker threads
+	TraceFile           string            // name of trace file
+	Trace               bool              // trace flag
 	ErigonBatchSize     datasize.ByteSize // erigon batch size for runVM
 	QuitCh              chan struct{}     // required for erigon batch
-=======
-	ArchiveMode         bool           // enable archive mode
-	ArchiveVariant      string         // selects the implementation variant of the archive
-	BlockLength         uint64         // length of a block in number of transactions
-	CarmenSchema        int            // the current DB schema ID to use in Carmen
-	ChainID             int            // Blockchain ID (mainnet: 250/testnet: 4002)
-	ContinueOnFailure   bool           // continue validation when an error detected
-	ContractNumber      int64          // number of contracts to create
-	CPUProfile          string         // pprof cpu profile output file name
-	DbImpl              string         // storage implementation
-	DbVariant           string         // database variant
-	DbLogging           bool           // set to true if all DB operations should be logged
-	Debug               bool           // enable trace debug flag
-	DebugFrom           uint64         // the first block to print trace debug
-	DeletedAccountDir   string         // directory of deleted account database
-	EnableProgress      bool           // enable progress report flag
-	SyncPeriodLength    uint64         // length of an sync-period in number of blocks
-	HasDeletedAccounts  bool           // true if deletedAccountDir is not empty; otherwise false
-	KeepStateDB         bool           // set to true if stateDB is kept after run
-	KeysNumber          int64          // number of keys to generate
-	MaxNumTransactions  int            // the maximum number of processed transactions
-	MemoryBreakdown     bool           // enable printing of memory breakdown
-	MemoryProfile       string         // capture the memory heap profile into the file
-	OperationFrequency  uint64         // determines indirectly the length of a transaction
-	PrimeRandom         bool           // enable randomized priming
-	PrimeSeed           int64          // set random seed
-	PrimeThreshold      int            // set account threshold before commit
-	Profile             bool           // enable micro profiling
-	RandomSeed          int64          // set random seed for stochastic testing (TODO: Perhaps combine with PrimeSeed??)
-	SkipPriming         bool           // skip priming of the state DB
-	ShadowImpl          string         // implementation of the shadow DB to use, empty if disabled
-	ShadowVariant       string         // database variant of the shadow DB to be used
-	StateDbSrcDir       string         // directory to load an existing State DB data
-	DBDir               string         // directory to profiling database containing substate, update, delete accounts data
-	StateDbTempDir      string         // directory to store a working copy of State DB data
-	StateValidationMode ValidationMode // state validation mode
-	UpdateDBDir         string         // update-set directory
-	SnapshotDepth       int            // depth of snapshot history
-	SubstateDBDir       string         // substate directory
-	ValidateTxState     bool           // validate stateDB before and after transaction
-	ValidateWorldState  bool           // validate stateDB before and after replay block range
-	ValuesNumber        int64          // number of values to generate
-	VmImpl              string         // vm implementation (geth/lfvm)
-	Workers             int            // number of worker threads
-	TraceFile           string         // name of trace file
-	Trace               bool           // trace flag
->>>>>>> a166095b
 }
 
 // getChainConnfig returns chain configuration of either mainnet or testnets.
