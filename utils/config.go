--- conflicted
+++ resolved
@@ -149,7 +149,6 @@
 	First uint64 // first block
 	Last  uint64 // last block
 
-<<<<<<< HEAD
 	AidaDb                 string  // directory to profiling database containing substate, update, delete accounts data
 	ArchiveMaxQueryAge     int     // the maximum age for archive queries (in blocks)
 	ArchiveMode            bool    // enable archive mode
@@ -162,6 +161,8 @@
 	CPUProfile             string  // pprof cpu profile output file name
 	CPUProfilePerInterval  bool    // a different CPU profile is taken per 100k block interval
 	Cache                  int     // Cache for StateDb or Priming
+	CarmenCheckpointInterval int     // how often (in blocks) will Carmen create checkpoints
+	CarmenCheckpointPeriod   int     // how often (in minutes) will Carmen create checkpoints
 	CarmenSchema           int     // the current DB schema ID to use in Carmen
 	CarmenStateCacheSize   int     // the number of values cached in the Carmen StateDB (0 for default value)
 	CarmenNodeCacheSize    int     // the size of the in-memory cache to be used by a Carmen LiveDB in byte (0 for default value)
@@ -183,7 +184,6 @@
 	DeletionDb             string         // directory of deleted account database
 	DiagnosticServer       int64          // if not zero, the port used for hosting a HTTP server for performance diagnostics
 	ErrorLogging           string         // if defined, error logging to file is enabled
-	EvmImpl                string         // evm implementation (aida/opera/tosca)
 	Genesis                string         // genesis file
 	EthTestType            EthTestType    // which geth test are we running
 	IncludeStorage         bool           // represents a flag for contract storage inclusion in an operation
@@ -246,114 +246,10 @@
 	ValidateStateHashes    bool           // if this is true state hash validation is enabled in Executor
 	ValidateTxState        bool           // validate stateDB before and after transaction
 	ValuesNumber           int64          // number of values to generate
-	VmImpl                 string         // vm implementation (geth/lfvm/evmzero/evmone)
+	VmImpl                 string         // vm implementation (geth/lfvm)
 	Workers                int            // number of worker threads
 	TxGeneratorType        []string       // type of the application used for transaction generation
 	Forks                  []string       // Which forks are going to get executed byz
-=======
-	AidaDb                   string  // directory to profiling database containing substate, update, delete accounts data
-	ArchiveMaxQueryAge       int     // the maximum age for archive queries (in blocks)
-	ArchiveMode              bool    // enable archive mode
-	ArchiveQueryRate         int     // the queries per second send to the archive
-	ArchiveVariant           string  // selects the implementation variant of the archive
-	ArgPath                  string  // path to file or directory given as argument
-	BalanceRange             int64   // balance range for stochastic simulation/replay
-	BasicBlockProfiling      bool    // enable profiling of basic block
-	BlockLength              uint64  // length of a block in number of transactions
-	CPUProfile               string  // pprof cpu profile output file name
-	CPUProfilePerInterval    bool    // a different CPU profile is taken per 100k block interval
-	Cache                    int     // Cache for StateDb or Priming
-	CarmenCheckpointInterval int     // how often (in blocks) will Carmen create checkpoints
-	CarmenCheckpointPeriod   int     // how often (in minutes) will Carmen create checkpoints
-	CarmenSchema             int     // the current DB schema ID to use in Carmen
-	CarmenStateCacheSize     int     // the number of values cached in the Carmen StateDB (0 for default value)
-	CarmenNodeCacheSize      int     // the size of the in-memory cache to be used by a Carmen LiveDB in byte (0 for default value)
-	ChainID                  ChainID // Blockchain ID (mainnet: 250/testnet: 4002)
-	ChainCfg                 *params.ChainConfig
-	ChannelBufferSize        int            // set a buffer size for profiling channel
-	CompactDb                bool           // compact database after merging
-	ContinueOnFailure        bool           // continue validation when an error detected
-	ContractNumber           int64          // number of contracts to create
-	CustomDbName             string         // name of state-db directory
-	DbComponent              string         // options for util-db info are 'all', 'substate', 'delete', 'update', 'state-hash'
-	DbImpl                   string         // storage implementation
-	DbLogging                string         // set to true if all DB operations should be logged
-	DbTmp                    string         // path to temporary database
-	DbVariant                string         // database variant
-	Debug                    bool           // enable trace debug flag
-	DebugFrom                uint64         // the first block to print trace debug
-	DeleteSourceDbs          bool           // delete source databases
-	DeletionDb               string         // directory of deleted account database
-	DiagnosticServer         int64          // if not zero, the port used for hosting a HTTP server for performance diagnostics
-	ErrorLogging             string         // if defined, error logging to file is enabled
-	Genesis                  string         // genesis file
-	EthTestType              EthTestType    // which geth test are we running
-	IncludeStorage           bool           // represents a flag for contract storage inclusion in an operation
-	IsExistingStateDb        bool           // this is true if we are using an existing StateDb
-	KeepDb                   bool           // set to true if db is kept after run
-	KeysNumber               int64          // number of keys to generate
-	LogLevel                 string         // level of the logging of the app action
-	MaxNumErrors             int            // maximum number of errors when ContinueOnFailure is enabled
-	MaxNumTransactions       int            // the maximum number of processed transactions
-	MemoryBreakdown          bool           // enable printing of memory breakdown
-	MemoryProfile            string         // capture the memory heap profile into the file
-	MicroProfiling           bool           // enable micro-profiling of EVM
-	NoHeartbeatLogging       bool           // disables heartbeat logging
-	NonceRange               int            // nonce range for stochastic simulation/replay
-	OnlySuccessful           bool           // only runs transactions that have been successful
-	OperaBinary              string         // path to opera binary
-	OperaDb                  string         // path to opera database
-	Output                   string         // output directory for aida-db patches or path to events.json file in stochastic generation
-	OverwriteRunId           string         // when registering runs, use provided id instead of the autogenerated run id
-	PathToStateDb            string         // Path to a working state-db directory
-	PrimeRandom              bool           // enable randomized priming
-	PrimeThreshold           int            // set account threshold before commit
-	Profile                  bool           // enable micro profiling
-	ProfileBlocks            bool           // enables block profiler extension
-	ProfileDB                string         // profile db for parallel transaction execution
-	ProfileDepth             int            // 0 = Interval, 1 = Interval+Block, 2 = Interval+Block+Tx
-	ProfileEVMCall           bool           // enable profiling for EVM call
-	ProfileFile              string         // output file containing profiling result
-	ProfileInterval          uint64         // interval of printing profile result
-	ProfileSqlite3           string         // output profiling results to sqlite3 DB
-	ProfilingDbName          string         // set a database name for storing micro-profiling results
-	RandomSeed               int64          // set random seed for stochastic testing
-	RegisterRun              string         // register run to the provided connection string
-	RpcRecordingPath         string         // path to source file (or dir with files) with recorded RPC requests
-	ShadowDb                 bool           // defines we want to open an existing db as shadow
-	ShadowImpl               string         // implementation of the shadow DB to use, empty if disabled
-	ShadowVariant            string         // database variant of the shadow DB to be used
-	SkipMetadata             bool           // skip metadata insert/getting into AidaDb
-	SkipPriming              bool           // skip priming of the state DB
-	SkipStateHashScrapping   bool           // if enabled, then state-hashes are not loaded from rpc
-	SnapshotDepth            int            // depth of snapshot history
-	StateDbSrc               string         // directory to load an existing State DB data
-	StateDbSrcDirectAccess   bool           // if true, read and write directly from the source database
-	StateDbSrcReadOnly       bool           // if true, source database is not modified
-	StateValidationMode      ValidationMode // state validation mode
-	SubstateDb               string         // substate directory
-	SyncPeriodLength         uint64         // length of a sync-period in number of blocks
-	TargetDb                 string         // represents the path of a target DB
-	TargetEpoch              uint64         // represents the ID of target epoch to be reached by autogen patch generator
-	Trace                    bool           // trace flag
-	TraceDirectory           string         // name of trace directory
-	TraceFile                string         // name of trace file
-	TrackProgress            bool           // enables track progress logging
-	TransactionLength        uint64         // determines indirectly the length of a transaction
-	UpdateBufferSize         uint64         // cache size in Bytes
-	UpdateDb                 string         // update-set directory
-	UpdateOnFailure          bool           // if enabled and continue-on-failure is also enabled, this updates any error found in StateDb
-	UpdateType               string         // download datatype
-	Validate                 bool           // validate validate aida-db
-	ValidateStateHashes      bool           // if this is true state hash validation is enabled in Executor
-	ValidateTxState          bool           // validate stateDB before and after transaction
-	ValuesNumber             int64          // number of values to generate
-	VmImpl                   string         // vm implementation (geth/lfvm)
-	Workers                  int            // number of worker threads
-	TxGeneratorType          []string       // type of the application used for transaction generation
-	Forks                    []string       // Which forks are going to get executed byz
-
->>>>>>> 518cfde0
 }
 
 type configContext struct {
