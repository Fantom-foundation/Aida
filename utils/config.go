--- conflicted
+++ resolved
@@ -521,11 +521,8 @@
 	UpdateOnFailure     bool           // if enabled and continue-on-failure is also enabled, this updates any error found in StateDb
 	NoHeartbeatLogging  bool           // disables heartbeat logging
 	TrackProgress       bool           // enables track progress logging
-<<<<<<< HEAD
+	IsExistingStateDb   bool           // this is true if we are using an existing StateDb
 	ProgressLoggerType  LoggerType
-=======
-	IsExistingStateDb   bool           // this is true if we are using an existing StateDb
->>>>>>> 27a075d3
 }
 
 // GetChainConfig returns chain configuration of either mainnet or testnets.
