// Package trace provides cli for recording and replaying storage traces.
package utils

import (
	"fmt"
	"log"
	"math/big"
	"math/rand"
	"os"
	"strconv"
	"strings"
	"time"

	substate "github.com/Fantom-foundation/Substate"
	_ "github.com/Fantom-foundation/Tosca/go/vm/lfvm"
	_ "github.com/ethereum/go-ethereum/core/vm"
	"github.com/ethereum/go-ethereum/params"
	"github.com/urfave/cli/v2"
)

type ArgumentMode int

// An enums of argument modes used by trace subcommands
const (
	BlockRangeArgs ArgumentMode = iota // requires 2 arguments: first block and last block
	LastBlockArg                       // requires 1 argument: last block
	EventArg                           // requires 1 argument: events path
	NoArgs                             // requires no arguments
)

var (
	FirstSubstateBlock uint64 // id of the first block in substate
)

// Type of validation performs on stateDB during Tx processing.
type ValidationMode int

const (
	SubsetCheck   ValidationMode = iota // confirms whether a substate is contained in stateDB.
	EqualityCheck                       // confirms whether a substate and StateDB are identical.
)

// GitCommit represents the GitHub commit hash the app was built from.
var GitCommit = "0000000000000000000000000000000000000000"

// Command line options for common flags in record and replay.
var (
	APIRecordingSrcFileFlag = cli.PathFlag{
		Name:    "api-recording",
		Usage:   "Path to source file with recorded API data",
		Aliases: []string{"r"},
	}
	ArchiveModeFlag = cli.BoolFlag{
		Name:  "archive",
		Usage: "set node type to archival mode. If set, the node keep all the EVM state history; otherwise the state history will be pruned.",
	}
	ArchiveVariantFlag = cli.StringFlag{
		Name:  "archive-variant",
		Usage: "set the archive implementation variant for the selected DB implementation, ignored if not running in archive mode",
	}
	BlockLengthFlag = cli.IntFlag{
		Name:  "block-length",
		Usage: "defines the number of transactions per block",
		Value: 10,
	}
	CarmenSchemaFlag = cli.IntFlag{
		Name:  "carmen-schema",
		Usage: "select the DB schema used by Carmen's current state DB",
		Value: 0,
	}
	ChainIDFlag = cli.IntFlag{
		Name:  "chainid",
		Usage: "ChainID for replayer",
		Value: 250,
	}
	CacheFlag = cli.IntFlag{
		Name:  "cache",
		Usage: "Cache limit for StateDb or Priming",
		Value: 8192,
	}
	ContinueOnFailureFlag = cli.BoolFlag{
		Name:  "continue-on-failure",
		Usage: "continue execute after validation failure detected",
	}
	CpuProfileFlag = cli.StringFlag{
		Name:  "cpu-profile",
		Usage: "enables CPU profiling",
	}
	DebugFromFlag = cli.Uint64Flag{
		Name:  "debug-from",
		Usage: "sets the first block to print trace debug",
		Value: 0,
	}
	DeletionDbFlag = cli.PathFlag{
		Name:  "deletion-db",
		Usage: "sets the directory containing deleted accounts database",
	}
	KeepDbFlag = cli.BoolFlag{
		Name:  "keep-db",
		Usage: "if set, statedb is not deleted after run",
	}
	MemoryProfileFlag = cli.StringFlag{
		Name:  "memory-profile",
		Usage: "enables memory allocation profiling",
	}
	SyncPeriodLengthFlag = cli.IntFlag{
		Name:  "sync-period",
		Usage: "defines the number of blocks per sync-period",
		Value: 300, // ~ 300s = 5 minutes
	}
	MemoryBreakdownFlag = cli.BoolFlag{
		Name:  "memory-breakdown",
		Usage: "enables printing of memory usage breakdown",
	}
	ProfileFlag = cli.BoolFlag{
		Name:  "profile",
		Usage: "enables profiling",
	}
	QuietFlag = cli.BoolFlag{
		Name:  "quiet",
		Usage: "disable progress report",
	}
	RandomizePrimingFlag = cli.BoolFlag{
		Name:  "prime-random",
		Usage: "randomize order of accounts in StateDB priming",
	}
	PrimeSeedFlag = cli.Int64Flag{
		Name:  "prime-seed",
		Usage: "set seed for randomizing priming",
		Value: time.Now().UnixNano(),
	}
	PrimeThresholdFlag = cli.IntFlag{
		Name:  "prime-threshold",
		Usage: "set number of accounts written to stateDB before applying pending state updates",
		Value: 0,
	}
	RandomSeedFlag = cli.IntFlag{
		Name:  "random-seed",
		Usage: "Set random seed",
		Value: -1,
	}
	SkipPrimingFlag = cli.BoolFlag{
		Name:  "skip-priming",
		Usage: "if set, DB priming should be skipped; most useful with the 'memory' DB implementation",
	}
	StateDbImplementationFlag = cli.StringFlag{
		Name:  "db-impl",
		Usage: "select state DB implementation",
		Value: "geth",
	}
	StateDbVariantFlag = cli.StringFlag{
		Name:  "db-variant",
		Usage: "select a state DB variant",
		Value: "",
	}
	StateDbSrcFlag = cli.PathFlag{
		Name:  "db-src",
		Usage: "sets the directory contains source state DB data",
	}
	DbTmpFlag = cli.PathFlag{
		Name:  "db-tmp",
		Usage: "sets the temporary directory where to place DB data; uses system default if empty",
	}
	StateDbLoggingFlag = cli.BoolFlag{
		Name:  "db-logging",
		Usage: "enable logging of all DB operations",
	}
	ShadowDbImplementationFlag = cli.StringFlag{
		Name:  "db-shadow-impl",
		Usage: "select state DB implementation to shadow the prime DB implementation",
		Value: "",
	}
	ShadowDbVariantFlag = cli.StringFlag{
		Name:  "db-shadow-variant",
		Usage: "select a state DB variant to shadow the prime DB implementation",
		Value: "",
	}
	TraceFlag = cli.BoolFlag{
		Name:  "trace",
		Usage: "enable tracing",
	}
	TraceDebugFlag = cli.BoolFlag{
		Name:  "trace-debug",
		Usage: "enable debug output for tracing",
	}
	TraceFileFlag = cli.PathFlag{
		Name:  "trace-file",
		Usage: "set storage trace's output directory",
		Value: "./",
	}
	UpdateDbFlag = cli.PathFlag{
		Name:  "update-db",
		Usage: "set update-set database directory",
	}
	ValidateFlag = cli.BoolFlag{
		Name:  "validate",
		Usage: "enables validation",
	}
	ValidateTxStateFlag = cli.BoolFlag{
		Name:  "validate-tx",
		Usage: "enables transaction state validation",
	}
	ValidateWorldStateFlag = cli.BoolFlag{
		Name:  "validate-ws",
		Usage: "enables end-state validation",
	}
	VmImplementation = cli.StringFlag{
		Name:  "vm-impl",
		Usage: "select VM implementation",
		Value: "geth",
	}
	WorldStateFlag = cli.PathFlag{
		Name:  "world-state",
		Usage: "world state snapshot database path",
	}
	NumberOfBlocksFlag = cli.IntFlag{
		Name:     "number",
		Aliases:  []string{"n"},
		Usage:    "Number of blocks",
		Required: true,
		Value:    0,
	}
	MaxNumTransactionsFlag = cli.IntFlag{
		Name:  "max-tx",
		Usage: "limit the maximum number of processed transactions, default: unlimited",
		Value: -1,
	}
	OutputFlag = cli.PathFlag{
		Name:  "output",
		Usage: "output filename",
	}
	PortFlag = cli.StringFlag{
		Name:        "port",
		Aliases:     []string{"v"},
		Usage:       "enable visualization on `PORT`",
		DefaultText: "8080",
	}
	DeleteSourceDbsFlag = cli.BoolFlag{
		Name:  "delete-source-dbs",
		Usage: "delete source databases while merging into one database",
		Value: false,
	}
	AidaDbFlag = cli.PathFlag{
		Name:  "aida-db",
		Usage: "set substate, updateset and deleted accounts directory",
	}
	ContractNumberFlag = cli.IntFlag{
		Name:  "num-contracts",
		Usage: "Number of contracts to create",
		Value: 1_000,
	}
	KeysNumberFlag = cli.IntFlag{
		Name:  "num-keys",
		Usage: "Number of keys to generate",
		Value: 1_000,
	}
	ValuesNumberFlag = cli.IntFlag{
		Name:  "num-values",
		Usage: "Number of values to generate",
		Value: 1_000,
	}
	TransactionLengthFlag = cli.Uint64Flag{
		Name:  "transaction-length",
		Usage: "Determines indirectly the length of a transaction",
		Value: 10,
	}
	SnapshotDepthFlag = cli.IntFlag{
		Name:  "snapshot-depth",
		Usage: "Depth of snapshot history",
		Value: 100,
	}
	LogLevelFlag = cli.StringFlag{
		Name:    "log",
		Aliases: []string{"l"},
		Usage:   "Level of the logging of the app action (\"critical\", \"error\", \"warning\", \"notice\", \"info\", \"debug\"; default: INFO)",
		Value:   "info",
	}
	DbFlag = cli.PathFlag{
		Name:  "db",
		Usage: "Path to the database",
	}
	GenesisFlag = cli.PathFlag{
		Name:  "genesis",
		Usage: "Path to genesis file",
	}
<<<<<<< HEAD
	SourceTableNameFlag = cli.StringFlag{
		Name:  "source-table",
		Usage: "name of the database table to be used",
		Value: "main",
	}
	TargetDbFlag = cli.PathFlag{
		Name:  "target-db",
		Usage: "target database path",
	}
	TrieRootHashFlag = cli.StringFlag{
		Name:  "root",
		Usage: "state trie root hash to be analysed",
	}
	IncludeStorageFlag = cli.BoolFlag{
		Name:  "include-storage",
		Usage: "display full storage content",
=======
	ProfileEVMCallFlag = cli.BoolFlag{
		Name:  "profiling-call",
		Usage: "enable profiling for EVM call",
	}
	MicroProfilingFlag = cli.BoolFlag{
		Name:  "micro-profiling",
		Usage: "enable micro-profiling of EVM",
	}
	BasicBlockProfilingFlag = cli.BoolFlag{
		Name:  "basic-block-profiling",
		Usage: "enable profiling of basic block",
	}
	OnlySuccessfulFlag = cli.BoolFlag{
		Name:  "only-successful",
		Usage: "only runs transactions that have been successful",
	}
	ProfilingDbNameFlag = cli.StringFlag{
		Name:  "profiling-db-name",
		Usage: "set a database name for storing micro-profiling results",
		Value: "./profiling.db",
	}
	ChannelBufferSizeFlag = cli.IntFlag{
		Name:  "buffer-size",
		Usage: "set a buffer size for profiling channel",
		Value: 100000,
>>>>>>> 94737afb
	}
)

// Config represents execution configuration for replay command.
type Config struct {
	AppName     string
	CommandName string

	First uint64 // first block
	Last  uint64 // last block

	APIRecordingSrcFile string         // path to source file with recorded API data
	ArchiveMode         bool           // enable archive mode
	ArchiveVariant      string         // selects the implementation variant of the archive
	BlockLength         uint64         // length of a block in number of transactions
	CarmenSchema        int            // the current DB schema ID to use in Carmen
	ChainID             int            // Blockchain ID (mainnet: 250/testnet: 4002)
	Cache               int            // Cache for StateDb or Priming
	ContinueOnFailure   bool           // continue validation when an error detected
	ContractNumber      int64          // number of contracts to create
	CPUProfile          string         // pprof cpu profile output file name
	Db                  string         // path to database
	DbTmp               string         // path to temporary database
	DbImpl              string         // storage implementation
	Events              string         // events
	Genesis             string         // genesis file
	DbVariant           string         // database variant
	DbLogging           bool           // set to true if all DB operations should be logged
	Debug               bool           // enable trace debug flag
	DeleteSourceDbs     bool           // delete source databases
	DebugFrom           uint64         // the first block to print trace debug
	DeletionDb          string         // directory of deleted account database
	Quiet               bool           // disable progress report flag
	SyncPeriodLength    uint64         // length of a sync-period in number of blocks
	HasDeletedAccounts  bool           // true if DeletionDb is not empty; otherwise false
	KeepDb              bool           // set to true if db is kept after run
	KeysNumber          int64          // number of keys to generate
	MaxNumTransactions  int            // the maximum number of processed transactions
	MemoryBreakdown     bool           // enable printing of memory breakdown
	MemoryProfile       string         // capture the memory heap profile into the file
	TransactionLength   uint64         // determines indirectly the length of a transaction
	PrimeRandom         bool           // enable randomized priming
	PrimeSeed           int64          // set random seed
	PrimeThreshold      int            // set account threshold before commit
	Profile             bool           // enable micro profiling
	RandomSeed          int64          // set random seed for stochastic testing (TODO: Perhaps combine with PrimeSeed??)
	SkipPriming         bool           // skip priming of the state DB
	ShadowImpl          string         // implementation of the shadow DB to use, empty if disabled
	ShadowVariant       string         // database variant of the shadow DB to be used
	StateDbSrc          string         // directory to load an existing State DB data
	AidaDb              string         // directory to profiling database containing substate, update, delete accounts data
	StateValidationMode ValidationMode // state validation mode
	UpdateDb            string         // update-set directory
	SnapshotDepth       int            // depth of snapshot history
	SubstateDb          string         // substate directory
	ValidateTxState     bool           // validate stateDB before and after transaction
	ValidateWorldState  bool           // validate stateDB before and after replay block range
	ValuesNumber        int64          // number of values to generate
	VmImpl              string         // vm implementation (geth/lfvm)
	WorldStateDb        string         // path to worldstate
	Workers             int            // number of worker threads
	TraceFile           string         // name of trace file
	Trace               bool           // trace flag
	LogLevel            string         // level of the logging of the app action
<<<<<<< HEAD
	SourceTableName     string         // represents the name of a source DB table
	TargetDb            string         // represents the path of a target DB
	TrieRootHash        string         // represents a hash of a state trie root to be decoded
	IncludeStorage      bool           // represents a flag for contract storage inclusion in an operation
=======
	ProfileEVMCall      bool           // enable profiling for EVM call
	MicroProfiling      bool           // enable micro-profiling of EVM
	BasicBlockProfiling bool           // enable profiling of basic block
	OnlySuccessful      bool           // only runs transactions that have been successful
	ProfilingDbName     string         // set a database name for storing micro-profiling results
	ChannelBufferSize   int            // set a buffer size for profiling channel
>>>>>>> 94737afb
}

// GetChainConfig returns chain configuration of either mainnet or testnets.
func GetChainConfig(chainID int) *params.ChainConfig {
	chainConfig := params.AllEthashProtocolChanges
	chainConfig.ChainID = big.NewInt(int64(chainID))
	if chainID == 250 {
		// mainnet chainID 250
		chainConfig.BerlinBlock = new(big.Int).SetUint64(37455223)
		chainConfig.LondonBlock = new(big.Int).SetUint64(37534833)
	} else if chainID == 4002 {
		// testnet chainID 4002
		chainConfig.BerlinBlock = new(big.Int).SetUint64(1559470)
		chainConfig.LondonBlock = new(big.Int).SetUint64(7513335)
	} else {
		log.Fatalf("unknown chain id %v", chainID)
	}
	return chainConfig
}

func setFirstBlockFromChainID(chainID int) {
	if chainID == 250 {
		FirstSubstateBlock = 4564026
	} else if chainID == 4002 {
		FirstSubstateBlock = 479327
	} else {
		log.Fatalf("unknown chain id %v", chainID)
	}
}

// NewConfig creates and initializes Config with commandline arguments.
func NewConfig(ctx *cli.Context, mode ArgumentMode) (*Config, error) {
	// number of blocks to be generated by Stochastic
	n := ctx.Uint64(NumberOfBlocksFlag.Name)

	log := NewLogger(ctx.String(LogLevelFlag.Name), "Config")

	var first, last uint64
	var events string
	if n != 0 {
		first = 1
		last = n
	} else {
		var argErr error
		switch mode {
		case BlockRangeArgs:
			// process arguments and flags
			if ctx.Args().Len() != 2 {
				return nil, fmt.Errorf("command requires exactly 2 arguments")
			}
			first, last, argErr = SetBlockRange(ctx.Args().Get(0), ctx.Args().Get(1))
			if argErr != nil {
				return nil, argErr
			}
		case LastBlockArg:
			last, argErr = strconv.ParseUint(ctx.Args().Get(0), 10, 64)
			if argErr != nil {
				return nil, argErr
			}
		case EventArg:
			if ctx.Args().Len() != 1 {
				return nil, fmt.Errorf("command requires events as argument")
			}
			events = ctx.Args().Get(0)
			if argErr != nil {
				return nil, argErr
			}
		case NoArgs:
		default:
			return nil, fmt.Errorf("Unknown mode. Unable to process commandline arguments.")
		}
	}

	// --continue-on-failure implicitly enables transaction state validation
	validateTxState := ctx.Bool(ValidateFlag.Name) ||
		ctx.Bool(ValidateTxStateFlag.Name) ||
		ctx.Bool(ContinueOnFailureFlag.Name)
	validateWorldState := ctx.Bool(ValidateFlag.Name) ||
		ctx.Bool(ValidateWorldStateFlag.Name)

	cfg := &Config{
		AppName:     ctx.App.HelpName,
		CommandName: ctx.Command.Name,

		APIRecordingSrcFile: ctx.Path(APIRecordingSrcFileFlag.Name),
		ArchiveMode:         ctx.Bool(ArchiveModeFlag.Name),
		ArchiveVariant:      ctx.String(ArchiveVariantFlag.Name),
		BlockLength:         ctx.Uint64(BlockLengthFlag.Name),
		CarmenSchema:        ctx.Int(CarmenSchemaFlag.Name),
		ChainID:             ctx.Int(ChainIDFlag.Name),
		Cache:               ctx.Int(CacheFlag.Name),
		ContractNumber:      ctx.Int64(ContractNumberFlag.Name),
		ContinueOnFailure:   ctx.Bool(ContinueOnFailureFlag.Name),
		CPUProfile:          ctx.String(CpuProfileFlag.Name),
		Db:                  ctx.Path(DbFlag.Name),
		DbTmp:               ctx.Path(DbTmpFlag.Name),
		Debug:               ctx.Bool(TraceDebugFlag.Name),
		DebugFrom:           ctx.Uint64(DebugFromFlag.Name),
		Quiet:               ctx.Bool(QuietFlag.Name),
		SyncPeriodLength:    ctx.Uint64(SyncPeriodLengthFlag.Name),
		Events:              events,
		First:               first,
		Genesis:             ctx.Path(GenesisFlag.Name),
		DbImpl:              ctx.String(StateDbImplementationFlag.Name),
		DbVariant:           ctx.String(StateDbVariantFlag.Name),
		DbLogging:           ctx.Bool(StateDbLoggingFlag.Name),
		DeletionDb:          ctx.Path(DeletionDbFlag.Name),
		DeleteSourceDbs:     ctx.Bool(DeleteSourceDbsFlag.Name),
		HasDeletedAccounts:  true,
		KeepDb:              ctx.Bool(KeepDbFlag.Name),
		KeysNumber:          ctx.Int64(KeysNumberFlag.Name),
		Last:                last,
		MaxNumTransactions:  ctx.Int(MaxNumTransactionsFlag.Name),
		MemoryBreakdown:     ctx.Bool(MemoryBreakdownFlag.Name),
		MemoryProfile:       ctx.String(MemoryProfileFlag.Name),
		TransactionLength:   ctx.Uint64(TransactionLengthFlag.Name),
		PrimeRandom:         ctx.Bool(RandomizePrimingFlag.Name),
		PrimeSeed:           ctx.Int64(PrimeSeedFlag.Name),
		RandomSeed:          ctx.Int64(RandomSeedFlag.Name),
		PrimeThreshold:      ctx.Int(PrimeThresholdFlag.Name),
		Profile:             ctx.Bool(ProfileFlag.Name),
		SkipPriming:         ctx.Bool(SkipPrimingFlag.Name),
		ShadowImpl:          ctx.String(ShadowDbImplementationFlag.Name),
		ShadowVariant:       ctx.String(ShadowDbVariantFlag.Name),
		SnapshotDepth:       ctx.Int(SnapshotDepthFlag.Name),
		StateDbSrc:          ctx.Path(StateDbSrcFlag.Name),
		AidaDb:              ctx.Path(AidaDbFlag.Name),
		StateValidationMode: EqualityCheck,
		UpdateDb:            ctx.Path(UpdateDbFlag.Name),
		SubstateDb:          ctx.Path(substate.SubstateDirFlag.Name),
		ValuesNumber:        ctx.Int64(ValuesNumberFlag.Name),
		ValidateTxState:     validateTxState,
		ValidateWorldState:  validateWorldState,
		VmImpl:              ctx.String(VmImplementation.Name),
		Workers:             ctx.Int(substate.WorkersFlag.Name),
		WorldStateDb:        ctx.Path(WorldStateFlag.Name),
		TraceFile:           ctx.Path(TraceFileFlag.Name),
		Trace:               ctx.Bool(TraceFlag.Name),
		LogLevel:            ctx.String(LogLevelFlag.Name),
<<<<<<< HEAD
		SourceTableName:     ctx.String(SourceTableNameFlag.Name),
		TargetDb:            ctx.Path(TargetDbFlag.Name),
		TrieRootHash:        ctx.String(TrieRootHashFlag.Name),
		IncludeStorage:      ctx.Bool(IncludeStorageFlag.Name),
=======
		ProfileEVMCall:      ctx.Bool(ProfileEVMCallFlag.Name),
		MicroProfiling:      ctx.Bool(MicroProfilingFlag.Name),
		BasicBlockProfiling: ctx.Bool(BasicBlockProfilingFlag.Name),
		OnlySuccessful:      ctx.Bool(OnlySuccessfulFlag.Name),
		ProfilingDbName:     ctx.String(ProfilingDbNameFlag.Name),
		ChannelBufferSize:   ctx.Int(ChannelBufferSizeFlag.Name),
>>>>>>> 94737afb
	}
	if cfg.ChainID == 0 {
		cfg.ChainID = ChainIDFlag.Value
	}
	setFirstBlockFromChainID(cfg.ChainID)
	if cfg.SyncPeriodLength <= 0 {
		cfg.SyncPeriodLength = 300
	}
	if cfg.RandomSeed < 0 {
		cfg.RandomSeed = int64(rand.Uint32())
	}

	if mode == NoArgs {
		return cfg, nil
	}

	if _, err := os.Stat(cfg.AidaDb); !os.IsNotExist(err) {
		log.Noticef("Found merged Aida-DB: %s redirecting UpdateDB, DeletedAccountDB, SubstateDB paths to it", cfg.AidaDb)
		cfg.UpdateDb = cfg.AidaDb
		cfg.DeletionDb = cfg.AidaDb
		cfg.SubstateDb = cfg.AidaDb
	}

	if !cfg.Quiet {
		log.Noticef("Run config:")
		log.Infof("Block range: %v to %v", cfg.First, cfg.Last)
		if cfg.MaxNumTransactions >= 0 {
			log.Infof("Transaction limit: %d", cfg.MaxNumTransactions)
		}
		log.Infof("Chain id: %v (record & run-vm only)", cfg.ChainID)
		log.Infof("SyncPeriod length: %v", cfg.SyncPeriodLength)

		logDbMode := func(prefix, impl, variant string) {
			if cfg.DbImpl == "carmen" {
				log.Infof("%s: %v, DB variant: %v, DB schema: %d", prefix, impl, variant, cfg.CarmenSchema)
			} else {
				log.Infof("%s: %v, DB variant: %v", prefix, impl, variant)
			}
		}
		if cfg.ShadowImpl == "" {
			logDbMode("Storage system", cfg.DbImpl, cfg.DbVariant)
		} else {
			logDbMode("Prime storage system", cfg.DbImpl, cfg.DbVariant)
			logDbMode("Shadow storage system", cfg.ShadowImpl, cfg.ShadowVariant)
		}
		log.Infof("Source storage directory (empty if new): %v", cfg.StateDbSrc)
		log.Infof("Working storage directory: %v", cfg.DbTmp)
		if cfg.ArchiveMode {
			log.Noticef("Archive mode: enabled")
			if cfg.ArchiveVariant == "" {
				log.Infof("Archive variant: <implementation-default>")
			} else {
				log.Infof("Archive variant: %s", cfg.ArchiveVariant)
			}
		} else {
			log.Infof("Archive mode: disabled")
		}
		log.Infof("Used VM implementation: %v", cfg.VmImpl)
		log.Infof("Update DB directory: %v", cfg.UpdateDb)
		if cfg.SkipPriming {
			log.Infof("Priming: Skipped")
		} else {
			log.Infof("Randomized Priming: %v", cfg.PrimeRandom)
			if cfg.PrimeRandom {
				log.Infof("Seed: %v, threshold: %v", cfg.PrimeSeed, cfg.PrimeThreshold)
			}
		}
		log.Infof("Validate world state: %v, validate tx state: %v", cfg.ValidateWorldState, cfg.ValidateTxState)
	}

	if cfg.ValidateTxState {
		log.Warning("Validation enabled, reducing Tx throughput")
	}
	if cfg.ShadowImpl != "" {
		log.Warning("DB shadowing enabled, reducing Tx throughput and increasing memory and storage usage")
	}
	if cfg.DbLogging {
		log.Warning("DB logging enabled, reducing Tx throughput")
	}
	if _, err := os.Stat(cfg.DeletionDb); os.IsNotExist(err) {
		log.Warning("Deleted-account-dir is not provided or does not exist")
		cfg.HasDeletedAccounts = false
	}
	if cfg.KeepDb && cfg.ShadowImpl != "" {
		log.Warning("Keeping persistent stateDB with a shadow db is not supported yet")
		cfg.KeepDb = false
	}
	if cfg.KeepDb && strings.Contains(cfg.DbVariant, "memory") {
		log.Warning("Unable to keep in-memory stateDB")
		cfg.KeepDb = false
	}
	if cfg.SkipPriming && cfg.ValidateWorldState {
		return cfg, fmt.Errorf("skipPriming and world-state validation can not be enabled at the same time")
	}

	return cfg, nil
}

// SetBlockRange checks the validity of a block range and return the first and last block as numbers.
func SetBlockRange(firstArg string, lastArg string) (uint64, uint64, error) {
	var err error = nil
	first, ferr := strconv.ParseUint(firstArg, 10, 64)
	last, lerr := strconv.ParseUint(lastArg, 10, 64)
	if ferr != nil || lerr != nil {
		err = fmt.Errorf("error: block number not an integer")
	} else if first > last {
		err = fmt.Errorf("error: first block has larger number than last block")
	}
	return first, last, err
}<|MERGE_RESOLUTION|>--- conflicted
+++ resolved
@@ -283,7 +283,6 @@
 		Name:  "genesis",
 		Usage: "Path to genesis file",
 	}
-<<<<<<< HEAD
 	SourceTableNameFlag = cli.StringFlag{
 		Name:  "source-table",
 		Usage: "name of the database table to be used",
@@ -300,7 +299,6 @@
 	IncludeStorageFlag = cli.BoolFlag{
 		Name:  "include-storage",
 		Usage: "display full storage content",
-=======
 	ProfileEVMCallFlag = cli.BoolFlag{
 		Name:  "profiling-call",
 		Usage: "enable profiling for EVM call",
@@ -326,7 +324,6 @@
 		Name:  "buffer-size",
 		Usage: "set a buffer size for profiling channel",
 		Value: 100000,
->>>>>>> 94737afb
 	}
 )
 
@@ -391,19 +388,16 @@
 	TraceFile           string         // name of trace file
 	Trace               bool           // trace flag
 	LogLevel            string         // level of the logging of the app action
-<<<<<<< HEAD
 	SourceTableName     string         // represents the name of a source DB table
 	TargetDb            string         // represents the path of a target DB
 	TrieRootHash        string         // represents a hash of a state trie root to be decoded
 	IncludeStorage      bool           // represents a flag for contract storage inclusion in an operation
-=======
 	ProfileEVMCall      bool           // enable profiling for EVM call
 	MicroProfiling      bool           // enable micro-profiling of EVM
 	BasicBlockProfiling bool           // enable profiling of basic block
 	OnlySuccessful      bool           // only runs transactions that have been successful
 	ProfilingDbName     string         // set a database name for storing micro-profiling results
 	ChannelBufferSize   int            // set a buffer size for profiling channel
->>>>>>> 94737afb
 }
 
 // GetChainConfig returns chain configuration of either mainnet or testnets.
@@ -543,19 +537,16 @@
 		TraceFile:           ctx.Path(TraceFileFlag.Name),
 		Trace:               ctx.Bool(TraceFlag.Name),
 		LogLevel:            ctx.String(LogLevelFlag.Name),
-<<<<<<< HEAD
 		SourceTableName:     ctx.String(SourceTableNameFlag.Name),
 		TargetDb:            ctx.Path(TargetDbFlag.Name),
 		TrieRootHash:        ctx.String(TrieRootHashFlag.Name),
 		IncludeStorage:      ctx.Bool(IncludeStorageFlag.Name),
-=======
 		ProfileEVMCall:      ctx.Bool(ProfileEVMCallFlag.Name),
 		MicroProfiling:      ctx.Bool(MicroProfilingFlag.Name),
 		BasicBlockProfiling: ctx.Bool(BasicBlockProfilingFlag.Name),
 		OnlySuccessful:      ctx.Bool(OnlySuccessfulFlag.Name),
 		ProfilingDbName:     ctx.String(ProfilingDbNameFlag.Name),
 		ChannelBufferSize:   ctx.Int(ChannelBufferSizeFlag.Name),
->>>>>>> 94737afb
 	}
 	if cfg.ChainID == 0 {
 		cfg.ChainID = ChainIDFlag.Value
