package utils

import (
	"errors"
	"fmt"
	"log"
	"math"
	"math/big"
	"math/rand"
	"os"
	"regexp"
	"strconv"
	"strings"

	"github.com/Fantom-foundation/Aida/logger"
	_ "github.com/Fantom-foundation/Tosca/go/vm"
	"github.com/ethereum/go-ethereum/core/rawdb"
	_ "github.com/ethereum/go-ethereum/core/vm"
	"github.com/ethereum/go-ethereum/params"
	"github.com/op/go-logging"
	"github.com/urfave/cli/v2"
)

type ArgumentMode int
type ChainID int
type ChainIDs []ChainID

// An enums of argument modes used by trace subcommands
const (
	BlockRangeArgs          ArgumentMode = iota // requires 2 arguments: first block and last block
	BlockRangeArgsProfileDB                     // requires 3 arguments: first block, last block and profile db
	LastBlockArg                                // requires 1 argument: last block
	NoArgs                                      // requires no arguments
	OneToNArgs                                  // requires at least one argument, but accepts up to N
)

const (
	UnknownChainID ChainID = 0
	MainnetChainID ChainID = 250
	TestnetChainID ChainID = 4002
)

var AvailableChainIDs = ChainIDs{MainnetChainID, TestnetChainID}

const (
	AidaDbRepositoryMainnetUrl = "https://aida.repository.fantom.network"
	AidaDbRepositoryTestnetUrl = "https://aida.testnet.repository.fantom.network"
)

var (
	FirstOperaBlock     uint64 // id of the first block in substate
	AidaDbRepositoryUrl string // url of the Aida DB repository
)

// Type of validation performs on stateDB during Tx processing.
type ValidationMode int

const (
	SubsetCheck   ValidationMode = iota // confirms whether a substate is contained in stateDB.
	EqualityCheck                       // confirms whether a substate and StateDB are identical.
)

// A map of key blocks on Fantom chain
var keywordBlocks = map[ChainID]map[string]uint64{
	MainnetChainID: {
		"zero":      0,
		"opera":     4_564_026,
		"berlin":    37_455_223,
		"london":    37_534_833,
		"first":     0,
		"last":      math.MaxUint64,
		"lastpatch": 0,
	},
	TestnetChainID: {
		"zero":      0,
		"opera":     479_327,
		"berlin":    1_559_470,
		"london":    7_513_335,
		"first":     0,
		"last":      math.MaxUint64,
		"lastpatch": 0,
	},
}

// special transaction number for pseudo transactions
const PseudoTx = 99999

// GitCommit represents the GitHub commit hash the app was built from.
var GitCommit = "0000000000000000000000000000000000000000"

// Command line options for common flags in record and replay.
var (
	APIRecordingSrcFileFlag = cli.PathFlag{
		Name:    "api-recording",
		Usage:   "Path to source file with recorded API data",
		Aliases: []string{"r"},
	}
	ArchiveModeFlag = cli.BoolFlag{
		Name:  "archive",
		Usage: "set node type to archival mode. If set, the node keep all the EVM state history; otherwise the state history will be pruned.",
	}
	ArchiveVariantFlag = cli.StringFlag{
		Name:  "archive-variant",
		Usage: "set the archive implementation variant for the selected DB implementation, ignored if not running in archive mode",
	}
	BlockLengthFlag = cli.Uint64Flag{
		Name:  "block-length",
		Usage: "defines the number of transactions per block",
		Value: 10,
	}
	BalanceRangeFlag = cli.Int64Flag{
		Name:  "balance-range",
		Usage: "sets the balance range of the stochastic simulation",
		Value: 1000000,
	}
	CarmenSchemaFlag = cli.IntFlag{
		Name:  "carmen-schema",
		Usage: "select the DB schema used by Carmen's current state DB",
		Value: 3,
	}
	ChainIDFlag = cli.IntFlag{
		Name:  "chainid",
		Usage: "ChainID for replayer",
	}
	CacheFlag = cli.IntFlag{
		Name:  "cache",
		Usage: "Cache limit for StateDb or Priming",
		Value: 8192,
	}
	ContinueOnFailureFlag = cli.BoolFlag{
		Name:  "continue-on-failure",
		Usage: "continue execute after validation failure detected",
	}
	CpuProfileFlag = cli.StringFlag{
		Name:  "cpu-profile",
		Usage: "enables CPU profiling",
	}
	DebugFromFlag = cli.Uint64Flag{
		Name:  "debug-from",
		Usage: "sets the first block to print trace debug",
		Value: 0,
	}
	DeletionDbFlag = cli.PathFlag{
		Name:  "deletion-db",
		Usage: "sets the directory containing deleted accounts database",
	}
	KeepDbFlag = cli.BoolFlag{
		Name:  "keep-db",
		Usage: "if set, statedb is not deleted after run",
	}
	MemoryProfileFlag = cli.StringFlag{
		Name:  "memory-profile",
		Usage: "enables memory allocation profiling",
	}
	SyncPeriodLengthFlag = cli.Uint64Flag{
		Name:  "sync-period",
		Usage: "defines the number of blocks per sync-period",
		Value: 300,
	}
	MemoryBreakdownFlag = cli.BoolFlag{
		Name:  "memory-breakdown",
		Usage: "enables printing of memory usage breakdown",
	}
	NonceRangeFlag = cli.IntFlag{
		Name:  "nonce-range",
		Usage: "sets nonce range for stochastic simulation",
		Value: 1000000,
	}
	ProfileFlag = cli.BoolFlag{
		Name:  "profile",
		Usage: "enable profiling",
	}
	ProfileFileFlag = cli.StringFlag{
		Name:  "profile-file",
		Usage: "output file containing profiling data",
	}
	ProfileIntervalFlag = cli.Uint64Flag{
		Name:  "profile-interval",
		Usage: "Frequency of logging block statistics",
		Value: 1_000_000_000,
	}
	QuietFlag = cli.BoolFlag{
		Name:  "quiet",
		Usage: "disable progress report",
	}
	RandomizePrimingFlag = cli.BoolFlag{
		Name:  "prime-random",
		Usage: "randomize order of accounts in StateDB priming",
	}
	PrimeThresholdFlag = cli.IntFlag{
		Name:  "prime-threshold",
		Usage: "set number of accounts written to stateDB before applying pending state updates",
		Value: 0,
	}
	RandomSeedFlag = cli.Int64Flag{
		Name:  "random-seed",
		Usage: "Set random seed",
		Value: -1,
	}
	SkipPrimingFlag = cli.BoolFlag{
		Name:  "skip-priming",
		Usage: "if set, DB priming should be skipped; most useful with the 'memory' DB implementation",
	}
	StateDbImplementationFlag = cli.StringFlag{
		Name:  "db-impl",
		Usage: "select state DB implementation",
		Value: "geth",
	}
	StateDbVariantFlag = cli.StringFlag{
		Name:  "db-variant",
		Usage: "select a state DB variant",
		Value: "",
	}
	StateDbSrcFlag = cli.PathFlag{
		Name:  "db-src",
		Usage: "sets the directory contains source state DB data",
	}
	StateRootHashesFlag = cli.PathFlag{
		Name:  "state-roots",
		Usage: "set the filename containing a list of state roots",
	}
	DbTmpFlag = cli.PathFlag{
		Name:  "db-tmp",
		Usage: "sets the temporary directory where to place DB data; uses system default if empty",
	}
	StateDbLoggingFlag = cli.BoolFlag{
		Name:  "db-logging",
		Usage: "enable logging of all DB operations",
	}
	ShadowDb = cli.BoolFlag{
		Name:  "shadow-db",
		Usage: "use this flag when using an existing ShadowDb",
		Value: false,
	}
	ShadowDbImplementationFlag = cli.StringFlag{
		Name:  "db-shadow-impl",
		Usage: "select state DB implementation to shadow the prime DB implementation",
		Value: "",
	}
	ShadowDbVariantFlag = cli.StringFlag{
		Name:  "db-shadow-variant",
		Usage: "select a state DB variant to shadow the prime DB implementation",
		Value: "",
	}
	TraceFlag = cli.BoolFlag{
		Name:  "trace",
		Usage: "enable tracing",
	}
	TraceDebugFlag = cli.BoolFlag{
		Name:  "trace-debug",
		Usage: "enable debug output for tracing",
	}
	TraceFileFlag = cli.PathFlag{
		Name:  "trace-file",
		Usage: "set storage trace's output directory",
		Value: "./",
	}
	TraceDirectoryFlag = cli.PathFlag{
		Name:  "trace-dir",
		Usage: "set storage trace directory",
	}
	UpdateDbFlag = cli.PathFlag{
		Name:  "update-db",
		Usage: "set update-set database directory",
	}
	OperaDatadirFlag = cli.PathFlag{
		Name:  "datadir",
		Usage: "opera datadir directory",
	}
	ValidateFlag = cli.BoolFlag{
		Name:  "validate",
		Usage: "enables validation",
	}
	ValidateTxStateFlag = cli.BoolFlag{
		Name:  "validate-tx",
		Usage: "enables transaction state validation",
	}
	ValidateWorldStateFlag = cli.BoolFlag{
		Name:  "validate-ws",
		Usage: "enables end-state validation",
	}
	VmImplementation = cli.StringFlag{
		Name:  "vm-impl",
		Usage: "select VM implementation",
		Value: "geth",
	}
	WorldStateFlag = cli.PathFlag{
		Name:  "world-state",
		Usage: "world state snapshot database path",
	}
	MaxNumTransactionsFlag = cli.IntFlag{
		Name:  "max-tx",
		Usage: "limit the maximum number of processed transactions, default: unlimited",
		Value: -1,
	}
	OutputFlag = cli.PathFlag{
		Name:  "output",
		Usage: "output path",
	}
	PortFlag = cli.StringFlag{
		Name:        "port",
		Aliases:     []string{"v"},
		Usage:       "enable visualization on `PORT`",
		DefaultText: "8080",
	}
	DeleteSourceDbsFlag = cli.BoolFlag{
		Name:  "delete-source-dbs",
		Usage: "delete source databases while merging into one database",
		Value: false,
	}
	CompactDbFlag = cli.BoolFlag{
		Name:  "compact",
		Usage: "compact target database",
		Value: false,
	}
	AidaDbFlag = cli.PathFlag{
		Name:  "aida-db",
		Usage: "set substate, updateset and deleted accounts directory",
	}
	ContractNumberFlag = cli.Int64Flag{
		Name:  "num-contracts",
		Usage: "Number of contracts to create",
		Value: 1_000,
	}
	KeysNumberFlag = cli.Int64Flag{
		Name:  "num-keys",
		Usage: "Number of keys to generate",
		Value: 1_000,
	}
	ValuesNumberFlag = cli.Int64Flag{
		Name:  "num-values",
		Usage: "Number of values to generate",
		Value: 1_000,
	}
	TransactionLengthFlag = cli.Uint64Flag{
		Name:  "transaction-length",
		Usage: "Determines indirectly the length of a transaction",
		Value: 10,
	}
	SnapshotDepthFlag = cli.IntFlag{
		Name:  "snapshot-depth",
		Usage: "Depth of snapshot history",
		Value: 100,
	}
	DbFlag = cli.PathFlag{
		Name:  "db",
		Usage: "Path to the database",
	}
	GenesisFlag = cli.PathFlag{
		Name:  "genesis",
		Usage: "Path to genesis file",
	}
	SourceTableNameFlag = cli.StringFlag{
		Name:  "source-table",
		Usage: "name of the database table to be used",
		Value: "main",
	}
	TargetDbFlag = cli.PathFlag{
		Name:  "target-db",
		Usage: "target database path",
	}
	TrieRootHashFlag = cli.StringFlag{
		Name:  "root",
		Usage: "state trie root hash to be analysed",
	}
	IncludeStorageFlag = cli.BoolFlag{
		Name:  "include-storage",
		Usage: "display full storage content",
	}
	ProfileEVMCallFlag = cli.BoolFlag{
		Name:  "profiling-call",
		Usage: "enable profiling for EVM call",
	}
	MicroProfilingFlag = cli.BoolFlag{
		Name:  "micro-profiling",
		Usage: "enable micro-profiling of EVM",
	}
	BasicBlockProfilingFlag = cli.BoolFlag{
		Name:  "basic-block-profiling",
		Usage: "enable profiling of basic block",
	}
	OnlySuccessfulFlag = cli.BoolFlag{
		Name:  "only-successful",
		Usage: "only runs transactions that have been successful",
	}
	ProfilingDbNameFlag = cli.StringFlag{
		Name:  "profiling-db-name",
		Usage: "set a database name for storing micro-profiling results",
		Value: "./profiling.db",
	}
	ChannelBufferSizeFlag = cli.IntFlag{
		Name:  "buffer-size",
		Usage: "set a buffer size for profiling channel",
		Value: 100_000,
	}
	UpdateBufferSizeFlag = cli.Uint64Flag{
		Name:  "update-buffer-size",
		Usage: "buffer size for holding update set in MB",
		Value: 1_000_000,
	}
	TargetBlockFlag = cli.Uint64Flag{
		Name:    "target-block",
		Aliases: []string{"block", "blk"},
		Usage:   "target block ID",
		Value:   0,
	}
<<<<<<< HEAD
	NoHeartbeatLoggingFlag = cli.BoolFlag{
		Name:  "no-heartbeat-logging",
		Usage: "disables heartbeat logging",
	}
	TrackProgressFlag = cli.BoolFlag{
		Name:  "track-progress",
		Usage: "enables track progress logging",
=======
	MaxNumErrorsFlag = cli.IntFlag{
		Name:  "max-errors",
		Usage: "maximum number of errors when ContinueOnFailure is enabled, default is 50",
		Value: 50,
	}
	UpdateOnFailure = cli.BoolFlag{
		Name:  "update-on-failure",
		Usage: "if enabled and continue-on-failure is also enabled, this corrects any error found in StateDb",
		Value: true,
>>>>>>> 072dee62
	}
)

// Config represents execution configuration for replay command.
type Config struct {
	AppName     string
	CommandName string

	First uint64 // first block
	Last  uint64 // last block

	APIRecordingSrcFile string         // path to source file with recorded API data
	ArchiveMode         bool           // enable archive mode
	ArchiveVariant      string         // selects the implementation variant of the archive
	BlockLength         uint64         // length of a block in number of transactions
	BalanceRange        int64          // balance range for stochastic simulation/replay
	CarmenSchema        int            // the current DB schema ID to use in Carmen
	ChainID             ChainID        // Blockchain ID (mainnet: 250/testnet: 4002)
	Cache               int            // Cache for StateDb or Priming
	ContinueOnFailure   bool           // continue validation when an error detected
	ContractNumber      int64          // number of contracts to create
	CompactDb           bool           // compact database after merging
	CopySrcDb           bool           // if true, make a copy the source statedb
	CPUProfile          string         // pprof cpu profile output file name
	Db                  string         // path to database
	DbTmp               string         // path to temporary database
	DbImpl              string         // storage implementation
	Genesis             string         // genesis file
	DbVariant           string         // database variant
	DbLogging           bool           // set to true if all DB operations should be logged
	Debug               bool           // enable trace debug flag
	DeleteSourceDbs     bool           // delete source databases
	DebugFrom           uint64         // the first block to print trace debug
	DeletionDb          string         // directory of deleted account database
	Quiet               bool           // disable progress report flag
	SyncPeriodLength    uint64         // length of a sync-period in number of blocks
	HasDeletedAccounts  bool           // true if DeletionDb is not empty; otherwise false
	KeepDb              bool           // set to true if db is kept after run
	KeysNumber          int64          // number of keys to generate
	MaxNumTransactions  int            // the maximum number of processed transactions
	MemoryBreakdown     bool           // enable printing of memory breakdown
	MemoryProfile       string         // capture the memory heap profile into the file
	NonceRange          int            // nonce range for stochastic simulation/replay
	TransactionLength   uint64         // determines indirectly the length of a transaction
	PrimeRandom         bool           // enable randomized priming
	PrimeThreshold      int            // set account threshold before commit
	Profile             bool           // enable micro profiling
	ProfileFile         string         // output file containing profiling result
	ProfileInterval     uint64         // interval of printing profile result
	RandomSeed          int64          // set random seed for stochastic testing
	SkipPriming         bool           // skip priming of the state DB
	SkipMetadata        bool           // skip metadata insert/getting into AidaDb
	ShadowDb            bool           // defines we want to open an existing db as shadow
	ShadowImpl          string         // implementation of the shadow DB to use, empty if disabled
	ShadowVariant       string         // database variant of the shadow DB to be used
	StateDbSrc          string         // directory to load an existing State DB data
	AidaDb              string         // directory to profiling database containing substate, update, delete accounts data
	StateValidationMode ValidationMode // state validation mode
	UpdateDb            string         // update-set directory
	Output              string         // output directory for aida-db patches or path to events.json file in stochastic generation
	SnapshotDepth       int            // depth of snapshot history
	SubstateDb          string         // substate directory
	OperaDatadir        string         // source opera directory
	Validate            bool           // validate validate aida-db
	ValidateTxState     bool           // validate stateDB before and after transaction
	ValidateWorldState  bool           // validate stateDB before and after replay block range
	ValuesNumber        int64          // number of values to generate
	VmImpl              string         // vm implementation (geth/lfvm)
	WorldStateDb        string         // path to worldstate
	Workers             int            // number of worker threads
	TraceFile           string         // name of trace file
	TraceDirectory      string         // name of trace directory
	Trace               bool           // trace flag
	LogLevel            string         // level of the logging of the app action
	SourceTableName     string         // represents the name of a source DB table
	TargetDb            string         // represents the path of a target DB
	TrieRootHash        string         // represents a hash of a state trie root to be decoded
	IncludeStorage      bool           // represents a flag for contract storage inclusion in an operation
	ProfileEVMCall      bool           // enable profiling for EVM call
	MicroProfiling      bool           // enable micro-profiling of EVM
	BasicBlockProfiling bool           // enable profiling of basic block
	OnlySuccessful      bool           // only runs transactions that have been successful
	ProfilingDbName     string         // set a database name for storing micro-profiling results
	ChannelBufferSize   int            // set a buffer size for profiling channel
	TargetBlock         uint64         // represents the ID of target block to be reached by state evolve process or in dump state
	UpdateBufferSize    uint64         // cache size in Bytes
	ProfileDB           string         // profile db for parallel transaction execution
<<<<<<< HEAD
	NoHeartbeatLogging  bool           // disables heartbeat logging
	TrackProgress       bool           // enables track progress logging
=======
	StateRootFile       string         // the optional file name containing state roots to be checked (empty if not enabled)
	MaxNumErrors        int            // maximum number of errors when ContinueOnFailure is enabled
	UpdateOnFailure     bool           // if enabled and continue-on-failure is also enabled, this updates any error found in StateDb
>>>>>>> 072dee62
}

// GetChainConfig returns chain configuration of either mainnet or testnets.
func GetChainConfig(chainId ChainID) *params.ChainConfig {
	chainConfig := params.AllEthashProtocolChanges
	chainConfig.ChainID = big.NewInt(int64(chainId))
	if !(chainId == MainnetChainID || chainId == TestnetChainID) {
		log.Fatalf("unknown chain id %v", chainId)
	}
	chainConfig.BerlinBlock = new(big.Int).SetUint64(keywordBlocks[chainId]["berlin"])
	chainConfig.LondonBlock = new(big.Int).SetUint64(keywordBlocks[chainId]["london"])
	return chainConfig
}

func setFirstBlockFromChainID(chainId ChainID) {
	if !(chainId == MainnetChainID || chainId == TestnetChainID) {
		log.Fatalf("unknown chain id %v", chainId)
	}
	FirstOperaBlock = keywordBlocks[chainId]["opera"]
}

// NewConfig creates and initializes Config with commandline arguments.
func NewConfig(ctx *cli.Context, mode ArgumentMode) (*Config, error) {
	log := logger.NewLogger(ctx.String(logger.LogLevelFlag.Name), "Config")

	var (
		first, last uint64
		profileDB   string
		chainId     ChainID
	)

	chainId = ChainID(ctx.Int(ChainIDFlag.Name))

	// first look for chainId since we need it for verbal block indication
	if chainId == UnknownChainID {
		log.Warningf("ChainID (--%v) was not set; looking for it in AidaDb", ChainIDFlag.Name)

		// we check if AidaDb was set with err == nil
		if aidaDb, err := rawdb.NewLevelDBDatabase(ctx.String(AidaDbFlag.Name), 1024, 100, "profiling", true); err == nil {
			md := NewAidaDbMetadata(aidaDb, ctx.String(logger.LogLevelFlag.Name))

			chainId = md.GetChainID()

			if err = aidaDb.Close(); err != nil {
				return nil, fmt.Errorf("cannot close db; %v", err)
			}
		}

		if chainId == 0 {
			log.Warningf("ChainID was neither specified with flag (--%v) nor was found in AidaDb (%v); setting default value for mainnet", ChainIDFlag.Name, ctx.String(AidaDbFlag.Name))
			chainId = 250
		} else {
			log.Noticef("Found chainId (%v) in AidaDb", chainId)
		}

	}
	err := setAidaDbRepositoryUrl(chainId)

	switch mode {
	case BlockRangeArgsProfileDB:
		// process arguments and flags
		if ctx.Args().Len() != 3 {
			return nil, fmt.Errorf("command requires 3 arguments")
		} else if ctx.Args().Len() == 3 {
			// set profileDB from argument
			profileDB = ctx.Args().Get(2)
		}
		fallthrough
	case BlockRangeArgs:
		// process arguments and flags
		if ctx.Args().Len() >= 2 {
			// try to extract block range from db metadata
			aidaDbPath := ctx.String(AidaDbFlag.Name)
			firstMd, lastMd, lastPatchMd, mdOk, err := getMdBlockRange(aidaDbPath, chainId, log)
			if err != nil {
				return nil, err
			}
			keywordBlocks[chainId]["first"] = firstMd
			keywordBlocks[chainId]["last"] = lastMd
			keywordBlocks[chainId]["lastpatch"] = lastPatchMd

			// try to parse and check block range
			firstArg, lastArg, argErr := SetBlockRange(ctx.Args().Get(0), ctx.Args().Get(1), chainId)
			if argErr != nil {
				return nil, argErr
			}

			if !mdOk {
				first = firstArg
				last = lastArg
				break
			}

			// find if values overlap
			first, last, err = adjustBlockRange(chainId, firstArg, lastArg)
			if err != nil {
				return nil, err
			}
		} else {
			return nil, fmt.Errorf("command requires 2 arguments")
		}
	case LastBlockArg:
		var err error
		last, err = strconv.ParseUint(ctx.Args().Get(0), 10, 64)
		if err != nil {
			return nil, err
		}
	case OneToNArgs:
		if ctx.Args().Len() < 1 {
			return nil, errors.New("this command requires at least 1 argument")
		}
	case NoArgs:
	default:
		return nil, errors.New("unknown mode; unable to process commandline arguments")
	}

	cfg := createConfig(ctx)
	cfg.First = first
	cfg.Last = last
	cfg.ProfileDB = profileDB
	cfg.ChainID = chainId

	// set default db variant if not provided.
	if cfg.DbVariant == "" {
		if cfg.DbImpl == "carmen" {
			cfg.DbVariant = "go-file"
		}
	}

	// --continue-on-failure implicitly enables transaction state validation
	validateTxState := ctx.Bool(ValidateFlag.Name) ||
		ctx.Bool(ValidateTxStateFlag.Name) ||
		ctx.Bool(ContinueOnFailureFlag.Name)
	cfg.ValidateTxState = validateTxState

	validateWorldState := ctx.Bool(ValidateFlag.Name) ||
		ctx.Bool(ValidateWorldStateFlag.Name)
	cfg.ValidateWorldState = validateWorldState

	setFirstBlockFromChainID(cfg.ChainID)
	if cfg.RandomSeed < 0 {
		cfg.RandomSeed = int64(rand.Uint32())
	}
	if err != nil {
		return cfg, fmt.Errorf("Unable to prepareUrl from ChainId %v; %v", cfg.ChainID, err)
	}

	if _, err := os.Stat(cfg.AidaDb); !os.IsNotExist(err) {
		log.Noticef("Found merged Aida-DB: %s redirecting UpdateDB, DeletedAccountDB, SubstateDB paths to it", cfg.AidaDb)
		cfg.UpdateDb = cfg.AidaDb
		cfg.DeletionDb = cfg.AidaDb
		cfg.SubstateDb = cfg.AidaDb
	}

	if !cfg.Quiet {
		log.Noticef("Run config:")
		log.Infof("Block range: %v to %v", cfg.First, cfg.Last)
		if cfg.MaxNumTransactions >= 0 {
			log.Infof("Transaction limit: %d", cfg.MaxNumTransactions)
		}
		log.Infof("Chain id: %v (record & run-vm only)", cfg.ChainID)
		log.Infof("SyncPeriod length: %v", cfg.SyncPeriodLength)

		logDbMode := func(prefix, impl, variant string) {
			if cfg.DbImpl == "carmen" {
				log.Infof("%s: %v, DB variant: %v, DB schema: %d", prefix, impl, variant, cfg.CarmenSchema)
			} else {
				log.Infof("%s: %v, DB variant: %v", prefix, impl, variant)
			}
		}
		if !cfg.ShadowDb {
			logDbMode("Storage system", cfg.DbImpl, cfg.DbVariant)
		} else {
			logDbMode("Prime storage system", cfg.DbImpl, cfg.DbVariant)
			logDbMode("Shadow storage system", cfg.ShadowImpl, cfg.ShadowVariant)
		}
		log.Infof("Source storage directory (empty if new): %v", cfg.StateDbSrc)
		log.Infof("Working storage directory: %v", cfg.DbTmp)
		if cfg.ArchiveMode {
			log.Noticef("Archive mode: enabled")
			if cfg.ArchiveVariant == "" {
				log.Infof("Archive variant: <implementation-default>")
			} else {
				log.Infof("Archive variant: %s", cfg.ArchiveVariant)
			}
		} else {
			log.Infof("Archive mode: disabled")
		}
		log.Infof("Used VM implementation: %v", cfg.VmImpl)
		log.Infof("Update DB directory: %v", cfg.UpdateDb)
		if cfg.SkipPriming {
			log.Infof("Priming: Skipped")
		} else {
			log.Infof("Randomized Priming: %v", cfg.PrimeRandom)
			if cfg.PrimeRandom {
				log.Infof("Seed: %v, threshold: %v", cfg.RandomSeed, cfg.PrimeThreshold)
			}
			log.Infof("Update buffer size: %v bytes", cfg.UpdateBufferSize)
		}
		log.Infof("Validate world state: %v, validate tx state: %v", cfg.ValidateWorldState, cfg.ValidateTxState)
	}

	if cfg.ValidateTxState {
		log.Warning("Validation enabled, reducing Tx throughput")
	}
	if cfg.ShadowDb {
		log.Warning("DB shadowing enabled, reducing Tx throughput and increasing memory and storage usage")
	}
	if cfg.DbLogging {
		log.Warning("DB logging enabled, reducing Tx throughput")
	}
	if _, err := os.Stat(cfg.DeletionDb); os.IsNotExist(err) {
		log.Warning("Deleted-account-dir is not provided or does not exist")
		cfg.HasDeletedAccounts = false
	}
	if cfg.KeepDb && strings.Contains(cfg.DbVariant, "memory") {
		log.Warning("Unable to keep in-memory stateDB")
		cfg.KeepDb = false
	}
	if cfg.First == 0 {
		cfg.SkipPriming = true
	}
	if cfg.First != 0 && cfg.SkipPriming && cfg.ValidateWorldState {
		return cfg, fmt.Errorf("skipPriming and world-state validation can not be enabled at the same time")
	}

	return cfg, nil
}

// setAidaDbRepositoryUrl based on chain id selects correct aida-db repository url
func setAidaDbRepositoryUrl(chainId ChainID) error {
	if chainId == MainnetChainID {
		AidaDbRepositoryUrl = AidaDbRepositoryMainnetUrl
	} else if chainId == TestnetChainID {
		AidaDbRepositoryUrl = AidaDbRepositoryTestnetUrl
	} else {
		return fmt.Errorf("invalid chain id %d", chainId)
	}
	return nil
}

// SetBlockRange checks the validity of a block range and return the first and last block as numbers.
func SetBlockRange(firstArg string, lastArg string, chainId ChainID) (uint64, uint64, error) {
	var err error = nil
	first, ferr := strconv.ParseUint(firstArg, 10, 64)
	last, lerr := strconv.ParseUint(lastArg, 10, 64)

	if ferr != nil {
		first, err = setBlockNumber(firstArg, chainId)
		if err != nil {
			return 0, 0, err
		}
	}

	if lerr != nil {
		last, err = setBlockNumber(lastArg, chainId)
		if err != nil {
			return 0, 0, err
		}
	}

	if first > last {
		return 0, 0, fmt.Errorf("first block %v has larger number than last block %v", first, last)
	}

	return first, last, err
}

// setBlockNumber parse the command line argument (number, hardfork keyword or keyword with offset)
// returns calculated block number
func setBlockNumber(arg string, chainId ChainID) (uint64, error) {
	var blkNum uint64
	var hasOffset bool
	var keyword string
	var symbol string
	var offset uint64

	// check if keyword has an offset and extract the keyword, offset direction (arithmetical symbol) and offset value
	re := regexp.MustCompile(`^[a-zA-Z]+\w*[+-]\d+$`)
	if hasOffset = re.MatchString(arg); hasOffset {
		var err error
		if keyword, symbol, offset, err = parseOffset(arg); err != nil {
			return 0, err
		}
	} else {
		keyword = strings.ToLower(arg)
	}
	// find base block number from keyword
	if val, ok := keywordBlocks[chainId][keyword]; ok {
		blkNum = val
	} else {
		return 0, fmt.Errorf("block number not a valid keyword or integer")
	}

	// shift base block number by the offset
	if hasOffset {
		blkNum = offsetBlockNum(blkNum, symbol, offset)
	}

	return blkNum, nil
}

// parseOffset parse the hardfork keyword, offset value and a direction of the offset
func parseOffset(arg string) (string, string, uint64, error) {
	if strings.Contains(arg, "+") {
		if keyword, offset, ok := splitKeywordOffset(arg, "+"); ok {
			return strings.ToLower(keyword), "+", offset, nil
		}

		return "", "", 0, fmt.Errorf("block number not a valid keyword with offset")
	} else if strings.Contains(arg, "-") {
		if keyword, offset, ok := splitKeywordOffset(arg, "-"); ok {
			return strings.ToLower(keyword), "-", offset, nil
		}

		return "", "", 0, fmt.Errorf("block number not a valid keyword with offset")
	}

	return "", "", 0, fmt.Errorf("block number has invalid arithmetical sign")
}

// splitKeywordOffset split the hardfork keyword and the arithmetical sign determining the direction of the offset
func splitKeywordOffset(arg string, symbol string) (string, uint64, bool) {
	res := strings.Split(arg, symbol)

	// if the keyword doesn't exist, return.
	if _, ok := keywordBlocks[MainnetChainID][strings.ToLower(res[0])]; !ok {
		return "", 0, false
	}

	offset, err := strconv.ParseUint(res[1], 10, 64)
	if err != nil {
		return "", 0, false
	}

	return res[0], offset, true
}

// offsetBlockNum adds/subtracts the offset to/from block number
func offsetBlockNum(blkNum uint64, symbol string, offset uint64) uint64 {
	res := uint64(0)
	if symbol == "+" {
		res = blkNum + offset
	} else if symbol == "-" {
		res = blkNum - offset
	}

	return res
}

// getMdBlockRange gets block range from aidaDB metadata
func getMdBlockRange(aidaDbPath string, chainId ChainID, log *logging.Logger) (uint64, uint64, uint64, bool, error) {
	defaultFirst := keywordBlocks[chainId]["first"]
	defaultLast := keywordBlocks[chainId]["last"]
	defaultLastPatch := keywordBlocks[chainId]["lastpatch"]

	if _, err := os.Stat(aidaDbPath); errors.Is(err, os.ErrNotExist) {
		log.Warningf("Unable to open Aida-db; %v", aidaDbPath, err)
		fmt.Println(defaultFirst)
		return defaultFirst, defaultLast, defaultLastPatch, false, nil
	}
	aidaDb, err := rawdb.NewLevelDBDatabase(aidaDbPath, 1024, 100, "profiling", true)
	if err != nil {
		log.Warningf("Cannot open AidaDB; %v", err)
		return defaultFirst, defaultLast, defaultLastPatch, false, nil
	}

	md := NewAidaDbMetadata(aidaDb, logging.GetLevel(log.Module).String())
	mdFirst, mdLast, err := md.getBlockRange()
	if err != nil {
		log.Warningf("Cannot get first and last block of given AidaDB; %v", err)
		return defaultFirst, defaultLast, defaultLastPatch, false, nil
	}

	lastPatchBlock, err := getPatchFirstBlock(mdLast)
	if err != nil {
		log.Warningf("Cannot get first block of the last patch of given AidaDB; %v", err)
	}

	err = aidaDb.Close()
	if err != nil {
		return defaultFirst, defaultLast, defaultLastPatch, false, fmt.Errorf("cannot close db; %v", err)
	}

	return mdFirst, mdLast, lastPatchBlock, true, nil
}

// adjustBlockRange finds overlap between metadata block range and block range specified by user in command line
func adjustBlockRange(chainId ChainID, firstArg, lastArg uint64) (uint64, uint64, error) {
	var first, last, firstMd, lastMd uint64
	firstMd = keywordBlocks[chainId]["first"]
	lastMd = keywordBlocks[chainId]["last"]

	if lastArg >= firstMd && lastMd >= firstArg {
		// get first block number
		if firstArg > firstMd {
			first = firstArg
		} else {
			first = firstMd
		}

		// get last block number
		if lastArg < lastMd {
			last = lastArg
		} else {
			last = lastMd
		}

		return first, last, nil
	} else {
		return 0, 0, fmt.Errorf("given block range does NOT overlap with the block range of given aidaDB")
	}
}<|MERGE_RESOLUTION|>--- conflicted
+++ resolved
@@ -404,15 +404,6 @@
 		Usage:   "target block ID",
 		Value:   0,
 	}
-<<<<<<< HEAD
-	NoHeartbeatLoggingFlag = cli.BoolFlag{
-		Name:  "no-heartbeat-logging",
-		Usage: "disables heartbeat logging",
-	}
-	TrackProgressFlag = cli.BoolFlag{
-		Name:  "track-progress",
-		Usage: "enables track progress logging",
-=======
 	MaxNumErrorsFlag = cli.IntFlag{
 		Name:  "max-errors",
 		Usage: "maximum number of errors when ContinueOnFailure is enabled, default is 50",
@@ -422,7 +413,14 @@
 		Name:  "update-on-failure",
 		Usage: "if enabled and continue-on-failure is also enabled, this corrects any error found in StateDb",
 		Value: true,
->>>>>>> 072dee62
+	}
+	NoHeartbeatLoggingFlag = cli.BoolFlag{
+		Name:  "no-heartbeat-logging",
+		Usage: "disables heartbeat logging",
+	}
+	TrackProgressFlag = cli.BoolFlag{
+		Name:  "track-progress",
+		Usage: "enables track progress logging",
 	}
 )
 
@@ -510,14 +508,11 @@
 	TargetBlock         uint64         // represents the ID of target block to be reached by state evolve process or in dump state
 	UpdateBufferSize    uint64         // cache size in Bytes
 	ProfileDB           string         // profile db for parallel transaction execution
-<<<<<<< HEAD
-	NoHeartbeatLogging  bool           // disables heartbeat logging
-	TrackProgress       bool           // enables track progress logging
-=======
 	StateRootFile       string         // the optional file name containing state roots to be checked (empty if not enabled)
 	MaxNumErrors        int            // maximum number of errors when ContinueOnFailure is enabled
 	UpdateOnFailure     bool           // if enabled and continue-on-failure is also enabled, this updates any error found in StateDb
->>>>>>> 072dee62
+	NoHeartbeatLogging  bool           // disables heartbeat logging
+	TrackProgress       bool           // enables track progress logging
 }
 
 // GetChainConfig returns chain configuration of either mainnet or testnets.
