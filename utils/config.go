--- conflicted
+++ resolved
@@ -500,12 +500,9 @@
 	TargetBlock         uint64         // represents the ID of target block to be reached by state evolve process or in dump state
 	UpdateBufferSize    uint64         // cache size in Bytes
 	ProfileDB           string         // profile db for parallel transaction execution
-<<<<<<< HEAD
+	StateRootFile       string         // the optional file name containing state roots to be checked (empty if not enabled)
 	MaxNumErrors        int            // maximum number of errors when ContinueOnFailure is enabled
 	UpdateOnFailure     bool           // if enabled and continue-on-failure is also enabled, this updates any error found in StateDb
-=======
-	StateRootFile       string         // the optional file name containing state roots to be checked (empty if not enabled)
->>>>>>> 501fcf9a
 }
 
 // GetChainConfig returns chain configuration of either mainnet or testnets.
