// Package trace provides cli for recording and replaying storage traces.
package utils

import (
	"fmt"
	"log"
	"math/big"
	"math/rand"
	"os"
	"strconv"
	"strings"
	"time"

	substate "github.com/Fantom-foundation/Substate"
	_ "github.com/Fantom-foundation/Tosca/go/vm/lfvm"
	_ "github.com/ethereum/go-ethereum/core/vm"
	"github.com/ethereum/go-ethereum/params"
	"github.com/urfave/cli/v2"
)

type ArgumentMode int

// An enums of argument modes used by trace subcommands
const (
	BlockRangeArgs ArgumentMode = iota // requires 2 arguments: first block and last block
	LastBlockArg                       // requires 1 argument: last block
	EventArg                           // requires 1 argument: events path
	NoArgs                             // requires no arguments
)

var (
	FirstSubstateBlock uint64 // id of the first block in substate
)

// Type of validation performs on stateDB during Tx processing.
type ValidationMode int

const (
	SubsetCheck   ValidationMode = iota // confirms whether a substate is contained in stateDB.
	EqualityCheck                       // confirms whether a substate and StateDB are identical.
)

// GitCommit represents the GitHub commit hash the app was built from.
var GitCommit = "0000000000000000000000000000000000000000"

// Command line options for common flags in record and replay.
var (
	APIRecordingSrcFileFlag = cli.PathFlag{
		Name:    "api-recording",
		Usage:   "Path to source file with recorded API data",
		Aliases: []string{"r"},
	}
	ArchiveModeFlag = cli.BoolFlag{
		Name:  "archive",
		Usage: "set node type to archival mode. If set, the node keep all the EVM state history; otherwise the state history will be pruned.",
	}
	ArchiveVariantFlag = cli.StringFlag{
		Name:  "archive-variant",
		Usage: "set the archive implementation variant for the selected DB implementation, ignored if not running in archive mode",
	}
	BlockLengthFlag = cli.IntFlag{
		Name:  "block-length",
		Usage: "defines the number of transactions per block",
		Value: 10,
	}
	CarmenSchemaFlag = cli.IntFlag{
		Name:  "carmen-schema",
		Usage: "select the DB schema used by Carmen's current state DB",
		Value: 0,
	}
	ChainIDFlag = cli.IntFlag{
		Name:  "chainid",
		Usage: "ChainID for replayer",
		Value: 250,
	}
	CacheFlag = cli.IntFlag{
		Name:  "cache",
		Usage: "Cache limit for StateDb or Priming",
		Value: 8192,
	}
	ContinueOnFailureFlag = cli.BoolFlag{
		Name:  "continue-on-failure",
		Usage: "continue execute after validation failure detected",
	}
	CpuProfileFlag = cli.StringFlag{
		Name:  "cpu-profile",
		Usage: "enables CPU profiling",
	}
	DebugFromFlag = cli.Uint64Flag{
		Name:  "debug-from",
		Usage: "sets the first block to print trace debug",
		Value: 0,
	}
	DeletionDbFlag = cli.PathFlag{
		Name:  "deletion-db",
		Usage: "sets the directory containing deleted accounts database",
	}
	KeepDbFlag = cli.BoolFlag{
		Name:  "keep-db",
		Usage: "if set, statedb is not deleted after run",
	}
	MemoryProfileFlag = cli.StringFlag{
		Name:  "memory-profile",
		Usage: "enables memory allocation profiling",
	}
	SyncPeriodLengthFlag = cli.IntFlag{
		Name:  "sync-period",
		Usage: "defines the number of blocks per sync-period",
		Value: 300, // ~ 300s = 5 minutes
	}
	MemoryBreakdownFlag = cli.BoolFlag{
		Name:  "memory-breakdown",
		Usage: "enables printing of memory usage breakdown",
	}
	ProfileFlag = cli.BoolFlag{
		Name:  "profile",
		Usage: "enables profiling",
	}
	QuietFlag = cli.BoolFlag{
		Name:  "quiet",
		Usage: "disable progress report",
	}
	RandomizePrimingFlag = cli.BoolFlag{
		Name:  "prime-random",
		Usage: "randomize order of accounts in StateDB priming",
	}
	PrimeSeedFlag = cli.Int64Flag{
		Name:  "prime-seed",
		Usage: "set seed for randomizing priming",
		Value: time.Now().UnixNano(),
	}
	PrimeThresholdFlag = cli.IntFlag{
		Name:  "prime-threshold",
		Usage: "set number of accounts written to stateDB before applying pending state updates",
		Value: 0,
	}
	RandomSeedFlag = cli.IntFlag{
		Name:  "random-seed",
		Usage: "Set random seed",
		Value: -1,
	}
	SkipPrimingFlag = cli.BoolFlag{
		Name:  "skip-priming",
		Usage: "if set, DB priming should be skipped; most useful with the 'memory' DB implementation",
	}
	StateDbImplementationFlag = cli.StringFlag{
		Name:  "db-impl",
		Usage: "select state DB implementation",
		Value: "geth",
	}
	StateDbVariantFlag = cli.StringFlag{
		Name:  "db-variant",
		Usage: "select a state DB variant",
		Value: "",
	}
	StateDbSrcFlag = cli.PathFlag{
		Name:  "db-src",
		Usage: "sets the directory contains source state DB data",
	}
	DbTmpFlag = cli.PathFlag{
		Name:  "db-tmp",
		Usage: "sets the temporary directory where to place DB data; uses system default if empty",
	}
	StateDbLoggingFlag = cli.BoolFlag{
		Name:  "db-logging",
		Usage: "enable logging of all DB operations",
	}
	ShadowDb = cli.BoolFlag{
		Name:  "shadow-db",
		Usage: "use this flag when using an existing ShadowDb",
		Value: false,
	}
	ShadowDbImplementationFlag = cli.StringFlag{
		Name:  "db-shadow-impl",
		Usage: "select state DB implementation to shadow the prime DB implementation",
		Value: "",
	}
	ShadowDbVariantFlag = cli.StringFlag{
		Name:  "db-shadow-variant",
		Usage: "select a state DB variant to shadow the prime DB implementation",
		Value: "",
	}
	TraceFlag = cli.BoolFlag{
		Name:  "trace",
		Usage: "enable tracing",
	}
	TraceDebugFlag = cli.BoolFlag{
		Name:  "trace-debug",
		Usage: "enable debug output for tracing",
	}
	TraceFileFlag = cli.PathFlag{
		Name:  "trace-file",
		Usage: "set storage trace's output directory",
		Value: "./",
	}
	UpdateDbFlag = cli.PathFlag{
		Name:  "update-db",
		Usage: "set update-set database directory",
	}
	ValidateFlag = cli.BoolFlag{
		Name:  "validate",
		Usage: "enables validation",
	}
	ValidateTxStateFlag = cli.BoolFlag{
		Name:  "validate-tx",
		Usage: "enables transaction state validation",
	}
	ValidateWorldStateFlag = cli.BoolFlag{
		Name:  "validate-ws",
		Usage: "enables end-state validation",
	}
	VmImplementation = cli.StringFlag{
		Name:  "vm-impl",
		Usage: "select VM implementation",
		Value: "geth",
	}
	WorldStateFlag = cli.PathFlag{
		Name:  "world-state",
		Usage: "world state snapshot database path",
	}
	NumberOfBlocksFlag = cli.IntFlag{
		Name:     "number",
		Aliases:  []string{"n"},
		Usage:    "Number of blocks",
		Required: true,
		Value:    0,
	}
	MaxNumTransactionsFlag = cli.IntFlag{
		Name:  "max-tx",
		Usage: "limit the maximum number of processed transactions, default: unlimited",
		Value: -1,
	}
	OutputFlag = cli.PathFlag{
		Name:  "output",
		Usage: "output filename",
	}
	PortFlag = cli.StringFlag{
		Name:        "port",
		Aliases:     []string{"v"},
		Usage:       "enable visualization on `PORT`",
		DefaultText: "8080",
	}
	DeleteSourceDbsFlag = cli.BoolFlag{
		Name:  "delete-source-dbs",
		Usage: "delete source databases while merging into one database",
		Value: false,
	}
	AidaDbFlag = cli.PathFlag{
		Name:  "aida-db",
		Usage: "set substate, updateset and deleted accounts directory",
	}
	ContractNumberFlag = cli.IntFlag{
		Name:  "num-contracts",
		Usage: "Number of contracts to create",
		Value: 1_000,
	}
	KeysNumberFlag = cli.IntFlag{
		Name:  "num-keys",
		Usage: "Number of keys to generate",
		Value: 1_000,
	}
	ValuesNumberFlag = cli.IntFlag{
		Name:  "num-values",
		Usage: "Number of values to generate",
		Value: 1_000,
	}
	TransactionLengthFlag = cli.Uint64Flag{
		Name:  "transaction-length",
		Usage: "Determines indirectly the length of a transaction",
		Value: 10,
	}
	SnapshotDepthFlag = cli.IntFlag{
		Name:  "snapshot-depth",
		Usage: "Depth of snapshot history",
		Value: 100,
	}
	LogLevelFlag = cli.StringFlag{
		Name:    "log",
		Aliases: []string{"l"},
		Usage:   "Level of the logging of the app action (\"critical\", \"error\", \"warning\", \"notice\", \"info\", \"debug\"; default: INFO)",
		Value:   "info",
	}
	DbFlag = cli.PathFlag{
		Name:  "db",
		Usage: "Path to the database",
	}
	GenesisFlag = cli.PathFlag{
		Name:  "genesis",
		Usage: "Path to genesis file",
	}
)

// Config represents execution configuration for replay command.
type Config struct {
	AppName     string
	CommandName string

	First uint64 // first block
	Last  uint64 // last block

	APIRecordingSrcFile string         // path to source file with recorded API data
	ArchiveMode         bool           // enable archive mode
	ArchiveVariant      string         // selects the implementation variant of the archive
	BlockLength         uint64         // length of a block in number of transactions
	CarmenSchema        int            // the current DB schema ID to use in Carmen
	ChainID             int            // Blockchain ID (mainnet: 250/testnet: 4002)
	Cache               int            // Cache for StateDb or Priming
	ContinueOnFailure   bool           // continue validation when an error detected
	ContractNumber      int64          // number of contracts to create
	CPUProfile          string         // pprof cpu profile output file name
	Db                  string         // path to database
	DbTmp               string         // path to temporary database
	DbImpl              string         // storage implementation
	Events              string         // events
	Genesis             string         // genesis file
	DbVariant           string         // database variant
	DbLogging           bool           // set to true if all DB operations should be logged
	Debug               bool           // enable trace debug flag
	DeleteSourceDbs     bool           // delete source databases
	DebugFrom           uint64         // the first block to print trace debug
	DeletionDb          string         // directory of deleted account database
	Quiet               bool           // disable progress report flag
	SyncPeriodLength    uint64         // length of a sync-period in number of blocks
	HasDeletedAccounts  bool           // true if DeletionDb is not empty; otherwise false
	KeepDb              bool           // set to true if db is kept after run
	KeysNumber          int64          // number of keys to generate
	MaxNumTransactions  int            // the maximum number of processed transactions
	MemoryBreakdown     bool           // enable printing of memory breakdown
	MemoryProfile       string         // capture the memory heap profile into the file
	TransactionLength   uint64         // determines indirectly the length of a transaction
	PrimeRandom         bool           // enable randomized priming
	PrimeSeed           int64          // set random seed
	PrimeThreshold      int            // set account threshold before commit
	Profile             bool           // enable micro profiling
	RandomSeed          int64          // set random seed for stochastic testing (TODO: Perhaps combine with PrimeSeed??)
	SkipPriming         bool           // skip priming of the state DB
	ShadowDb            bool           // defines we want to open an existing db as shadow
	ShadowImpl          string         // implementation of the shadow DB to use, empty if disabled
	ShadowVariant       string         // database variant of the shadow DB to be used
	StateDbSrc          string         // directory to load an existing State DB data
	AidaDb              string         // directory to profiling database containing substate, update, delete accounts data
	StateValidationMode ValidationMode // state validation mode
	UpdateDb            string         // update-set directory
	SnapshotDepth       int            // depth of snapshot history
	SubstateDb          string         // substate directory
	ValidateTxState     bool           // validate stateDB before and after transaction
	ValidateWorldState  bool           // validate stateDB before and after replay block range
	ValuesNumber        int64          // number of values to generate
	VmImpl              string         // vm implementation (geth/lfvm)
	WorldStateDb        string         // path to worldstate
	Workers             int            // number of worker threads
	TraceFile           string         // name of trace file
	Trace               bool           // trace flag
	LogLevel            string         // level of the logging of the app action
}

// GetChainConfig returns chain configuration of either mainnet or testnets.
func GetChainConfig(chainID int) *params.ChainConfig {
	chainConfig := params.AllEthashProtocolChanges
	chainConfig.ChainID = big.NewInt(int64(chainID))
	if chainID == 250 {
		// mainnet chainID 250
		chainConfig.BerlinBlock = new(big.Int).SetUint64(37455223)
		chainConfig.LondonBlock = new(big.Int).SetUint64(37534833)
	} else if chainID == 4002 {
		// testnet chainID 4002
		chainConfig.BerlinBlock = new(big.Int).SetUint64(1559470)
		chainConfig.LondonBlock = new(big.Int).SetUint64(7513335)
	} else {
		log.Fatalf("unknown chain id %v", chainID)
	}
	return chainConfig
}

func setFirstBlockFromChainID(chainID int) {
	if chainID == 250 {
		FirstSubstateBlock = 4564026
	} else if chainID == 4002 {
		FirstSubstateBlock = 479327
	} else {
		log.Fatalf("unknown chain id %v", chainID)
	}
}

// NewConfig creates and initializes Config with commandline arguments.
func NewConfig(ctx *cli.Context, mode ArgumentMode) (*Config, error) {
	// number of blocks to be generated by Stochastic
	n := ctx.Uint64(NumberOfBlocksFlag.Name)

	log := NewLogger(ctx.String(LogLevelFlag.Name), "Config")

	var first, last uint64
	var events string
	if n != 0 {
		first = 1
		last = n
	} else {
		var argErr error
		switch mode {
		case BlockRangeArgs:
			// process arguments and flags
			if ctx.Args().Len() != 2 {
				return nil, fmt.Errorf("command requires exactly 2 arguments")
			}
			first, last, argErr = SetBlockRange(ctx.Args().Get(0), ctx.Args().Get(1))
			if argErr != nil {
				return nil, argErr
			}
		case LastBlockArg:
			last, argErr = strconv.ParseUint(ctx.Args().Get(0), 10, 64)
			if argErr != nil {
				return nil, argErr
			}
		case EventArg:
			if ctx.Args().Len() != 1 {
				return nil, fmt.Errorf("command requires events as argument")
			}
			events = ctx.Args().Get(0)
			if argErr != nil {
				return nil, argErr
			}
		case NoArgs:
		default:
			return nil, fmt.Errorf("Unknown mode. Unable to process commandline arguments.")
		}
	}

	// --continue-on-failure implicitly enables transaction state validation
	validateTxState := ctx.Bool(ValidateFlag.Name) ||
		ctx.Bool(ValidateTxStateFlag.Name) ||
		ctx.Bool(ContinueOnFailureFlag.Name)
	validateWorldState := ctx.Bool(ValidateFlag.Name) ||
		ctx.Bool(ValidateWorldStateFlag.Name)

	cfg := &Config{
		AppName:     ctx.App.HelpName,
		CommandName: ctx.Command.Name,

		APIRecordingSrcFile: ctx.Path(APIRecordingSrcFileFlag.Name),
		ArchiveMode:         ctx.Bool(ArchiveModeFlag.Name),
		ArchiveVariant:      ctx.String(ArchiveVariantFlag.Name),
		BlockLength:         ctx.Uint64(BlockLengthFlag.Name),
		CarmenSchema:        ctx.Int(CarmenSchemaFlag.Name),
		ChainID:             ctx.Int(ChainIDFlag.Name),
		Cache:               ctx.Int(CacheFlag.Name),
		ContractNumber:      ctx.Int64(ContractNumberFlag.Name),
		ContinueOnFailure:   ctx.Bool(ContinueOnFailureFlag.Name),
		CPUProfile:          ctx.String(CpuProfileFlag.Name),
		Db:                  ctx.Path(DbFlag.Name),
		DbTmp:               ctx.Path(DbTmpFlag.Name),
		Debug:               ctx.Bool(TraceDebugFlag.Name),
		DebugFrom:           ctx.Uint64(DebugFromFlag.Name),
		Quiet:               ctx.Bool(QuietFlag.Name),
		SyncPeriodLength:    ctx.Uint64(SyncPeriodLengthFlag.Name),
		Events:              events,
		First:               first,
		Genesis:             ctx.Path(GenesisFlag.Name),
		DbImpl:              ctx.String(StateDbImplementationFlag.Name),
		DbVariant:           ctx.String(StateDbVariantFlag.Name),
		DbLogging:           ctx.Bool(StateDbLoggingFlag.Name),
		DeletionDb:          ctx.Path(DeletionDbFlag.Name),
		DeleteSourceDbs:     ctx.Bool(DeleteSourceDbsFlag.Name),
		HasDeletedAccounts:  true,
		KeepDb:              ctx.Bool(KeepDbFlag.Name),
		KeysNumber:          ctx.Int64(KeysNumberFlag.Name),
		Last:                last,
		MaxNumTransactions:  ctx.Int(MaxNumTransactionsFlag.Name),
		MemoryBreakdown:     ctx.Bool(MemoryBreakdownFlag.Name),
		MemoryProfile:       ctx.String(MemoryProfileFlag.Name),
		TransactionLength:   ctx.Uint64(TransactionLengthFlag.Name),
		PrimeRandom:         ctx.Bool(RandomizePrimingFlag.Name),
		PrimeSeed:           ctx.Int64(PrimeSeedFlag.Name),
		RandomSeed:          ctx.Int64(RandomSeedFlag.Name),
		PrimeThreshold:      ctx.Int(PrimeThresholdFlag.Name),
		Profile:             ctx.Bool(ProfileFlag.Name),
		SkipPriming:         ctx.Bool(SkipPrimingFlag.Name),
		ShadowDb:            ctx.Bool(ShadowDb.Name),
		ShadowImpl:          ctx.String(ShadowDbImplementationFlag.Name),
		ShadowVariant:       ctx.String(ShadowDbVariantFlag.Name),
		SnapshotDepth:       ctx.Int(SnapshotDepthFlag.Name),
		StateDbSrc:          ctx.Path(StateDbSrcFlag.Name),
		AidaDb:              ctx.Path(AidaDbFlag.Name),
		StateValidationMode: EqualityCheck,
		UpdateDb:            ctx.Path(UpdateDbFlag.Name),
		SubstateDb:          ctx.Path(substate.SubstateDirFlag.Name),
		ValuesNumber:        ctx.Int64(ValuesNumberFlag.Name),
		ValidateTxState:     validateTxState,
		ValidateWorldState:  validateWorldState,
		VmImpl:              ctx.String(VmImplementation.Name),
		Workers:             ctx.Int(substate.WorkersFlag.Name),
		WorldStateDb:        ctx.Path(WorldStateFlag.Name),
		TraceFile:           ctx.Path(TraceFileFlag.Name),
		Trace:               ctx.Bool(TraceFlag.Name),
		LogLevel:            ctx.String(LogLevelFlag.Name),
	}
	if cfg.ChainID == 0 {
		cfg.ChainID = ChainIDFlag.Value
	}
	setFirstBlockFromChainID(cfg.ChainID)
	if cfg.SyncPeriodLength <= 0 {
		cfg.SyncPeriodLength = 300
	}
	if cfg.RandomSeed < 0 {
		cfg.RandomSeed = int64(rand.Uint32())
	}

	if mode == NoArgs {
		return cfg, nil
	}

	if _, err := os.Stat(cfg.AidaDb); !os.IsNotExist(err) {
		log.Noticef("Found merged Aida-DB: %s redirecting UpdateDB, DeletedAccountDB, SubstateDB paths to it", cfg.AidaDb)
		cfg.UpdateDb = cfg.AidaDb
		cfg.DeletionDb = cfg.AidaDb
		cfg.SubstateDb = cfg.AidaDb
	}

	if !cfg.Quiet {
		log.Noticef("Run config:")
		log.Infof("Block range: %v to %v", cfg.First, cfg.Last)
		if cfg.MaxNumTransactions >= 0 {
			log.Infof("Transaction limit: %d", cfg.MaxNumTransactions)
		}
		log.Infof("Chain id: %v (record & run-vm only)", cfg.ChainID)
		log.Infof("SyncPeriod length: %v", cfg.SyncPeriodLength)

		logDbMode := func(prefix, impl, variant string) {
			if cfg.DbImpl == "carmen" {
				log.Infof("%s: %v, DB variant: %v, DB schema: %d", prefix, impl, variant, cfg.CarmenSchema)
			} else {
				log.Infof("%s: %v, DB variant: %v", prefix, impl, variant)
			}
		}
		if !cfg.ShadowDb {
			logDbMode("Storage system", cfg.DbImpl, cfg.DbVariant)
		} else {
			logDbMode("Prime storage system", cfg.DbImpl, cfg.DbVariant)
			logDbMode("Shadow storage system", cfg.ShadowImpl, cfg.ShadowVariant)
		}
		log.Infof("Source storage directory (empty if new): %v", cfg.StateDbSrc)
		log.Infof("Working storage directory: %v", cfg.DbTmp)
		if cfg.ArchiveMode {
			log.Noticef("Archive mode: enabled")
			if cfg.ArchiveVariant == "" {
				log.Infof("Archive variant: <implementation-default>")
			} else {
				log.Infof("Archive variant: %s", cfg.ArchiveVariant)
			}
		} else {
			log.Infof("Archive mode: disabled")
		}
		log.Infof("Used VM implementation: %v", cfg.VmImpl)
		log.Infof("Update DB directory: %v", cfg.UpdateDb)
		if cfg.SkipPriming {
			log.Infof("Priming: Skipped")
		} else {
			log.Infof("Randomized Priming: %v", cfg.PrimeRandom)
			if cfg.PrimeRandom {
				log.Infof("Seed: %v, threshold: %v", cfg.PrimeSeed, cfg.PrimeThreshold)
			}
		}
		log.Infof("Validate world state: %v, validate tx state: %v", cfg.ValidateWorldState, cfg.ValidateTxState)
	}

	if cfg.ValidateTxState {
		log.Warning("Validation enabled, reducing Tx throughput")
	}
	if cfg.ShadowDb {
		log.Warning("DB shadowing enabled, reducing Tx throughput and increasing memory and storage usage")
	}
	if cfg.DbLogging {
		log.Warning("DB logging enabled, reducing Tx throughput")
	}
	if _, err := os.Stat(cfg.DeletionDb); os.IsNotExist(err) {
		log.Warning("Deleted-account-dir is not provided or does not exist")
		cfg.HasDeletedAccounts = false
	}
<<<<<<< HEAD
	if cfg.KeepStateDb && cfg.ShadowDb {
=======
	if cfg.KeepDb && cfg.ShadowImpl != "" {
>>>>>>> 2b615dab
		log.Warning("Keeping persistent stateDB with a shadow db is not supported yet")
		cfg.KeepDb = false
	}
	if cfg.KeepDb && strings.Contains(cfg.DbVariant, "memory") {
		log.Warning("Unable to keep in-memory stateDB")
		cfg.KeepDb = false
	}
	if cfg.SkipPriming && cfg.ValidateWorldState {
		return cfg, fmt.Errorf("skipPriming and world-state validation can not be enabled at the same time")
	}

	return cfg, nil
}

// SetBlockRange checks the validity of a block range and return the first and last block as numbers.
func SetBlockRange(firstArg string, lastArg string) (uint64, uint64, error) {
	var err error = nil
	first, ferr := strconv.ParseUint(firstArg, 10, 64)
	last, lerr := strconv.ParseUint(lastArg, 10, 64)
	if ferr != nil || lerr != nil {
		err = fmt.Errorf("error: block number not an integer")
	} else if first > last {
		err = fmt.Errorf("error: first block has larger number than last block")
	}
	return first, last, err
}<|MERGE_RESOLUTION|>--- conflicted
+++ resolved
@@ -575,11 +575,7 @@
 		log.Warning("Deleted-account-dir is not provided or does not exist")
 		cfg.HasDeletedAccounts = false
 	}
-<<<<<<< HEAD
-	if cfg.KeepStateDb && cfg.ShadowDb {
-=======
-	if cfg.KeepDb && cfg.ShadowImpl != "" {
->>>>>>> 2b615dab
+	if cfg.KeepDb && cfg.ShadowDb {
 		log.Warning("Keeping persistent stateDB with a shadow db is not supported yet")
 		cfg.KeepDb = false
 	}
