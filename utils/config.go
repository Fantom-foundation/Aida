--- conflicted
+++ resolved
@@ -550,10 +550,7 @@
 		StateValidationMode: EqualityCheck,
 		UpdateDb:            ctx.Path(UpdateDbFlag.Name),
 		SubstateDb:          ctx.Path(substate.SubstateDbFlag.Name),
-<<<<<<< HEAD
 		OperaDatadir:        ctx.Path(OperaDatadirFlag.Name),
-=======
->>>>>>> 5301c8e7
 		ValuesNumber:        ctx.Int64(ValuesNumberFlag.Name),
 		ValidateTxState:     validateTxState,
 		ValidateWorldState:  validateWorldState,
