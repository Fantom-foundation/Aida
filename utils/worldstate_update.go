package utils

import (
<<<<<<< HEAD
	"context"
	"fmt"

	substatecontext "github.com/Fantom-foundation/Aida/txcontext/substate"
	"github.com/Fantom-foundation/Aida/world-state/db/snapshot"
	"github.com/Fantom-foundation/Substate/db"
	"github.com/Fantom-foundation/Substate/substate"
	substatetypes "github.com/Fantom-foundation/Substate/types"
=======
	"errors"
	"fmt"

	substatecontext "github.com/Fantom-foundation/Aida/txcontext/substate"
	substate "github.com/Fantom-foundation/Substate"
	"github.com/ethereum/go-ethereum/common"
	"github.com/syndtr/goleveldb/leveldb"
>>>>>>> c641a401
)

// GenerateUpdateSet generates an update set for a block range.
func GenerateUpdateSet(first uint64, last uint64, cfg *Config, aidaDb db.BaseDB) (substate.WorldState, []substatetypes.Address, error) {
	var (
		deletedAccountDB *db.DestroyedAccountDB
		deletedAccounts  []substatetypes.Address
	)
	sdb := db.MakeDefaultSubstateDBFromBaseDB(aidaDb)
	stateIter := sdb.NewSubstateIterator(int(first), cfg.Workers)
	update := make(substate.WorldState)
	defer stateIter.Release()

	// Todo rewrite in wrapping functions
	deletedAccountDB = db.MakeDestroyedAccountDBFromBaseDB(aidaDb)
	for stateIter.Next() {
		tx := stateIter.Value()
		// exceeded block range?
		if tx.Block > last {
			break
		}

		// if this transaction has suicided accounts, clear their states.
		destroyed, resurrected, err := deletedAccountDB.GetDestroyedAccounts(tx.Block, tx.Transaction)

		if err != nil {
			return update, deletedAccounts, fmt.Errorf("failed to get deleted account. %v", err)
		}
		// reset storagea
		if len(destroyed) > 0 {
			deletedAccounts = append(deletedAccounts, destroyed...)
		}
		if len(resurrected) > 0 {
			deletedAccounts = append(deletedAccounts, resurrected...)
			ClearAccountStorage(update, resurrected)
		}

		// merge output substate to update
		update.Merge(tx.OutputSubstate)
	}
	return update, deletedAccounts, nil
}

// GenerateWorldStateFromUpdateDB generates an initial world-state
// from pre-computed update-set
func GenerateWorldStateFromUpdateDB(cfg *Config, target uint64) (substate.WorldState, error) {
	ws := make(substate.WorldState)
	block := uint64(0)
	// load pre-computed update-set from update-set db
	udb, err := db.NewDefaultUpdateDB(cfg.AidaDb)
	if err != nil {
		return nil, err
	}
	defer udb.Close()
	updateIter := udb.NewUpdateSetIterator(block, target)
	for updateIter.Next() {
		blk := updateIter.Value()
		if blk.Block > target {
			break
		}
		block = blk.Block
		// Reset accessed storage locations of suicided accounts prior to updateset block.
		// The known accessed storage locations in the updateset range has already been
		// reset when generating the update set database.
		ClearAccountStorage(ws, blk.DeletedAccounts)
		ws.Merge(blk.WorldState)
		block++
	}
	updateIter.Release()

	// advance from the latest precomputed updateset to the target block
	update, _, err := GenerateUpdateSet(block, target, cfg, udb)
	if err != nil {
		return nil, err
	}
	ws.Merge(update)
	err = DeleteDestroyedAccountsFromWorldState(substatecontext.NewWorldState(ws), cfg, target)
	return ws, err
}

// ClearAccountStorage clears storage of all input accounts.
func ClearAccountStorage(update substate.WorldState, accounts []substatetypes.Address) {
	for _, addr := range accounts {
		if _, found := update[addr]; found {
			update[addr].Storage = make(map[substatetypes.Hash]substatetypes.Hash)
		}
	}
<<<<<<< HEAD
}

// GenerateFirstOperaWorldState generates an initial world-state for a block.
func GenerateFirstOperaWorldState(worldStateDbDir string, cfg *Config) (substate.WorldState, error) {
	worldStateDB, err := snapshot.OpenStateDB(worldStateDbDir)
	if err != nil {
		return nil, err
	}
	defer snapshot.MustCloseStateDB(worldStateDB)
	ws, err := worldStateDB.ToWorldState(context.Background())
	return ws, err
=======
>>>>>>> c641a401
}<|MERGE_RESOLUTION|>--- conflicted
+++ resolved
@@ -1,8 +1,7 @@
 package utils
 
 import (
-<<<<<<< HEAD
-	"context"
+	"errors"
 	"fmt"
 
 	substatecontext "github.com/Fantom-foundation/Aida/txcontext/substate"
@@ -10,15 +9,6 @@
 	"github.com/Fantom-foundation/Substate/db"
 	"github.com/Fantom-foundation/Substate/substate"
 	substatetypes "github.com/Fantom-foundation/Substate/types"
-=======
-	"errors"
-	"fmt"
-
-	substatecontext "github.com/Fantom-foundation/Aida/txcontext/substate"
-	substate "github.com/Fantom-foundation/Substate"
-	"github.com/ethereum/go-ethereum/common"
-	"github.com/syndtr/goleveldb/leveldb"
->>>>>>> c641a401
 )
 
 // GenerateUpdateSet generates an update set for a block range.
@@ -106,18 +96,4 @@
 			update[addr].Storage = make(map[substatetypes.Hash]substatetypes.Hash)
 		}
 	}
-<<<<<<< HEAD
-}
-
-// GenerateFirstOperaWorldState generates an initial world-state for a block.
-func GenerateFirstOperaWorldState(worldStateDbDir string, cfg *Config) (substate.WorldState, error) {
-	worldStateDB, err := snapshot.OpenStateDB(worldStateDbDir)
-	if err != nil {
-		return nil, err
-	}
-	defer snapshot.MustCloseStateDB(worldStateDB)
-	ws, err := worldStateDB.ToWorldState(context.Background())
-	return ws, err
-=======
->>>>>>> c641a401
 }