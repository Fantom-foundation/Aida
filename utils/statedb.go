package utils

import (
	"bytes"
	"errors"
	"fmt"
	"io/fs"
	"io/ioutil"
	"math/rand"
	"os"
	"path/filepath"
	"sort"
	"time"

	"github.com/Fantom-foundation/Aida/state"
	substate "github.com/Fantom-foundation/Substate"
	"github.com/ethereum/go-ethereum/common"
	"github.com/op/go-logging"
)

// MakeStateDB creates a new DB instance based on cli argument.
func MakeStateDB(directory string, cfg *Config, rootHash common.Hash, isExistingDB bool) (state.StateDB, error) {
	db, err := makeStateDBInternal(directory, cfg, rootHash, isExistingDB)
	if err != nil {
		return nil, err
	}
	if cfg.DbLogging {
		db = state.MakeLoggingStateDB(db)
	}
	return db, nil
}

// makeStateDB creates a DB instance with a potential shadow instance.
func makeStateDBInternal(directory string, cfg *Config, rootHash common.Hash, isExistingDB bool) (state.StateDB, error) {
	if cfg.ShadowImpl == "" {
		return makeStateDBVariant(directory, cfg.DbImpl, cfg.DbVariant, cfg.ArchiveVariant, rootHash, cfg)
	}
	if isExistingDB {
		return nil, fmt.Errorf("Using an existing stateDB with a shadow DB is not supported.")
	}
	primeDir := directory + "/prime"
	if err := os.MkdirAll(primeDir, 0700); err != nil {
		return nil, err
	}
	shadowDir := directory + "/shadow"
	if err := os.MkdirAll(shadowDir, 0700); err != nil {
		return nil, err
	}
	prime, err := makeStateDBVariant(primeDir, cfg.DbImpl, cfg.DbVariant, cfg.ArchiveVariant, rootHash, cfg)
	if err != nil {
		return nil, err
	}
	shadow, err := makeStateDBVariant(shadowDir, cfg.ShadowImpl, cfg.ShadowVariant, cfg.ArchiveVariant, rootHash, cfg)
	if err != nil {
		return nil, err
	}
	return state.MakeShadowStateDB(prime, shadow), nil
}

// makeStateDBVariant creates a DB instance of the requested kind.
func makeStateDBVariant(directory, impl, variant, archiveVariant string, rootHash common.Hash, cfg *Config) (state.StateDB, error) {
	switch impl {
	case "memory":
		return state.MakeEmptyGethInMemoryStateDB(variant)
	case "geth":
		return state.MakeGethStateDB(directory, variant, rootHash, cfg.ArchiveMode)
	case "carmen":
		// Disable archive if not enabled.
		if !cfg.ArchiveMode {
			archiveVariant = "none"
		}
		return state.MakeCarmenStateDB(directory, variant, archiveVariant, cfg.CarmenSchema)
	case "flat":
		return state.MakeFlatStateDB(directory, variant, rootHash)
	}
	return nil, fmt.Errorf("unknown DB implementation (--%v): %v", StateDbImplementationFlag.Name, impl)
}

type ProgressTracker struct {
	step   int       // step counter
	target int       // total number of steps
	start  time.Time // start time
	last   time.Time // last reported time
	rate   float64   // priming rate
	log    *logging.Logger
}

// NewProgressTracker creates a new progress tracer
func NewProgressTracker(target int) *ProgressTracker {
	now := time.Now()
	return &ProgressTracker{
		step:   0,
		target: target,
		start:  now,
		last:   now,
		rate:   0.0,
	}
}

// PrintProgress reports priming progress
func (pt *ProgressTracker) PrintProgress() {
	const printFrequency = 100000 // report after x steps
	pt.step++
	if pt.step%printFrequency == 0 {
		now := time.Now()
		currentRate := printFrequency / now.Sub(pt.last).Seconds()
		pt.rate = currentRate*0.1 + pt.rate*0.9
		pt.last = now
		progress := float32(pt.step) / float32(pt.target)
		time := int(now.Sub(pt.start).Seconds())
		eta := int(float64(pt.target-pt.step) / pt.rate)
		pt.log.Noticef("Loading state ... %8.1f slots/s, %5.1f%%, time: %d:%02d, ETA: %d:%02d", currentRate, progress*100, time/60, time%60, eta/60, eta%60)
	}
}

// PrimeStateDB primes database with accounts from the world state.
func PrimeStateDB(ws substate.SubstateAlloc, db state.StateDB, cfg *Config, log *logging.Logger) {
	load := db.StartBulkLoad()

	numValues := 0
	for _, account := range ws {
		numValues += len(account.Storage)
	}
	log.Infof("Loading %d accounts with %d values ...", len(ws), numValues)

	pt := NewProgressTracker(numValues)
	if cfg.PrimeRandom {
		//if 0, commit once after priming all accounts
		if cfg.PrimeThreshold == 0 {
			cfg.PrimeThreshold = len(ws)
		}
		PrimeStateDBRandom(ws, load, cfg, pt)
	} else {
		for addr, account := range ws {
			primeOneAccount(addr, account, load, pt)
		}

	}
	log.Noticef("Hashing and flushing ...\n")
	if err := load.Close(); err != nil {
		panic(fmt.Errorf("failed to prime StateDB: %v", err))
	}
}

// primeOneAccount initializes an account on stateDB with substate
func primeOneAccount(addr common.Address, account *substate.SubstateAccount, db state.BulkLoad, pt *ProgressTracker) {
	db.CreateAccount(addr)
	db.SetBalance(addr, account.Balance)
	db.SetNonce(addr, account.Nonce)
	db.SetCode(addr, account.Code)
	for key, value := range account.Storage {
		db.SetState(addr, key, value)
		pt.PrintProgress()
	}
}

// PrimeStateDBRandom primes database with accounts from the world state in random order.
func PrimeStateDBRandom(ws substate.SubstateAlloc, db state.BulkLoad, cfg *Config, pt *ProgressTracker) {
	contracts := make([]string, 0, len(ws))
	for addr := range ws {
		contracts = append(contracts, addr.Hex())
	}

	sort.Strings(contracts)
	// shuffle contract order
	rand.NewSource(cfg.PrimeSeed)
	rand.Shuffle(len(contracts), func(i, j int) {
		contracts[i], contracts[j] = contracts[j], contracts[i]
	})

	for _, c := range contracts {
		addr := common.HexToAddress(c)
		account := ws[addr]
		primeOneAccount(addr, account, db, pt)

	}
}

// DeleteDestroyedAccountsFromWorldState removes previously suicided accounts from
// the world state.
func DeleteDestroyedAccountsFromWorldState(ws substate.SubstateAlloc, cfg *Config, target uint64) error {
	log := NewLogger(cfg.LogLevel, "DelDestAcc")

	if !cfg.HasDeletedAccounts {
		log.Warning("Database not provided. Ignore deleted accounts")
		return nil
	}
	src := substate.OpenDestroyedAccountDBReadOnly(cfg.DeletionDb)
	defer src.Close()
	list, err := src.GetAccountsDestroyedInRange(0, target)
	if err != nil {
		return err
	}
	for _, cur := range list {
		if _, found := ws[cur]; found {
			delete(ws, cur)
		}
	}
	return nil
}

// DeleteDestroyedAccountsFromStateDB performs suicide operations on previously
// self-destructed accounts.
func DeleteDestroyedAccountsFromStateDB(db state.StateDB, cfg *Config, target uint64) error {
	log := NewLogger(cfg.LogLevel, "DelDestAcc")

	if !cfg.HasDeletedAccounts {
		log.Warning("Database not provided. Ignore deleted accounts.")
		return nil
	}
	src := substate.OpenDestroyedAccountDBReadOnly(cfg.DeletionDb)
	defer src.Close()
	list, err := src.GetAccountsDestroyedInRange(0, target)
	if err != nil {
		return err
	}
	log.Noticef("Deleting %d accounts ...", len(list))
	db.BeginSyncPeriod(0)
	db.BeginBlock(target) // block 0 is the priming, block (first-1) the deletion
	db.BeginTransaction(0)
	for _, cur := range list {
		db.Suicide(cur)
	}
	db.Finalise(true)
	db.EndTransaction()
	db.EndBlock()
	db.EndSyncPeriod()
	return nil
}

// GetDirectorySize computes the size of all files in the given directory in bytes.
func GetDirectorySize(directory string) int64 {
	var sum int64 = 0
	filepath.Walk(directory, func(path string, info fs.FileInfo, err error) error {
		if err != nil {
			return nil
		}
		if !info.IsDir() {
			sum += info.Size()
		}
		return nil
	})
	return sum
}

// PrepareStateDB creates stateDB or load existing stateDB
func PrepareStateDB(cfg *Config) (db state.StateDB, workingDirectory string, loadedExistingDB bool, err error) {
	var (
		exists bool
		log    = NewLogger(cfg.LogLevel, "StateDB Preparation")
	)
	roothash := common.Hash{}
	loadedExistingDB = false

	//create a temporary working directory
	workingDirectory, err = ioutil.TempDir(cfg.StateDbTemp, "state_db_tmp_*")
	if err != nil {
		err = fmt.Errorf("Failed to create a temporary directory. %v", err)
		return
	}

	// check if statedb_info.json files exist
	dbInfoFile := filepath.Join(cfg.StateDbSrc, DbInfoName)
	if _, err = os.Stat(dbInfoFile); err == nil {
		exists = true
	} else if errors.Is(err, os.ErrNotExist) {
		exists = false
<<<<<<< HEAD
		if cfg.StateDbSrcDir != "" {
			log.Warningf("File %v does not exist. Create an empty StateDB.", dbInfoFile)
=======
		if cfg.StateDbSrc != "" {
			log.Printf("WARNING: File %v does not exist. Create an empty StateDB.\n", dbInfoFile)
>>>>>>> f23a43e0
		}
	} else {
		return
	}

	if exists {
		dbinfo, ferr := ReadStateDbInfo(dbInfoFile)
		if ferr != nil {
			err = fmt.Errorf("failed to read %v. %v", dbInfoFile, ferr)
			return
		}
		if dbinfo.Impl != cfg.DbImpl {
			err = fmt.Errorf("Mismatch DB implementation.\n\thave %v\n\twant %v", dbinfo.Impl, cfg.DbImpl)
		} else if dbinfo.Variant != cfg.DbVariant {
			err = fmt.Errorf("Mismatch DB variant.\n\thave %v\n\twant %v", dbinfo.Variant, cfg.DbVariant)
		} else if dbinfo.Block+1 != cfg.First {
			err = fmt.Errorf("The first block is earlier than stateDB.\n\thave %v\n\twant %v", dbinfo.Block+1, cfg.First)
		} else if dbinfo.ArchiveMode != cfg.ArchiveMode {
			err = fmt.Errorf("Mismatch archive mode.\n\thave %v\n\twant %v", dbinfo.ArchiveMode, cfg.ArchiveMode)
		} else if dbinfo.ArchiveVariant != cfg.ArchiveVariant {
			err = fmt.Errorf("Mismatch archive variant.\n\thave %v\n\twant %v", dbinfo.ArchiveVariant, cfg.ArchiveVariant)
		} else if dbinfo.Schema != cfg.CarmenSchema {
			err = fmt.Errorf("Mismatch DB schema version.\n\thave %v\n\twant %v", dbinfo.Schema, cfg.CarmenSchema)
		}
		if err != nil {
			return
		}

		// make a copy of stateDB directory
		copyDir(cfg.StateDbSrc, workingDirectory)
		loadedExistingDB = true

		// if this is an existing statedb, open
		roothash = dbinfo.RootHash
	}

	log.Infof("Temporary state DB directory: %v", workingDirectory)
	db, err = MakeStateDB(workingDirectory, cfg, roothash, loadedExistingDB)

	return
}

// ValidateStateDB validates whether the world-state is contained in the db object.
// NB: We can only check what must be in the db (but cannot check whether db stores more).
func ValidateStateDB(ws substate.SubstateAlloc, db state.StateDB, updateOnFail bool) error {
	var err string
	for addr, account := range ws {
		if !db.Exist(addr) {
			err += fmt.Sprintf("  Account %v does not exist\n", addr.Hex())
			if updateOnFail {
				db.CreateAccount(addr)
			}
		}
		if balance := db.GetBalance(addr); account.Balance.Cmp(balance) != 0 {
			err += fmt.Sprintf("  Failed to validate balance for account %v\n"+
				"    have %v\n"+
				"    want %v\n",
				addr.Hex(), balance, account.Balance)
			if updateOnFail {
				db.SubBalance(addr, balance)
				db.AddBalance(addr, account.Balance)
			}
		}
		if nonce := db.GetNonce(addr); nonce != account.Nonce {
			err += fmt.Sprintf("  Failed to validate nonce for account %v\n"+
				"    have %v\n"+
				"    want %v\n",
				addr.Hex(), nonce, account.Nonce)
			if updateOnFail {
				db.SetNonce(addr, account.Nonce)
			}
		}
		if code := db.GetCode(addr); bytes.Compare(code, account.Code) != 0 {
			err += fmt.Sprintf("  Failed to validate code for account %v\n"+
				"    have len %v\n"+
				"    want len %v\n",
				addr.Hex(), len(code), len(account.Code))
			if updateOnFail {
				db.SetCode(addr, account.Code)
			}
		}
		for key, value := range account.Storage {
			if db.GetState(addr, key) != value {
				err += fmt.Sprintf("  Failed to validate storage for account %v, key %v\n"+
					"    have %v\n"+
					"    want %v\n",
					addr.Hex(), key.Hex(), db.GetState(addr, key).Hex(), value.Hex())
				if updateOnFail {
					db.SetState(addr, key, value)
				}
			}
		}
	}
	if len(err) > 0 {
		return fmt.Errorf(err)
	}
	return nil
}<|MERGE_RESOLUTION|>--- conflicted
+++ resolved
@@ -265,13 +265,8 @@
 		exists = true
 	} else if errors.Is(err, os.ErrNotExist) {
 		exists = false
-<<<<<<< HEAD
-		if cfg.StateDbSrcDir != "" {
+		if cfg.StateDbSrc != "" {
 			log.Warningf("File %v does not exist. Create an empty StateDB.", dbInfoFile)
-=======
-		if cfg.StateDbSrc != "" {
-			log.Printf("WARNING: File %v does not exist. Create an empty StateDB.\n", dbInfoFile)
->>>>>>> f23a43e0
 		}
 	} else {
 		return
