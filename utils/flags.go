--- conflicted
+++ resolved
@@ -405,16 +405,12 @@
 		Usage:    "db component to be used (\"all\", \"substate\", \"delete\", \"update\", \"state-hash\")",
 		Required: true,
 	}
-<<<<<<< HEAD
 	EthTestTypeFlag = cli.StringFlag{
 		Name:  "eth-test-type",
 		Usage: "choose which eth test type (\"state\", \"block\")",
 		Value: "",
 	}
-	TxGeneratorTypeFlag = cli.StringFlag{
-=======
 	TxGeneratorTypeFlag = cli.StringSliceFlag{
->>>>>>> 99f89e16
 		Name:  "tx-type",
 		Usage: "list of tx generator application type (\"all\" | <\"erc20\", \"counter\", \"store\", \"uniswap\">)",
 		Value: cli.NewStringSlice("all"),
