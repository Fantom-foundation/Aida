--- conflicted
+++ resolved
@@ -138,11 +138,7 @@
 			// Priming state DB with given world state
 			err = pc.PrimeStateDB(ws, sDB)
 			if err != nil {
-<<<<<<< HEAD
 				t.Fatalf("cannot prime statedb; %v", err)
-=======
-				return
->>>>>>> 8d15e85a
 			}
 
 			// Call for removal of destroyed accounts from state DB
