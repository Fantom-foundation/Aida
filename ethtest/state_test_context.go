// Copyright 2024 Fantom Foundation
// This file is part of Aida Testing Infrastructure for Sonic
//
// Aida is free software: you can redistribute it and/or modify
// it under the terms of the GNU Lesser General Public License as published by
// the Free Software Foundation, either version 3 of the License, or
// (at your option) any later version.
//
// Aida is distributed in the hope that it will be useful,
// but WITHOUT ANY WARRANTY; without even the implied warranty of
// MERCHANTABILITY or FITNESS FOR A PARTICULAR PURPOSE. See the
// GNU Lesser General Public License for more details.
//
// You should have received a copy of the GNU Lesser General Public License
// along with Aida. If not, see <http://www.gnu.org/licenses/>.

package ethtest

import (
	"fmt"

	"github.com/Fantom-foundation/Aida/txcontext"
	"github.com/ethereum/go-ethereum/common"
	"github.com/ethereum/go-ethereum/common/hexutil"
	"github.com/ethereum/go-ethereum/core"
	"github.com/ethereum/go-ethereum/core/types"
	"github.com/ethereum/go-ethereum/params"
)

func newStateTestTxContext(stJson *stJSON, msg *core.Message, post stPost, chainCfg *params.ChainConfig, fork string, postNumber int) txcontext.TxContext {
	return &StateTestContext{
		fork:          fork,
		path:          stJson.path,
		postNumber:    postNumber,
		description:   stJson.description,
		env:           stJson.CreateEnv(chainCfg, fork),
		inputState:    stJson.Pre,
		msg:           msg,
		rootHash:      post.RootHash,
		expectedError: post.ExpectException,
<<<<<<< HEAD
		logHash:       post.LogsHash,
=======
		txBytes:       post.TxBytes,
>>>>>>> 775bbf42
	}
}

type StateTestContext struct {
	txcontext.NilTxContext
	fork          string // which fork is the test running
	path          string // path to file from which is the test
	description   string // description from JSON test file
	postNumber    int    // the post number within one 'fork' within one JSON file
	env           *stBlockEnvironment
	inputState    types.GenesisAlloc
	msg           *core.Message
<<<<<<< HEAD
	rootHash      common.Hash // expected root hash
	expectedError string      // expected error by processor
	logHash       common.Hash
}

func (s *stateTestContext) GetLogsHash() common.Hash {
	return s.logHash
=======
	rootHash      common.Hash
	expectedError string
	txBytes       hexutil.Bytes
>>>>>>> 775bbf42
}

func (s *StateTestContext) GetTxBytes() hexutil.Bytes {
	return s.txBytes
}

func (s *StateTestContext) GetStateHash() common.Hash {
	return s.rootHash
}

func (s *StateTestContext) GetOutputState() txcontext.WorldState {
	// we dont execute pseudo transactions here
	return nil
}

func (s *StateTestContext) GetInputState() txcontext.WorldState {
	return NewWorldState(s.inputState)
}

func (s *StateTestContext) GetBlockEnvironment() txcontext.BlockEnvironment {
	return s.env
}

func (s *StateTestContext) GetMessage() *core.Message {
	return s.msg
}

func (s *StateTestContext) GetResult() txcontext.Result {
	return stateTestResult{s.expectedError}
}

func (s *StateTestContext) String() string {
	return fmt.Sprintf("Test path: %v\nDescription: %v\nFork: %v\nPost number: %v", s.path, s.description, s.fork, s.postNumber)
}<|MERGE_RESOLUTION|>--- conflicted
+++ resolved
@@ -38,11 +38,8 @@
 		msg:           msg,
 		rootHash:      post.RootHash,
 		expectedError: post.ExpectException,
-<<<<<<< HEAD
+		txBytes:       post.TxBytes,
 		logHash:       post.LogsHash,
-=======
-		txBytes:       post.TxBytes,
->>>>>>> 775bbf42
 	}
 }
 
@@ -55,23 +52,18 @@
 	env           *stBlockEnvironment
 	inputState    types.GenesisAlloc
 	msg           *core.Message
-<<<<<<< HEAD
 	rootHash      common.Hash // expected root hash
 	expectedError string      // expected error by processor
-	logHash       common.Hash
+	logHash       common.Hash // expected rlp log hash
+	txBytes       hexutil.Bytes
+}
+
+func (s *StateTestContext) GetTxBytes() hexutil.Bytes {
+	return s.txBytes
 }
 
 func (s *stateTestContext) GetLogsHash() common.Hash {
 	return s.logHash
-=======
-	rootHash      common.Hash
-	expectedError string
-	txBytes       hexutil.Bytes
->>>>>>> 775bbf42
-}
-
-func (s *StateTestContext) GetTxBytes() hexutil.Bytes {
-	return s.txBytes
 }
 
 func (s *StateTestContext) GetStateHash() common.Hash {
