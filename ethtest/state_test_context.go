--- conflicted
+++ resolved
@@ -27,7 +27,6 @@
 	"github.com/ethereum/go-ethereum/params"
 )
 
-<<<<<<< HEAD
 func newStateTestTxContext(
 	stJson *stJSON,
 	msg *core.Message,
@@ -37,12 +36,7 @@
 	fork string,
 	postNumber int,
 ) txcontext.TxContext {
-	return &stateTestContext{
-=======
-func newStateTestTxContext(stJson *stJSON, msg *core.Message, post stPost, chainCfg *params.ChainConfig, fork string, postNumber int) txcontext.TxContext {
 	return &StateTestContext{
-		fork:          fork,
->>>>>>> 775bbf42
 		path:          stJson.path,
 		testLabel:     testLabel,
 		fork:          fork,
@@ -99,15 +93,10 @@
 	return stateTestResult{s.expectedError}
 }
 
-<<<<<<< HEAD
-func (s *stateTestContext) String() string {
+func (s *StateTestContext) String() string {
 	return fmt.Sprintf(
 		"Test path: %v\n"+
 			"Test label: %v\n"+
 			"PostNumber: %v\n"+
 			"Fork: %v\n", s.path, s.testLabel, s.fork, s.postNumber)
-=======
-func (s *StateTestContext) String() string {
-	return fmt.Sprintf("Test path: %v\nDescription: %v\nFork: %v\nPost number: %v", s.path, s.description, s.fork, s.postNumber)
->>>>>>> 775bbf42
 }